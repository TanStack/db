{
  "name": "root",
  "private": true,
  "repository": {
    "type": "git",
    "url": "https://github.com/tanstack/db.git"
  },
  "packageManager": "pnpm@10.17.0",
  "type": "module",
  "scripts": {
    "build": "pnpm --filter \"./packages/**\" build",
    "changeset": "changeset",
    "changeset:publish": "changeset publish",
    "changeset:version": "changeset version && pnpm install --no-frozen-lockfile",
    "docs:generate": "node scripts/generateDocs.js",
    "format": "prettier --write \"**/*.{js,jsx,ts,tsx,json,md}\"",
    "lint": "pnpm --filter \"./packages/**\" lint",
    "lint-all": "eslint . --fix",
    "prepare": "husky",
    "test": "pnpm --filter \"./packages/**\" test",
    "test:verify-links": "node scripts/verify-links.ts"
  },
  "devDependencies": {
    "@changesets/cli": "^2.29.7",
    "@eslint/js": "^9.36.0",
    "@stylistic/eslint-plugin": "^4.4.1",
    "@svitejs/changesets-changelog-github-compact": "^1.2.0",
    "@tanstack/config": "^0.20.2",
    "@testing-library/jest-dom": "^6.8.0",
    "@types/node": "^22.18.1",
    "@types/react": "^19.1.13",
    "@types/react-dom": "^19.1.9",
    "@types/use-sync-external-store": "^0.0.6",
    "@typescript-eslint/eslint-plugin": "^8.44.0",
    "@typescript-eslint/parser": "^8.44.0",
    "@vitejs/plugin-react": "^4.7.0",
    "eslint": "^9.36.0",
    "eslint-config-prettier": "^10.1.8",
    "eslint-plugin-prettier": "^5.5.4",
    "eslint-plugin-react": "^7.37.5",
    "husky": "^9.1.7",
    "jsdom": "^27.0.0",
    "knip": "^5.64.0",
    "lint-staged": "^15.5.2",
    "markdown-link-extractor": "^4.0.2",
    "mitt": "^3.0.1",
    "prettier": "^3.6.2",
    "publint": "^0.3.13",
    "sherif": "^1.6.1",
    "shx": "^0.4.0",
    "tinyglobby": "^0.2.15",
    "typescript": "^5.9.2",
    "vite": "^6.3.6",
    "vitest": "^3.2.4",
    "zod": "^3.25.76"
  },
  "lint-staged": {
    "*.{ts,tsx}": [
      "eslint --fix"
    ]
<<<<<<< HEAD
  },
  "workspaces": [
    "packages/*",
    "examples/*",
    "examples/react/*"
  ],
  "overrides": {
    "@tanstack/db": "workspace:*",
    "@tanstack/db-ivm": "workspace:*",
    "@tanstack/react-db": "workspace:*",
    "@tanstack/vue-db": "workspace:*"
  },
  "pnpm": {
    "overrides": {
      "@tanstack/db": "workspace:*",
      "@tanstack/query-db-collection": "workspace:*",
      "@tanstack/react-db": "workspace:*",
      "@tanstack/offline-transactions": "workspace:*"
    }
=======
>>>>>>> 5e2932fc
  }
}<|MERGE_RESOLUTION|>--- conflicted
+++ resolved
@@ -58,7 +58,6 @@
     "*.{ts,tsx}": [
       "eslint --fix"
     ]
-<<<<<<< HEAD
   },
   "workspaces": [
     "packages/*",
@@ -78,7 +77,5 @@
       "@tanstack/react-db": "workspace:*",
       "@tanstack/offline-transactions": "workspace:*"
     }
-=======
->>>>>>> 5e2932fc
   }
 }