---
id: ElectricCollectionConfig
title: ElectricCollectionConfig
---

# Interface: ElectricCollectionConfig\<T, TSchema\>

<<<<<<< HEAD
Defined in: packages/electric-db-collection/src/electric.ts:86
=======
Defined in: [packages/electric-db-collection/src/electric.ts:102](https://github.com/TanStack/db/blob/main/packages/electric-db-collection/src/electric.ts#L102)
>>>>>>> ebc5ed27

Configuration interface for Electric collection options

## Extends

- `Omit`\<`BaseCollectionConfig`\<`T`, `string` \| `number`, `TSchema`, `UtilsRecord`, `any`\>, `"onInsert"` \| `"onUpdate"` \| `"onDelete"` \| `"syncMode"`\>

## Type Parameters

### T

`T` *extends* `Row`\<`unknown`\> = `Row`\<`unknown`\>

The type of items in the collection

### TSchema

`TSchema` *extends* `StandardSchemaV1` = `never`

The schema type for validation

## Properties

### onDelete()?

```ts
optional onDelete: (params) => Promise<MatchingStrategy>;
```

<<<<<<< HEAD
Defined in: packages/electric-db-collection/src/electric.ts:201
=======
Defined in: [packages/electric-db-collection/src/electric.ts:208](https://github.com/TanStack/db/blob/main/packages/electric-db-collection/src/electric.ts#L208)
>>>>>>> ebc5ed27

Optional asynchronous handler function called before a delete operation

#### Parameters

##### params

`DeleteMutationFnParams`\<`T`\>

Object containing transaction and collection information

#### Returns

`Promise`\<`MatchingStrategy`\>

Promise resolving to { txid, timeout? } or void

#### Examples

```ts
// Basic Electric delete handler with txid (recommended)
onDelete: async ({ transaction }) => {
  const mutation = transaction.mutations[0]
  const result = await api.todos.delete({
    id: mutation.original.id
  })
  return { txid: result.txid }
}
```

```ts
// Use awaitMatch utility for custom matching
onDelete: async ({ transaction, collection }) => {
  const mutation = transaction.mutations[0]
  await api.todos.delete({ id: mutation.original.id })
  await collection.utils.awaitMatch(
    (message) => isChangeMessage(message) &&
                 message.headers.operation === 'delete' &&
                 message.value.id === mutation.original.id
  )
}
```

***

### onInsert()?

```ts
optional onInsert: (params) => Promise<MatchingStrategy>;
```

<<<<<<< HEAD
Defined in: packages/electric-db-collection/src/electric.ts:144
=======
Defined in: [packages/electric-db-collection/src/electric.ts:151](https://github.com/TanStack/db/blob/main/packages/electric-db-collection/src/electric.ts#L151)
>>>>>>> ebc5ed27

Optional asynchronous handler function called before an insert operation

#### Parameters

##### params

`InsertMutationFnParams`\<`T`\>

Object containing transaction and collection information

#### Returns

`Promise`\<`MatchingStrategy`\>

Promise resolving to { txid, timeout? } or void

#### Examples

```ts
// Basic Electric insert handler with txid (recommended)
onInsert: async ({ transaction }) => {
  const newItem = transaction.mutations[0].modified
  const result = await api.todos.create({
    data: newItem
  })
  return { txid: result.txid }
}
```

```ts
// Insert handler with custom timeout
onInsert: async ({ transaction }) => {
  const newItem = transaction.mutations[0].modified
  const result = await api.todos.create({
    data: newItem
  })
  return { txid: result.txid, timeout: 10000 } // Wait up to 10 seconds
}
```

```ts
// Insert handler with multiple items - return array of txids
onInsert: async ({ transaction }) => {
  const items = transaction.mutations.map(m => m.modified)
  const results = await Promise.all(
    items.map(item => api.todos.create({ data: item }))
  )
  return { txid: results.map(r => r.txid) }
}
```

```ts
// Use awaitMatch utility for custom matching
onInsert: async ({ transaction, collection }) => {
  const newItem = transaction.mutations[0].modified
  await api.todos.create({ data: newItem })
  await collection.utils.awaitMatch(
    (message) => isChangeMessage(message) &&
                 message.headers.operation === 'insert' &&
                 message.value.name === newItem.name
  )
}
```

***

### onUpdate()?

```ts
optional onUpdate: (params) => Promise<MatchingStrategy>;
```

<<<<<<< HEAD
Defined in: packages/electric-db-collection/src/electric.ts:173
=======
Defined in: [packages/electric-db-collection/src/electric.ts:180](https://github.com/TanStack/db/blob/main/packages/electric-db-collection/src/electric.ts#L180)
>>>>>>> ebc5ed27

Optional asynchronous handler function called before an update operation

#### Parameters

##### params

`UpdateMutationFnParams`\<`T`\>

Object containing transaction and collection information

#### Returns

`Promise`\<`MatchingStrategy`\>

Promise resolving to { txid, timeout? } or void

#### Examples

```ts
// Basic Electric update handler with txid (recommended)
onUpdate: async ({ transaction }) => {
  const { original, changes } = transaction.mutations[0]
  const result = await api.todos.update({
    where: { id: original.id },
    data: changes
  })
  return { txid: result.txid }
}
```

```ts
// Use awaitMatch utility for custom matching
onUpdate: async ({ transaction, collection }) => {
  const { original, changes } = transaction.mutations[0]
  await api.todos.update({ where: { id: original.id }, data: changes })
  await collection.utils.awaitMatch(
    (message) => isChangeMessage(message) &&
                 message.headers.operation === 'update' &&
                 message.value.id === original.id
  )
}
```

***

### shapeOptions

```ts
shapeOptions: ShapeStreamOptions<GetExtensions<T>>;
```

<<<<<<< HEAD
Defined in: packages/electric-db-collection/src/electric.ts:96
=======
Defined in: [packages/electric-db-collection/src/electric.ts:112](https://github.com/TanStack/db/blob/main/packages/electric-db-collection/src/electric.ts#L112)
>>>>>>> ebc5ed27

Configuration options for the ElectricSQL ShapeStream

***

### syncMode?

```ts
optional syncMode: ElectricSyncMode;
```

Defined in: [packages/electric-db-collection/src/electric.ts:113](https://github.com/TanStack/db/blob/main/packages/electric-db-collection/src/electric.ts#L113)<|MERGE_RESOLUTION|>--- conflicted
+++ resolved
@@ -5,11 +5,7 @@
 
 # Interface: ElectricCollectionConfig\<T, TSchema\>
 
-<<<<<<< HEAD
-Defined in: packages/electric-db-collection/src/electric.ts:86
-=======
 Defined in: [packages/electric-db-collection/src/electric.ts:102](https://github.com/TanStack/db/blob/main/packages/electric-db-collection/src/electric.ts#L102)
->>>>>>> ebc5ed27
 
 Configuration interface for Electric collection options
 
@@ -39,11 +35,7 @@
 optional onDelete: (params) => Promise<MatchingStrategy>;
 ```
 
-<<<<<<< HEAD
-Defined in: packages/electric-db-collection/src/electric.ts:201
-=======
 Defined in: [packages/electric-db-collection/src/electric.ts:208](https://github.com/TanStack/db/blob/main/packages/electric-db-collection/src/electric.ts#L208)
->>>>>>> ebc5ed27
 
 Optional asynchronous handler function called before a delete operation
 
@@ -59,7 +51,7 @@
 
 `Promise`\<`MatchingStrategy`\>
 
-Promise resolving to { txid, timeout? } or void
+Promise resolving to { txid } or void
 
 #### Examples
 
@@ -95,11 +87,7 @@
 optional onInsert: (params) => Promise<MatchingStrategy>;
 ```
 
-<<<<<<< HEAD
-Defined in: packages/electric-db-collection/src/electric.ts:144
-=======
 Defined in: [packages/electric-db-collection/src/electric.ts:151](https://github.com/TanStack/db/blob/main/packages/electric-db-collection/src/electric.ts#L151)
->>>>>>> ebc5ed27
 
 Optional asynchronous handler function called before an insert operation
 
@@ -115,7 +103,7 @@
 
 `Promise`\<`MatchingStrategy`\>
 
-Promise resolving to { txid, timeout? } or void
+Promise resolving to { txid } or void
 
 #### Examples
 
@@ -127,17 +115,6 @@
     data: newItem
   })
   return { txid: result.txid }
-}
-```
-
-```ts
-// Insert handler with custom timeout
-onInsert: async ({ transaction }) => {
-  const newItem = transaction.mutations[0].modified
-  const result = await api.todos.create({
-    data: newItem
-  })
-  return { txid: result.txid, timeout: 10000 } // Wait up to 10 seconds
 }
 ```
 
@@ -173,11 +150,7 @@
 optional onUpdate: (params) => Promise<MatchingStrategy>;
 ```
 
-<<<<<<< HEAD
-Defined in: packages/electric-db-collection/src/electric.ts:173
-=======
 Defined in: [packages/electric-db-collection/src/electric.ts:180](https://github.com/TanStack/db/blob/main/packages/electric-db-collection/src/electric.ts#L180)
->>>>>>> ebc5ed27
 
 Optional asynchronous handler function called before an update operation
 
@@ -193,7 +166,7 @@
 
 `Promise`\<`MatchingStrategy`\>
 
-Promise resolving to { txid, timeout? } or void
+Promise resolving to { txid } or void
 
 #### Examples
 
@@ -230,11 +203,7 @@
 shapeOptions: ShapeStreamOptions<GetExtensions<T>>;
 ```
 
-<<<<<<< HEAD
-Defined in: packages/electric-db-collection/src/electric.ts:96
-=======
 Defined in: [packages/electric-db-collection/src/electric.ts:112](https://github.com/TanStack/db/blob/main/packages/electric-db-collection/src/electric.ts#L112)
->>>>>>> ebc5ed27
 
 Configuration options for the ElectricSQL ShapeStream
 
