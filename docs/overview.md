---
title: Overview
id: overview
---

# TanStack DB - Documentation

Welcome to the TanStack DB documentation.

TanStack DB is a reactive client store for building super fast apps on sync. It extends TanStack Query with collections, live queries and optimistic mutations.

## Contents

- [How it works](#how-it-works) &mdash; understand the TanStack DB development model and how the pieces fit together
- [API reference](#api-reference) &mdash; for the primitives and function interfaces
- [Usage examples](#usage-examples) &mdash; examples of common usage patterns
- [More info](#more-info) &mdash; where to find support and more information

## How it works

TanStack DB works by:

- [defining collections](#defining-collections) typed sets of objects that can be populated with data
- [using live queries](#using-live-queries) to query data from/across collections
- [making optimistic mutations](#making-optimistic-mutations) using transactional mutators

```tsx
// Define collections to load data into
const todoCollection = createCollection({
  // ...your config
  onUpdate: updateMutationFn,
})

const Todos = () => {
  // Bind data using live queries
  const { data: todos } = useLiveQuery((q) =>
    q.from({ todo: todoCollection }).where(({ todo }) => todo.completed)
  )

  const complete = (todo) => {
    // Instantly applies optimistic state
    todoCollection.update(todo.id, (draft) => {
      draft.completed = true
    })
  }

  return (
    <ul>
      {todos.map((todo) => (
        <li key={todo.id} onClick={() => complete(todo)}>
          {todo.text}
        </li>
      ))}
    </ul>
  )
}
```

### Defining collections

Collections are typed sets of objects that can be populated with data. They're designed to de-couple loading data into your app from binding data to your components.

Collections can be populated in many ways, including:

- fetching data, for example [from API endpoints using TanStack Query](https://tanstack.com/query/latest)
- syncing data, for example [using a sync engine like ElectricSQL](https://electric-sql.com/)
- storing local data, for example [using localStorage for user preferences and settings](#localstoragecollection) or [in-memory client data or UI state](#localonlycollection)
- from live collection queries, creating [derived collections as materialised views](#using-live-queries)

Once you have your data in collections, you can query across them using live queries in your components.

### Using live queries

Live queries are used to query data out of collections. Live queries are reactive: when the underlying data changes in a way that would affect the query result, the result is incrementally updated and returned from the query, triggering a re-render.

TanStack DB live queries are implemented using [d2ts](https://github.com/electric-sql/d2ts), a Typescript implementation of differential dataflow. This allows the query results to update _incrementally_ (rather than by re-running the whole query). This makes them blazing fast, usually sub-millisecond, even for highly complex queries.

Live queries support joins across collections. This allows you to:

1. load normalised data into collections and then de-normalise it through queries; simplifying your backend by avoiding the need for bespoke API endpoints that match your client
2. join data from multiple sources; for example, syncing some data out of a database, fetching some other data from an external API and then joining these into a unified data model for your front-end code

Every query returns another collection which can _also_ be queried.
<<<<<<< HEAD
=======

For more details on live queries, see the [Live Queries](live-queries.md) documentation.
>>>>>>> bbed2f25

### Making optimistic mutations

Collections support `insert`, `update` and `delete` operations. When called, by default they trigger the corresponding `onInsert`, `onUpdate`, `onDelete` handlers which are responsible for writing the mutation to the backend.

```ts
// Define collection with persistence handlers
const todoCollection = createCollection({
  id: "todos",
  // ... other config
  onUpdate: async ({ transaction }) => {
    const { original, changes } = transaction.mutations[0]
    await api.todos.update(original.id, changes)
  },
})

// Immediately applies optimistic state
todoCollection.update(todo.id, (draft) => {
  draft.completed = true
})
```

Rather than mutating the collection data directly, the collection internally treats its synced/loaded data as immutable and maintains a separate set of local mutations as optimistic state. When live queries read from the collection, they see a local view that overlays the local optimistic mutations on-top-of the immutable synced data.

The optimistic state is held until the `onUpdate` (in this case) handler resolves - at which point the data is persisted to the server and synced back to the local collection.

If the handler throws an error, the optimistic state is rolled back.

### Explicit transactions

Mutations are based on a `Transaction` primitive.

For simple state changes, directly mutating the collection and persisting with the operator handlers is enough.

But for more complex use cases, you can directly create custom actions with `createOptimisticAction` or custom transactions with `createTransaction`. This lets you do things such as do transactions with multiple mutations across multiple collections, do chained transactions w/ intermediate rollbacks, etc.

For example, in the following code, the mutationFn first sends the write to the server using `await api.todos.update(updatedTodo)` and then calls `await collection.refetch()` to trigger a re-fetch of the collection contents using TanStack Query. When this second await resolves, the collection is up-to-date with the latest changes and the optimistic state is safely discarded.

```ts
const updateTodo = createOptimisticAction<{ id: string }>({
  onMutate,
  mutationFn: async ({ transaction }) => {
    const { collection, modified: updatedTodo } = transaction.mutations[0]

    await api.todos.update(updatedTodo)
    await collection.refetch()
  },
})
```

### Uni-directional data flow

This combines to support a model of uni-directional data flow, extending the redux/flux style state management pattern beyond the client, to take in the server as well:

<figure>
  <a href="./unidirectional-data-flow.lg.png" target="_blank">
    <img src="./unidirectional-data-flow.png" />
  </a>
</figure>

With an instant inner loop of optimistic state, superseded in time by the slower outer loop of persisting to the server and syncing the updated server state back into the collection.

## API reference

### Collections

There are a number of built-in collection types:

1. [`QueryCollection`](#querycollection) to load data into collections using [TanStack Query](https://tanstack.com/query)
2. [`ElectricCollection`](#electriccollection) to sync data into collections using [ElectricSQL](https://electric-sql.com)
3. [`TrailBaseCollection`](#trailbasecollection) to sync data into collections using [TrailBase](https://trailbase.io)
4. [`LocalStorageCollection`](#localstoragecollection) for small amounts of local-only state that syncs across browser tabs
5. [`LocalOnlyCollection`](#localonlycollection) for in-memory client data or UI state

You can also use:

- use live collection queries to [derive collections from other collections](#derived-collections)
- the [base Collection](#base-collection) to define your own collection types

#### Collection schemas

All collections optionally (though strongly recommended) support adding a `schema`.

If provided, this must be a [Standard Schema](https://standardschema.dev) compatible schema instance, such as a [Zod](https://zod.dev) or [Effect](https://effect.website/docs/schema/introduction/) schema.

The collection will use the schema to do client-side validation of optimistic mutations.

The collection will use the schema for its type so if you provide a schema, you can't also pass in an explicit
type (e.g. `createCollection<Todo>()`).

#### `QueryCollection`

[TanStack Query](https://tanstack.com/query) fetches data using managed queries. Use `queryCollectionOptions` to fetch data into a collection using TanStack Query:

```ts
<<<<<<< HEAD
=======
import { createCollection } from "@tanstack/react-db"
import { queryCollectionOptions } from "@tanstack/query-db-collection"

>>>>>>> bbed2f25
const todoCollection = createCollection(
  queryCollectionOptions({
    queryKey: ["todoItems"],
    queryFn: async () => fetch("/api/todos"),
    getKey: (item) => item.id,
    schema: todoSchema, // any standard schema
  })
)
```

The collection will be populated with the query results.

#### `ElectricCollection`

[Electric](https://electric-sql.com) is a read-path sync engine for Postgres. It allows you to sync subsets of data out of a Postgres database, [through your API](https://electric-sql.com/blog/2024/11/21/local-first-with-your-existing-api), into a TanStack DB collection.

Electric's main primitive for sync is a [Shape](https://electric-sql.com/docs/guides/shapes). Use `electricCollectionOptions` to sync a shape into a collection:

```ts
import { createCollection } from "@tanstack/react-db"
<<<<<<< HEAD
import { electricCollectionOptions } from "@tanstack/db-collections"
=======
import { electricCollectionOptions } from "@tanstack/electric-db-collection"
>>>>>>> bbed2f25

export const todoCollection = createCollection(
  electricCollectionOptions({
    id: "todos",
    shapeOptions: {
      url: "https://example.com/v1/shape",
      params: {
        table: "todos",
      },
    },
    getKey: (item) => item.id,
    schema: todoSchema,
  })
)
```

The Electric collection requires two Electric-specific options:

- `shapeOptions` &mdash; the Electric [ShapeStreamOptions](https://electric-sql.com/docs/api/clients/typescript#options) that define the [Shape](https://electric-sql.com/docs/guides/shapes) to sync into the collection; this includes the
  - `url` to your sync engine; and
  - `params` to specify the `table` to sync and any optional `where` clauses, etc.
- `getKey` &mdash; identifies the id for the rows being synced into the collection

A new collections doesn't start syncing until you call `collection.preload()` or you query it.

Electric shapes allow you to filter data using where clauses:

```ts
export const myPendingTodos = createCollection(
  electricCollectionOptions({
    id: "todos",
    shapeOptions: {
      url: "https://example.com/v1/shape",
      params: {
        table: "todos",
        where: `
        status = 'pending'
        AND
        user_id = '${user.id}'
      `,
      },
    },
    getKey: (item) => item.id,
    schema: todoSchema,
  })
)
```

> [!TIP]
> Shape where clauses, used to filter the data you sync into `ElectricCollection`s, are different from the [live queries](#live-queries) you use to query data in components.
>
> Live queries are much more expressive than shapes, allowing you to query across collections, join, aggregate, etc. Shapes just contain filtered database tables and are used to populate the data in a collection.

If you need more control over what data syncs into the collection, Electric allows you to [use your API](https://electric-sql.com/blog/2024/11/21/local-first-with-your-existing-api#filtering) as a proxy to both authorize and filter data.

See the [Electric docs](https://electric-sql.com/docs/intro) for more information.

#### `TrailBaseCollection`

[TrailBase](https://trailbase.io) is an easy-to-self-host, single-executable application backend with built-in SQLite, a V8 JS runtime, auth, admin UIs and sync functionality.

TrailBase lets you expose tables via [Record APIs](https://trailbase.io/documentation/apis_record/) and subscribe to changes when `enable_subscriptions` is set. Use `trailBaseCollectionOptions` to sync records into a collection:

```ts
import { createCollection } from "@tanstack/react-db"
import { trailBaseCollectionOptions } from "@tanstack/trailbase-db-collection"
import { initClient } from "trailbase"

const trailBaseClient = initClient(`https://trailbase.io`)

export const todoCollection = createCollection<SelectTodo, Todo>(
  electricCollectionOptions({
    id: "todos",
    recordApi: trailBaseClient.records(`todos`),
    getKey: (item) => item.id,
    schema: todoSchema,
    parse: {
      created_at: (ts) => new Date(ts * 1000),
    },
    serialize: {
      created_at: (date) => Math.floor(date.valueOf() / 1000),
    },
  })
)
```

This collection requires the following TrailBase-specific options:

- `recordApi` — identifies the API to sync.
- `getKey` — identifies the id for the records being synced into the collection.
- `parse` — maps `(v: Todo[k]) => SelectTodo[k]`.
- `serialize` — maps `(v: SelectTodo[k]) => Todo[k]`.

A new collections doesn't start syncing until you call `collection.preload()` or you query it.


#### `LocalStorageCollection`

localStorage collections store small amounts of local-only state that persists across browser sessions and syncs across browser tabs in real-time. All data is stored under a single localStorage key and automatically synchronized using storage events.

Use `localStorageCollectionOptions` to create a collection that stores data in localStorage:

```ts
import { createCollection } from "@tanstack/react-db"
<<<<<<< HEAD
import { localStorageCollectionOptions } from "@tanstack/db-collections"
=======
import { localStorageCollectionOptions } from "@tanstack/react-db"
>>>>>>> bbed2f25

export const userPreferencesCollection = createCollection(
  localStorageCollectionOptions({
    id: "user-preferences",
    storageKey: "app-user-prefs", // localStorage key
    getKey: (item) => item.id,
    schema: userPrefsSchema,
  })
)
```

The localStorage collection requires:

- `storageKey` — the localStorage key where all collection data is stored
- `getKey` — identifies the id for items in the collection

Mutation handlers (`onInsert`, `onUpdate`, `onDelete`) are completely optional. Data will persist to localStorage whether or not you provide handlers. You can provide alternative storage backends like `sessionStorage` or custom implementations that match the localStorage API.

```ts
export const sessionCollection = createCollection(
  localStorageCollectionOptions({
    id: "session-data",
    storageKey: "session-key",
    storage: sessionStorage, // Use sessionStorage instead
    getKey: (item) => item.id,
  })
)
```

> [!TIP]
> localStorage collections are perfect for user preferences, UI state, and other data that should persist locally but doesn't need server synchronization. For server-synchronized data, use [`QueryCollection`](#querycollection) or [`ElectricCollection`](#electriccollection) instead.

#### `LocalOnlyCollection`

LocalOnly collections are designed for in-memory client data or UI state that doesn't need to persist across browser sessions or sync across tabs. They provide a simple way to manage temporary, session-only data with full optimistic mutation support.

Use `localOnlyCollectionOptions` to create a collection that stores data only in memory:

```ts
import { createCollection } from "@tanstack/react-db"
<<<<<<< HEAD
import { localOnlyCollectionOptions } from "@tanstack/db-collections"
=======
import { localOnlyCollectionOptions } from "@tanstack/react-db"
>>>>>>> bbed2f25

export const uiStateCollection = createCollection(
  localOnlyCollectionOptions({
    id: "ui-state",
    getKey: (item) => item.id,
    schema: uiStateSchema,
    // Optional initial data to populate the collection
    initialData: [
      { id: "sidebar", isOpen: false },
      { id: "theme", mode: "light" },
    ],
  })
)
```

The LocalOnly collection requires:

- `getKey` — identifies the id for items in the collection

Optional configuration:

- `initialData` — array of items to populate the collection with on creation
- `onInsert`, `onUpdate`, `onDelete` — optional mutation handlers for custom logic

Mutation handlers are completely optional. When provided, they are called before the optimistic state is confirmed. The collection automatically manages the transition from optimistic to confirmed state internally.

```ts
export const tempDataCollection = createCollection(
  localOnlyCollectionOptions({
    id: "temp-data",
    getKey: (item) => item.id,
    onInsert: async ({ transaction }) => {
      // Custom logic before confirming the insert
      console.log("Inserting:", transaction.mutations[0].modified)
    },
    onUpdate: async ({ transaction }) => {
      // Custom logic before confirming the update
      const { original, modified } = transaction.mutations[0]
      console.log("Updating from", original, "to", modified)
    },
  })
)
```

> [!TIP]
> LocalOnly collections are perfect for temporary UI state, form data, or any client-side data that doesn't need persistence. For data that should persist across sessions, use [`LocalStorageCollection`](#localstoragecollection) instead.

#### Derived collections

Live queries return collections. This allows you to derive collections from other collections.

For example:

```ts
import { createLiveQueryCollection, eq } from "@tanstack/db"

// Imagine you have a collection of todos.
const todoCollection = createCollection({
  // config
})

// You can derive a new collection that's a subset of it.
const completedTodoCollection = createLiveQueryCollection({
  startSync: true,
  query: (q) =>
    q.from({ todo: todoCollection }).where(({ todo }) => todo.completed),
})
```

This also works with joins to derive collections from multiple source collections. And it works recursively -- you can derive collections from other derived collections. Changes propagate efficiently using differential dataflow and it's collections all the way down.

#### Collection

There is a `Collection` interface in [`../packages/db/src/collection.ts`](../packages/db/src/collection.ts). You can use this to implement your own collection types.

See the existing implementations in [`../packages/db`](../packages/db), [`../packages/query-db-collection`](../packages/query-db-collection), [`../packages/electric-db-collection`](../packages/electric-db-collection) and [`../packages/trailbase-db-collection`](../packages/trailbase-db-collection) for reference.

### Live queries

#### `useLiveQuery` hook

Use the `useLiveQuery` hook to assign live query results to a state variable in your React components:

```ts
import { useLiveQuery } from '@tanstack/react-db'
import { eq } from '@tanstack/db'

const Todos = () => {
  const { data: todos } = useLiveQuery((q) =>
    q
      .from({ todo: todoCollection })
      .where(({ todo }) => eq(todo.completed, false))
      .orderBy(({ todo }) => todo.created_at, 'asc')
      .select(({ todo }) => ({
        id: todo.id,
        text: todo.text
      }))
  )

  return <List items={ todos } />
}
```

You can also query across collections with joins:

```ts
import { useLiveQuery } from '@tanstack/react-db'
import { eq } from '@tanstack/db'

const Todos = () => {
  const { data: todos } = useLiveQuery((q) =>
    q
      .from({ todos: todoCollection })
      .join(
        { lists: listCollection },
        ({ todos, lists }) => eq(lists.id, todos.listId),
        'inner'
      )
      .where(({ lists }) => eq(lists.active, true))
      .select(({ todos, lists }) => ({
        id: todos.id,
        title: todos.title,
        listName: lists.name
      }))
  )

  return <List items={ todos } />
}
```

#### `queryBuilder`

You can also build queries directly (outside of the component lifecycle) using the underlying `queryBuilder` API:

```ts
import { createLiveQueryCollection, eq } from "@tanstack/db"

const completedTodos = createLiveQueryCollection({
  startSync: true,
  query: (q) =>
    q
      .from({ todo: todoCollection })
      .where(({ todo }) => eq(todo.completed, true)),
})

const results = completedTodos.toArray
```

Note also that:

1. the query results [are themselves a collection](#derived-collections)
2. the `useLiveQuery` automatically starts and stops live query subscriptions when you mount and unmount your components; if you're creating queries manually, you need to manually manage the subscription lifecycle yourself

See the [Live Queries](live-queries.md) documentation for more details.

### Transactional mutators

Transactional mutators allow you to batch and stage local changes across collections with:

- immediate application of local optimistic updates
- flexible mutationFns to handle writes, with automatic rollbacks and management of optimistic state

#### `mutationFn`

Mutators are created with a `mutationFn`. You can define a single, generic `mutationFn` for your whole app. Or you can define collection or mutation specific functions.

The `mutationFn` is responsible for handling the local changes and processing them, usually to send them to a server or database to be stored, e.g.:

```tsx
import type { MutationFn } from "@tanstack/react-db"

const mutationFn: MutationFn = async ({ transaction }) => {
  const response = await api.todos.create(transaction.mutations)

  if (!response.ok) {
    // Throwing an error will rollback the optimistic state.
    throw new Error(`HTTP Error: ${response.status}`)
  }

  const result = await response.json()

  // Wait for the transaction to be synced back from the server
  // before discarding the optimistic state.
  const collection: Collection = transaction.mutations[0].collection
  await collection.refetch()
}
```

#### `createOptimisticAction`

Use `createOptimisticAction` with your `mutationFn` and `onMutate` functions to create an action that you can use to mutate data in your components in fully custom ways:

```tsx
import { createOptimisticAction } from "@tanstack/react-db"

// Create the `addTodo` action, passing in your `mutationFn` and `onMutate`.
const addTodo = createOptimisticAction<string>({
  onMutate: (text) => {
    // Instantly applies the local optimistic state.
    todoCollection.insert({
      id: uuid(),
      text,
      completed: false,
    })
  },
  mutationFn: async (text) => {
    // Persist the todo to your backend
    const response = await fetch("/api/todos", {
      method: "POST",
      body: JSON.stringify({ text, completed: false }),
    })
    return response.json()
  },
})

const Todo = () => {
  const handleClick = () => {
    // Triggers the onMutate and then the mutationFn
    addTodo("🔥 Make app faster")
  }

  return <Button onClick={handleClick} />
}
```

## Manual Transactions

By manually creating transactions, you can fully control their lifecycles and behaviors. `createOptimisticAction` is a ~25 line
function which implements a common transaction pattern. Feel free to invent your own patterns!

Here's one way you could use transactions.

```ts
import { createTransaction } from "@tanstack/react-db"

const addTodoTx = createTransaction({
  autoCommit: false,
  mutationFn: async ({ transaction }) => {
    // Persist data to backend
    await Promise.all(transaction.mutations.map(mutation => {
      return await api.saveTodo(mutation.modified)
    })
  },
})

// Apply first change
addTodoTx.mutate(() => todoCollection.insert({ id: '1', text: 'First todo', completed: false }))

// user reviews change

// Apply another change
addTodoTx.mutate(() => todoCollection.insert({ id: '2', text: 'Second todo', completed: false }))

// User decides to save and we call .commit() and the mutations are persisted to the backend.
addTodoTx.commit()
```

## Transaction lifecycle

Transactions progress through the following states:

1. `pending`: Initial state when a transaction is created and optimistic mutations can be applied
2. `persisting`: Transaction is being persisted to the backend
3. `completed`: Transaction has been successfully persisted and any backend changes have been synced back.
4. `failed`: An error was thrown while persisting or syncing back the Transaction

#### Write operations

Collections support `insert`, `update` and `delete` operations.

##### `insert`

```typescript
// Insert a single item
myCollection.insert({ text: "Buy groceries", completed: false })

// Insert multiple items
insert([
  { text: "Buy groceries", completed: false },
  { text: "Walk dog", completed: false },
])

// Insert with optimistic updates disabled
myCollection.insert(
  { text: "Server-validated item", completed: false },
  { optimistic: false }
)

// Insert with metadata and optimistic control
myCollection.insert(
  { text: "Custom item", completed: false },
  {
    metadata: { source: "import" },
    optimistic: true, // default behavior
  }
)
```

##### `update`

We use a proxy to capture updates as immutable draft optimistic updates.

```typescript
// Update a single item
update(todo.id, (draft) => {
  draft.completed = true
})

// Update multiple items
update([todo1.id, todo2.id], (drafts) => {
  drafts.forEach((draft) => {
    draft.completed = true
  })
})

// Update with metadata
update(todo.id, { metadata: { reason: "user update" } }, (draft) => {
  draft.text = "Updated text"
})

// Update without optimistic updates
update(todo.id, { optimistic: false }, (draft) => {
  draft.status = "server-validated"
})

// Update with both metadata and optimistic control
update(
  todo.id,
  {
    metadata: { reason: "admin update" },
    optimistic: false,
  },
  (draft) => {
    draft.priority = "high"
  }
)
```

##### `delete`

```typescript
// Delete a single item
delete todo.id

// Delete multiple items
delete [todo1.id, todo2.id]

// Delete with metadata
delete (todo.id, { metadata: { reason: "completed" } })

// Delete without optimistic updates (waits for server confirmation)
delete (todo.id, { optimistic: false })

// Delete with metadata and optimistic control
delete (todo.id,
{
  metadata: { reason: "admin deletion" },
  optimistic: false,
})
```

#### Controlling optimistic behavior

By default, all mutations (`insert`, `update`, `delete`) apply optimistic updates immediately to provide instant feedback in your UI. However, there are cases where you may want to disable this behavior and wait for server confirmation before applying changes locally.

##### When to use `optimistic: false`

Consider disabling optimistic updates when:

- **Complex server-side processing**: Inserts that depend on server-side generation (e.g., cascading foreign keys, computed fields)
- **Validation requirements**: Operations where backend validation might reject the change
- **Confirmation workflows**: Deletes where UX should wait for confirmation before removing data
- **Batch operations**: Large operations where optimistic rollback would be disruptive

##### Behavior differences

**`optimistic: true` (default)**:

- Immediately applies mutation to the local store
- Provides instant UI feedback
- Requires rollback if server rejects the mutation
- Best for simple, predictable operations

**`optimistic: false`**:

- Does not modify local store until server confirms
- No immediate UI feedback, but no rollback needed
- UI updates only after successful server response
- Best for complex or validation-heavy operations

```typescript
// Example: Critical deletion that needs confirmation
const handleDeleteAccount = () => {
  // Don't remove from UI until server confirms
  userCollection.delete(userId, { optimistic: false })
}

// Example: Server-generated data
const handleCreateInvoice = () => {
  // Server generates invoice number, tax calculations, etc.
  invoiceCollection.insert(invoiceData, { optimistic: false })
}

// Example: Mixed approach in same transaction
tx.mutate(() => {
  // Instant UI feedback for simple change
  todoCollection.update(todoId, (draft) => {
    draft.completed = true
  })

  // Wait for server confirmation for complex change
  auditCollection.insert(auditRecord, { optimistic: false })
})
```

## Usage examples

Here we illustrate two common ways of using TanStack DB:

1. [using TanStack Query](#1-tanstack-query) with an existing REST API
2. [using the ElectricSQL sync engine](#2-electricsql-sync) with a generic ingestion endpoint

> [!TIP]
> You can combine these patterns. One of the benefits of TanStack DB is that you can integrate different ways of loading data and handling mutations into the same app. Your components don't need to know where the data came from or goes.

### 1. TanStack Query

You can use TanStack DB with your existing REST API via TanStack Query.

The steps are to:

1. create [`QueryCollection`](#querycollection)s that load data using TanStack Query
2. implement [`mutationFn`](#mutationfn)s that handle mutations by posting them to your API endpoints

```tsx
import { useLiveQuery, createCollection } from "@tanstack/react-db"
import { queryCollectionOptions } from "@tanstack/electric-db-collection"

// Load data into collections using TanStack Query.
// It's common to define these in a `collections` module.
const todoCollection = createCollection(queryCollectionOptions({
  queryKey: ["todos"],
  queryFn: async () => fetch("/api/todos"),
  getKey: (item) => item.id,
  schema: todoSchema, // any standard schema
  onInsert: ({ transaction }) => {
    const { changes: newTodo } = transaction.mutations[0]

    // Handle the local write by sending it to your API.
    await api.todos.create(newTodo)
  }
  // also add onUpdate, onDelete as needed.
}))
const listCollection = createCollection(queryCollectionOptions({
  queryKey: ["todo-lists"],
  queryFn: async () => fetch("/api/todo-lists"),
  getKey: (item) => item.id,
  schema: todoListSchema
  onInsert: ({ transaction }) => {
    const { changes: newTodo } = transaction.mutations[0]

    // Handle the local write by sending it to your API.
    await api.todoLists.create(newTodo)
  }
  // also add onUpdate, onDelete as needed.
}))

const Todos = () => {
  // Read the data using live queries. Here we show a live
  // query that joins across two collections.
  const { data: todos } = useLiveQuery((q) =>
    q
      .from({ todo: todoCollection })
      .join(
        { list: listCollection },
        ({ todo, list }) => eq(list.id, todo.list_id),
        'inner'
      )
      .where(({ list }) => eq(list.active, true))
      .select(({ todo, list }) => ({
        id: todo.id,
        text: todo.text,
        status: todo.status,
        listName: list.name
      }))
  )

  // ...

}
```

This pattern allows you to extend an existing TanStack Query application, or any application built on a REST API, with blazing fast, cross-collection live queries and local optimistic mutations with automatically managed optimistic state.

### 2. ElectricSQL sync

One of the most powerful ways of using TanStack DB is with a sync engine, for a fully local-first experience with real-time sync. This allows you to incrementally adopt sync into an existing app, whilst still handling writes with your existing API.

Here, we illustrate this pattern using [ElectricSQL](https://electric-sql.com) as the sync engine.

```tsx
import type { Collection } from '@tanstack/db'
import type { MutationFn, PendingMutation, createCollection } from '@tanstack/react-db'
import { electricCollectionOptions } from '@tanstack/electric-db-collection'

export const todoCollection = createCollection(electricCollectionOptions({
  id: 'todos',
  schema: todoSchema,
  // Electric syncs data using "shapes". These are filtered views
  // on database tables that Electric keeps in sync for you.
  shapeOptions: {
    url: 'https://api.electric-sql.cloud/v1/shape',
    params: {
      table: 'todos'
    }
  },
  getKey: (item) => item.id,
  schema: todoSchema
  onInsert: ({ transaction }) => {
    const response = await api.todos.create(transaction.mutations[0].modified)

    return { txid: response.txid}
  }
  // You can also implement onUpdate, onDelete as needed.
}))

const AddTodo = () => {
  return (
    <Button
      onClick={() =>
        todoCollection.insert({ text: "🔥 Make app faster" })
      }
    />
  )
}
```

## React Native

When using TanStack DB with React Native, you need to install and configure a UUID generation library since React Native doesn't include crypto.randomUUID() by default.

Install the `react-native-random-uuid` package:

```bash
npm install react-native-random-uuid
```

Then import it at the entry point of your React Native app (e.g., in your `App.js` or `index.js`):

```javascript
import 'react-native-random-uuid'
```

This polyfill provides the `crypto.randomUUID()` function that TanStack DB uses internally for generating unique identifiers.

## More info

If you have questions / need help using TanStack DB, let us know on the Discord or start a GitHub discussion:

- [`#db` channel in the TanStack discord](https://discord.gg/yjUNbvbraC)
- [GitHub discussions](https://github.com/tanstack/db/discussions)<|MERGE_RESOLUTION|>--- conflicted
+++ resolved
@@ -81,11 +81,9 @@
 2. join data from multiple sources; for example, syncing some data out of a database, fetching some other data from an external API and then joining these into a unified data model for your front-end code
 
 Every query returns another collection which can _also_ be queried.
-<<<<<<< HEAD
-=======
 
 For more details on live queries, see the [Live Queries](live-queries.md) documentation.
->>>>>>> bbed2f25
+
 
 ### Making optimistic mutations
 
@@ -181,12 +179,8 @@
 [TanStack Query](https://tanstack.com/query) fetches data using managed queries. Use `queryCollectionOptions` to fetch data into a collection using TanStack Query:
 
 ```ts
-<<<<<<< HEAD
-=======
 import { createCollection } from "@tanstack/react-db"
 import { queryCollectionOptions } from "@tanstack/query-db-collection"
-
->>>>>>> bbed2f25
 const todoCollection = createCollection(
   queryCollectionOptions({
     queryKey: ["todoItems"],
@@ -207,11 +201,7 @@
 
 ```ts
 import { createCollection } from "@tanstack/react-db"
-<<<<<<< HEAD
-import { electricCollectionOptions } from "@tanstack/db-collections"
-=======
 import { electricCollectionOptions } from "@tanstack/electric-db-collection"
->>>>>>> bbed2f25
 
 export const todoCollection = createCollection(
   electricCollectionOptions({
@@ -316,11 +306,7 @@
 
 ```ts
 import { createCollection } from "@tanstack/react-db"
-<<<<<<< HEAD
-import { localStorageCollectionOptions } from "@tanstack/db-collections"
-=======
 import { localStorageCollectionOptions } from "@tanstack/react-db"
->>>>>>> bbed2f25
 
 export const userPreferencesCollection = createCollection(
   localStorageCollectionOptions({
@@ -361,11 +347,7 @@
 
 ```ts
 import { createCollection } from "@tanstack/react-db"
-<<<<<<< HEAD
-import { localOnlyCollectionOptions } from "@tanstack/db-collections"
-=======
 import { localOnlyCollectionOptions } from "@tanstack/react-db"
->>>>>>> bbed2f25
 
 export const uiStateCollection = createCollection(
   localOnlyCollectionOptions({
