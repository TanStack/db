{
  "$schema": "https://raw.githubusercontent.com/TanStack/tanstack.com/main/tanstack-docs-config.schema.json",
  "docSearch": {
    "appId": "",
    "apiKey": "",
    "indexName": "tanstack-db"
  },
  "sections": [
    {
      "label": "Getting Started",
      "children": [
        {
          "label": "Overview",
          "to": "overview"
        },
        {
          "label": "Quick Start",
          "to": "quick-start"
        },
        {
          "label": "Installation",
          "to": "installation"
        }
      ],
      "frameworks": [
        {
          "label": "react",
          "children": [
            {
              "label": "React Adapter",
              "to": "framework/react/adapter"
            }
          ]
        },
        {
          "label": "solid",
          "children": [
            {
              "label": "Solid Adapter",
              "to": "framework/solid/adapter"
            }
          ]
        },
        {
          "label": "vue",
          "children": [
            {
              "label": "Vue Adapter",
              "to": "framework/vue/adapter"
            }
          ]
        },
        {
          "label": "svelte",
          "children": [
            {
              "label": "Svelte Adapter",
              "to": "framework/svelte/adapter"
            }
          ]
        }
      ]
    },
    {
      "label": "Guides",
<<<<<<< HEAD
      "children": []
=======
      "children": [
        {
          "label": "Live Queries",
          "to": "guides/live-queries"
        },
        {
          "label": "Error Handling",
          "to": "guides/error-handling"
        },
        {
          "label": "Creating Collection Options Creators",
          "to": "guides/collection-options-creator"
        }
      ]
    },
    {
      "label": "Collections",
      "children": [
        {
          "label": "Query Collection",
          "to": "collections/query-collection"
        }
      ]
>>>>>>> bbed2f25
    },
    {
      "label": "API Reference",
      "children": [
        {
          "label": "Core API Reference",
          "to": "reference/index"
        },
        {
          "label": "Collection",
          "to": "reference/interfaces/collection"
        },
        {
          "label": "createCollection",
          "to": "reference/functions/createcollection"
        },
        {
          "label": "liveQueryCollectionOptions",
          "to": "reference/functions/livequerycollectionoptions"
        },
        {
          "label": "createLiveQueryCollection",
          "to": "reference/functions/createlivequerycollection"
        },
        {
          "label": "createOptimisticAction",
          "to": "reference/functions/createoptimisticaction"
        },
        {
          "label": "createTransaction",
          "to": "reference/functions/createtransaction"
        },
        {
          "label": "Electric DB Collection",
          "to": "reference/electric-db-collection/index"
        },
        {
          "label": "electricCollectionOptions",
          "to": "reference/electric-db-collection/functions/electriccollectionoptions"
        },
        {
          "label": "Query DB Collection",
          "to": "reference/query-db-collection/index"
        },
        {
          "label": "queryCollectionOptions",
          "to": "reference/query-db-collection/functions/querycollectionoptions"
        }
      ],
      "frameworks": [
        {
          "label": "react",
          "children": [
            {
              "label": "React Hooks",
              "to": "framework/react/reference/index"
            },
            {
              "label": "useLiveQuery",
              "to": "framework/react/reference/functions/uselivequery"
            }
          ]
        },
        {
          "label": "solid",
          "children": [
            {
              "label": "Solid Hooks",
              "to": "framework/solid/reference/index"
            },
            {
              "label": "useLiveQuery",
              "to": "framework/solid/reference/functions/uselivequery"
            }
          ]
        },
        {
          "label": "vue",
          "children": [
            {
              "label": "Vue Composables",
              "to": "framework/vue/reference/index"
            },
            {
              "label": "useLiveQuery",
              "to": "framework/vue/reference/functions/uselivequery"
            },
            {
              "label": "UseLiveQueryReturn",
              "to": "framework/vue/reference/interfaces/uselivequeryreturn"
            },
            {
              "label": "UseLiveQueryReturnWithCollection",
              "to": "framework/vue/reference/interfaces/uselivequeryreturnwithcollection"
            }
          ]
        }
      ]
    }
  ]
}<|MERGE_RESOLUTION|>--- conflicted
+++ resolved
@@ -63,9 +63,6 @@
     },
     {
       "label": "Guides",
-<<<<<<< HEAD
-      "children": []
-=======
       "children": [
         {
           "label": "Live Queries",
@@ -89,7 +86,6 @@
           "to": "collections/query-collection"
         }
       ]
->>>>>>> bbed2f25
     },
     {
       "label": "API Reference",
