{
  "$schema": "https://raw.githubusercontent.com/TanStack/tanstack.com/main/tanstack-docs-config.schema.json",
  "docSearch": {
    "appId": "",
    "apiKey": "",
    "indexName": "tanstack-db"
  },
  "sections": [
    {
      "label": "Getting Started",
      "children": [
        {
          "label": "Overview",
          "to": "overview"
        },
        {
          "label": "Quick Start",
          "to": "quick-start"
        },
        {
          "label": "Installation",
          "to": "installation"
        },
        {
          "label": "Live Queries",
          "to": "live-queries"
        }
      ],
      "frameworks": [
        {
          "label": "react",
          "children": [
            {
              "label": "React Adapter",
              "to": "framework/react/adapter"
            }
          ]
        },
        {
          "label": "vue",
          "children": [
            {
              "label": "Vue Adapter",
              "to": "framework/vue/adapter"
            }
          ]
        }
      ]
    },
    {
      "label": "Guides",
      "children": [
        {
          "label": "Error Handling",
          "to": "error-handling"
<<<<<<< HEAD
=======
        },
        {
          "label": "Creating Collection Options Creators",
          "to": "collection-options-creator"
>>>>>>> b3625337
        }
      ]
    },
    {
      "label": "API Reference",
      "children": [
        {
          "label": "Core API Reference",
          "to": "reference/index"
        }
      ],
      "frameworks": [
        {
          "label": "react",
          "children": [
            {
              "label": "React Hooks",
              "to": "framework/react/reference/index"
            }
          ]
        },
        {
          "label": "vue",
          "children": [
            {
              "label": "Vue Hooks",
              "to": "framework/vue/reference/index"
            }
          ]
        }
      ]
    },
    {
      "label": "Examples",
      "children": [],
      "frameworks": [
        {
          "label": "react",
          "children": [
            {
              "label": "Todo List",
              "to": "framework/react/examples/todo"
            }
          ]
        }
      ]
    }
  ]
}<|MERGE_RESOLUTION|>--- conflicted
+++ resolved
@@ -53,13 +53,10 @@
         {
           "label": "Error Handling",
           "to": "error-handling"
-<<<<<<< HEAD
-=======
         },
         {
           "label": "Creating Collection Options Creators",
           "to": "collection-options-creator"
->>>>>>> b3625337
         }
       ]
     },
