{
  "name": "@tanstack/db-example-react-todo",
  "private": true,
  "version": "0.1.24",
  "dependencies": {
    "@tanstack/electric-db-collection": "^0.2.12",
    "@tanstack/query-core": "^5.90.12",
<<<<<<< HEAD
    "@tanstack/query-db-collection": "^1.0.8",
    "@tanstack/react-db": "^0.1.56",
=======
    "@tanstack/query-db-collection": "^1.0.10",
    "@tanstack/react-db": "^0.1.58",
>>>>>>> 5fd0f1e8
    "@tanstack/react-router": "^1.140.0",
    "@tanstack/react-start": "^1.140.0",
    "@tanstack/trailbase-db-collection": "^0.1.55",
    "cors": "^2.8.5",
    "drizzle-orm": "^0.45.0",
    "drizzle-zod": "^0.8.3",
    "express": "^4.22.1",
    "postgres": "^3.4.7",
    "react": "^19.2.1",
    "react-dom": "^19.2.1",
    "tailwindcss": "^4.1.17",
    "trailbase": "^0.8.0",
    "vite-tsconfig-paths": "^5.1.4",
    "zod": "^4.1.11"
  },
  "devDependencies": {
    "@eslint/js": "^9.39.1",
    "@tailwindcss/vite": "^4.1.17",
    "@types/cors": "^2.8.19",
    "@types/express": "^4.17.25",
    "@types/node": "^24.6.2",
    "@types/pg": "^8.15.6",
    "@types/react": "^19.2.7",
    "@types/react-dom": "^19.2.3",
    "@typescript-eslint/eslint-plugin": "^8.48.1",
    "@typescript-eslint/parser": "^8.48.1",
    "@vitejs/plugin-react": "^5.1.1",
    "concurrently": "^9.2.1",
    "dotenv": "^17.2.3",
    "drizzle-kit": "^0.31.8",
    "eslint": "^9.39.1",
    "eslint-plugin-react-hooks": "^5.2.0",
    "eslint-plugin-react-refresh": "^0.4.24",
    "pg": "^8.16.3",
    "tsx": "^4.21.0",
    "typescript": "^5.9.2",
    "vite": "^7.2.6"
  },
  "scripts": {
    "build": "vite build",
    "db:ensure-config": "tsx scripts/ensure-default-config.ts",
    "db:generate": "drizzle-kit generate",
    "db:push": "tsx scripts/migrate.ts",
    "db:studio": "drizzle-kit studio",
    "dev": "docker compose up -d && vite dev",
    "lint": "eslint . --fix",
    "preview": "vite preview"
  },
  "type": "module"
}<|MERGE_RESOLUTION|>--- conflicted
+++ resolved
@@ -5,13 +5,8 @@
   "dependencies": {
     "@tanstack/electric-db-collection": "^0.2.12",
     "@tanstack/query-core": "^5.90.12",
-<<<<<<< HEAD
-    "@tanstack/query-db-collection": "^1.0.8",
-    "@tanstack/react-db": "^0.1.56",
-=======
     "@tanstack/query-db-collection": "^1.0.10",
     "@tanstack/react-db": "^0.1.58",
->>>>>>> 5fd0f1e8
     "@tanstack/react-router": "^1.140.0",
     "@tanstack/react-start": "^1.140.0",
     "@tanstack/trailbase-db-collection": "^0.1.55",
