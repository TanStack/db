{
  "name": "todos",
  "version": "0.0.17",
  "scripts": {
    "ng": "ng",
    "start": "ng serve",
    "build": "ng build",
    "watch": "ng build --watch --configuration development",
    "test": "ng test"
  },
  "prettier": {
    "printWidth": 100,
    "singleQuote": true,
    "overrides": [
      {
        "files": "*.html",
        "options": {
          "parser": "angular"
        }
      }
    ]
  },
  "private": true,
  "dependencies": {
<<<<<<< HEAD
    "@angular/common": "^20.3.10",
    "@angular/compiler": "^20.3.10",
    "@angular/core": "^20.3.10",
    "@angular/forms": "^20.3.10",
    "@angular/platform-browser": "^20.3.10",
    "@angular/router": "^20.3.10",
    "@tanstack/angular-db": "workspace:*",
    "@tanstack/db": "workspace:*",
=======
    "@angular/common": "^20.3.7",
    "@angular/compiler": "^20.3.7",
    "@angular/core": "^20.3.7",
    "@angular/forms": "^20.3.7",
    "@angular/platform-browser": "^20.3.7",
    "@angular/router": "^20.3.7",
    "@tanstack/angular-db": ">=0.0.0 <1.0.0",
    "@tanstack/db": ">=0.0.0 <1.0.0",
>>>>>>> 5078c4a4
    "rxjs": "~7.8.2",
    "tslib": "^2.8.1",
    "zone.js": "~0.15.1"
  },
  "devDependencies": {
    "@angular/build": "^20.3.9",
    "@angular/cli": "^20.3.9",
    "@angular/compiler-cli": "^20.3.10",
    "@types/jasmine": "~5.1.12",
    "autoprefixer": "^10.4.21",
    "jasmine-core": "~5.12.1",
    "karma": "~6.4.4",
    "karma-chrome-launcher": "~3.2.0",
    "karma-coverage": "~2.2.1",
    "karma-jasmine": "~5.1.0",
    "karma-jasmine-html-reporter": "~2.1.0",
    "postcss": "^8.5.6",
    "tailwindcss": "^3.4.18",
    "typescript": "~5.8.3"
  }
}<|MERGE_RESOLUTION|>--- conflicted
+++ resolved
@@ -22,25 +22,14 @@
   },
   "private": true,
   "dependencies": {
-<<<<<<< HEAD
     "@angular/common": "^20.3.10",
     "@angular/compiler": "^20.3.10",
     "@angular/core": "^20.3.10",
     "@angular/forms": "^20.3.10",
     "@angular/platform-browser": "^20.3.10",
     "@angular/router": "^20.3.10",
-    "@tanstack/angular-db": "workspace:*",
-    "@tanstack/db": "workspace:*",
-=======
-    "@angular/common": "^20.3.7",
-    "@angular/compiler": "^20.3.7",
-    "@angular/core": "^20.3.7",
-    "@angular/forms": "^20.3.7",
-    "@angular/platform-browser": "^20.3.7",
-    "@angular/router": "^20.3.7",
     "@tanstack/angular-db": ">=0.0.0 <1.0.0",
     "@tanstack/db": ">=0.0.0 <1.0.0",
->>>>>>> 5078c4a4
     "rxjs": "~7.8.2",
     "tslib": "^2.8.1",
     "zone.js": "~0.15.1"
