--- conflicted
+++ resolved
@@ -247,7 +247,6 @@
    */
   getKey: (item: T) => TKey
   /**
-<<<<<<< HEAD
    * Time in milliseconds after which the collection will be garbage collected
    * when it has no active subscribers. Defaults to 5 minutes (300000ms).
    */
@@ -257,7 +256,7 @@
    * Defaults to true to maintain backward compatibility. Set to false for lazy loading.
    */
   startSync?: boolean
-=======
+  /**
    * Optional function to compare two items.
    * This is used to order the items in the collection.
    * @param x The first item to compare
@@ -268,7 +267,6 @@
    * compare: (x, y) => x.createdAt.getTime() - y.createdAt.getTime()
    */
   compare?: (x: T, y: T) => number
->>>>>>> 984a1581
   /**
    * Optional asynchronous handler function called before an insert operation
    * @param params Object containing transaction and mutation information
