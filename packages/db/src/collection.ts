--- conflicted
+++ resolved
@@ -1901,71 +1901,41 @@
    */
 
   // Overload 1: Update multiple items with a callback
-<<<<<<< HEAD
   update(
     keys: Array<TKey | unknown>,
-    callback: (drafts: Array<TInput>) => void
+    callback: (drafts: Array<WritableDeep<TInput>>) => void
   ): TransactionType<T>
-=======
-  update<TItem extends object = T>(
-    key: Array<TKey | unknown>,
-    callback: (drafts: Array<WritableDeep<TItem>>) => void
-  ): TransactionType
->>>>>>> 03c529ba
 
   // Overload 2: Update multiple items with config and a callback
   update(
     keys: Array<TKey | unknown>,
     config: OperationConfig,
-<<<<<<< HEAD
-    callback: (drafts: Array<TInput>) => void
+    callback: (drafts: Array<WritableDeep<TInput>>) => void
   ): TransactionType<T>
 
   // Overload 3: Update a single item with a callback
   update(
     keys: TKey | unknown,
-    callback: (draft: TInput) => void
+    callback: (draft: WritableDeep<TInput>) => void
   ): TransactionType<T>
-=======
-    callback: (drafts: Array<WritableDeep<TItem>>) => void
-  ): TransactionType
-
-  // Overload 3: Update a single item with a callback
-  update<TItem extends object = T>(
-    id: TKey | unknown,
-    callback: (draft: WritableDeep<TItem>) => void
-  ): TransactionType
->>>>>>> 03c529ba
 
   // Overload 4: Update a single item with config and a callback
   update(
     keys: TKey | unknown,
     config: OperationConfig,
-<<<<<<< HEAD
-    callback: (draft: TInput) => void
+    callback: (draft: WritableDeep<TInput>) => void
   ): TransactionType<T>
-=======
-    callback: (draft: WritableDeep<TItem>) => void
-  ): TransactionType
->>>>>>> 03c529ba
 
   update(
     keys: (TKey | unknown) | Array<TKey | unknown>,
     configOrCallback:
-<<<<<<< HEAD
-      | ((draft: TInput) => void)
-      | ((drafts: Array<TInput>) => void)
+      | ((draft: WritableDeep<TInput>) => void)
+      | ((drafts: Array<WritableDeep<TInput>>) => void)
       | OperationConfig,
     maybeCallback?:
-      | ((draft: TInput) => void)
-      | ((drafts: Array<TInput>) => void)
+      | ((draft: WritableDeep<TInput>) => void)
+      | ((drafts: Array<WritableDeep<TInput>>) => void)
   ): TransactionType<T> {
-=======
-      | ((draft: WritableDeep<TItem> | Array<WritableDeep<TItem>>) => void)
-      | OperationConfig,
-    maybeCallback?: (draft: TItem | Array<TItem>) => void
-  ) {
->>>>>>> 03c529ba
     if (typeof keys === `undefined`) {
       throw new MissingUpdateArgumentError()
     }
