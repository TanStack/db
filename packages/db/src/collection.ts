import { withArrayChangeTracking, withChangeTracking } from "./proxy"
import { createTransaction, getActiveTransaction } from "./transactions"
import { SortedMap } from "./SortedMap"
import type { Transaction } from "./transactions"
import type {
  ChangeListener,
  ChangeMessage,
  CollectionConfig,
  CollectionStatus,
  Fn,
  InsertConfig,
  InsertMutationFnParams,
  OperationConfig,
  OptimisticChangeMessage,
  PendingMutation,
  ResolveInsertInput,
  ResolveType,
  StandardSchema,
  Transaction as TransactionType,
  UtilsRecord,
} from "./types"
import type { StandardSchemaV1 } from "@standard-schema/spec"

// Store collections in memory
export const collectionsStore = new Map<string, CollectionImpl<any, any, any>>()

interface PendingSyncedTransaction<T extends object = Record<string, unknown>> {
  committed: boolean
  operations: Array<OptimisticChangeMessage<T>>
}

/**
 * Enhanced Collection interface that includes both data type T and utilities TUtils
 * @template T - The type of items in the collection
 * @template TKey - The type of the key for the collection
 * @template TUtils - The utilities record type
 * @template TInsertInput - The type for insert operations (can be different from T for schemas with defaults)
 */
export interface Collection<
  T extends object = Record<string, unknown>,
  TKey extends string | number = string | number,
  TUtils extends UtilsRecord = {},
  TSchema extends StandardSchemaV1 = StandardSchemaV1,
  TInsertInput extends object = T,
> extends CollectionImpl<T, TKey, TSchema, TInsertInput> {
  readonly utils: TUtils
}

/**
 * Creates a new Collection instance with the given configuration
 *
 * @template TExplicit - The explicit type of items in the collection (highest priority)
 * @template TKey - The type of the key for the collection
 * @template TUtils - The utilities record type
 * @template TSchema - The schema type for validation and type inference (second priority)
 * @template TFallback - The fallback type if no explicit or schema type is provided
 * @param options - Collection options with optional utilities
 * @returns A new Collection with utilities exposed both at top level and under .utils
 *
 * @example
 * // Pattern 1: With operation handlers (direct collection calls)
 * const todos = createCollection({
 *   id: "todos",
 *   getKey: (todo) => todo.id,
 *   schema,
 *   onInsert: async ({ transaction, collection }) => {
 *     // Send to API
 *     await api.createTodo(transaction.mutations[0].modified)
 *   },
 *   onUpdate: async ({ transaction, collection }) => {
 *     await api.updateTodo(transaction.mutations[0].modified)
 *   },
 *   onDelete: async ({ transaction, collection }) => {
 *     await api.deleteTodo(transaction.mutations[0].key)
 *   },
 *   sync: { sync: () => {} }
 * })
 *
 * // Direct usage (handlers manage transactions)
 * const tx = todos.insert({ id: "1", text: "Buy milk", completed: false })
 * await tx.isPersisted.promise
 *
 * @example
 * // Pattern 2: Manual transaction management
 * const todos = createCollection({
 *   getKey: (todo) => todo.id,
 *   schema: todoSchema,
 *   sync: { sync: () => {} }
 * })
 *
 * // Explicit transaction usage
 * const tx = createTransaction({
 *   mutationFn: async ({ transaction }) => {
 *     // Handle all mutations in transaction
 *     await api.saveChanges(transaction.mutations)
 *   }
 * })
 *
 * tx.mutate(() => {
 *   todos.insert({ id: "1", text: "Buy milk" })
 *   todos.update("2", draft => { draft.completed = true })
 * })
 *
 * await tx.isPersisted.promise
 *
 * @example
 * // Using schema for type inference (preferred as it also gives you client side validation)
 * const todoSchema = z.object({
 *   id: z.string(),
 *   title: z.string(),
 *   completed: z.boolean()
 * })
 *
 * const todos = createCollection({
 *   schema: todoSchema,
 *   getKey: (todo) => todo.id,
 *   sync: { sync: () => {} }
 * })
 *
 * // Note: You must provide either an explicit type or a schema, but not both.
 */
export function createCollection<
  TExplicit = unknown,
  TKey extends string | number = string | number,
  TUtils extends UtilsRecord = {},
  TSchema extends StandardSchemaV1 = StandardSchemaV1,
  TFallback extends object = Record<string, unknown>,
>(
  options: CollectionConfig<
    ResolveType<TExplicit, TSchema, TFallback>,
    TKey,
    TSchema,
    ResolveInsertInput<TExplicit, TSchema, TFallback>
  > & { utils?: TUtils }
): Collection<
  ResolveType<TExplicit, TSchema, TFallback>,
  TKey,
  TUtils,
  TSchema,
  ResolveInsertInput<TExplicit, TSchema, TFallback>
> {
  const collection = new CollectionImpl<
    ResolveType<TExplicit, TSchema, TFallback>,
    TKey,
    TSchema,
    ResolveInsertInput<TExplicit, TSchema, TFallback>
  >(options)

  // Copy utils to both top level and .utils namespace
  if (options.utils) {
    collection.utils = { ...options.utils }
  } else {
    collection.utils = {} as TUtils
  }

  return collection as Collection<
    ResolveType<TExplicit, TSchema, TFallback>,
    TKey,
    TUtils,
    TSchema,
    ResolveInsertInput<TExplicit, TSchema, TFallback>
  >
}

/**
 * Custom error class for schema validation errors
 */
export class SchemaValidationError extends Error {
  type: `insert` | `update`
  issues: ReadonlyArray<{
    message: string
    path?: ReadonlyArray<string | number | symbol>
  }>

  constructor(
    type: `insert` | `update`,
    issues: ReadonlyArray<{
      message: string
      path?: ReadonlyArray<string | number | symbol>
    }>,
    message?: string
  ) {
    const defaultMessage = `${type === `insert` ? `Insert` : `Update`} validation failed: ${issues
      .map((issue) => `\n- ${issue.message} - path: ${issue.path}`)
      .join(``)}`

    super(message || defaultMessage)
    this.name = `SchemaValidationError`
    this.type = type
    this.issues = issues
  }
}

export class CollectionImpl<
  T extends object = Record<string, unknown>,
  TKey extends string | number = string | number,
<<<<<<< HEAD
  TSchema extends StandardSchemaV1 = StandardSchemaV1,
  TInsertInput extends object = T,
=======
  TUtils extends UtilsRecord = {},
>>>>>>> 1d792c6b
> {
  public config: CollectionConfig<T, TKey, TSchema, TInsertInput>

  // Core state - make public for testing
  public transactions: SortedMap<string, Transaction<any>>
  public pendingSyncedTransactions: Array<PendingSyncedTransaction<T>> = []
  public syncedData: Map<TKey, T> | SortedMap<TKey, T>
  public syncedMetadata = new Map<TKey, unknown>()

  // Optimistic state tracking - make public for testing
  public optimisticUpserts = new Map<TKey, T>()
  public optimisticDeletes = new Set<TKey>()

  // Cached size for performance
  private _size = 0

  // Event system
  private changeListeners = new Set<ChangeListener<T, TKey>>()
  private changeKeyListeners = new Map<TKey, Set<ChangeListener<T, TKey>>>()

  // Utilities namespace
  // This is populated by createCollection
  public utils: Record<string, Fn> = {}

  // State used for computing the change events
  private syncedKeys = new Set<TKey>()
  private preSyncVisibleState = new Map<TKey, T>()
  private recentlySyncedKeys = new Set<TKey>()
  private hasReceivedFirstCommit = false
  private isCommittingSyncTransactions = false

  // Array to store one-time commit listeners
  private onFirstCommitCallbacks: Array<() => void> = []

  // Event batching for preventing duplicate emissions during transaction flows
  private batchedEvents: Array<ChangeMessage<T, TKey>> = []
  private shouldBatchEvents = false

  // Lifecycle management
  private _status: CollectionStatus = `idle`
  private activeSubscribersCount = 0
  private gcTimeoutId: ReturnType<typeof setTimeout> | null = null
  private preloadPromise: Promise<void> | null = null
  private syncCleanupFn: (() => void) | null = null

  /**
   * Register a callback to be executed on the next commit
   * Useful for preloading collections
   * @param callback Function to call after the next commit
   * @example
   * collection.onFirstCommit(() => {
   *   console.log('Collection has received first data')
   *   // Safe to access collection.state now
   * })
   */
  public onFirstCommit(callback: () => void): void {
    this.onFirstCommitCallbacks.push(callback)
  }

  public id = ``

  /**
   * Gets the current status of the collection
   */
  public get status(): CollectionStatus {
    return this._status
  }

  /**
   * Validates that the collection is in a usable state for data operations
   * @private
   */
  private validateCollectionUsable(operation: string): void {
    switch (this._status) {
      case `error`:
        throw new Error(
          `Cannot perform ${operation} on collection "${this.id}" - collection is in error state. ` +
            `Try calling cleanup() and restarting the collection.`
        )
      case `cleaned-up`:
        throw new Error(
          `Cannot perform ${operation} on collection "${this.id}" - collection has been cleaned up. ` +
            `The collection will automatically restart on next access.`
        )
    }
  }

  /**
   * Validates state transitions to prevent invalid status changes
   * @private
   */
  private validateStatusTransition(
    from: CollectionStatus,
    to: CollectionStatus
  ): void {
    if (from === to) {
      // Allow same state transitions
      return
    }
    const validTransitions: Record<
      CollectionStatus,
      Array<CollectionStatus>
    > = {
      idle: [`loading`, `error`, `cleaned-up`],
      loading: [`initialCommit`, `error`, `cleaned-up`],
      initialCommit: [`ready`, `error`, `cleaned-up`],
      ready: [`cleaned-up`, `error`],
      error: [`cleaned-up`, `idle`],
      "cleaned-up": [`loading`, `error`],
    }

    if (!validTransitions[from].includes(to)) {
      throw new Error(
        `Invalid collection status transition from "${from}" to "${to}" for collection "${this.id}"`
      )
    }
  }

  /**
   * Safely update the collection status with validation
   * @private
   */
  private setStatus(newStatus: CollectionStatus): void {
    this.validateStatusTransition(this._status, newStatus)
    this._status = newStatus
  }

  /**
   * Creates a new Collection instance
   *
   * @param config - Configuration object for the collection
   * @throws Error if sync config is missing
   */
  constructor(config: CollectionConfig<T, TKey, TSchema, TInsertInput>) {
    // eslint-disable-next-line
    if (!config) {
      throw new Error(`Collection requires a config`)
    }
    if (config.id) {
      this.id = config.id
    } else {
      this.id = crypto.randomUUID()
    }

    // eslint-disable-next-line
    if (!config.sync) {
      throw new Error(`Collection requires a sync config`)
    }

    this.transactions = new SortedMap<string, Transaction<any>>((a, b) =>
      a.compareCreatedAt(b)
    )

    this.config = config

    // Store in global collections store
    collectionsStore.set(this.id, this)

    // Set up data storage with optional comparison function
    if (this.config.compare) {
      this.syncedData = new SortedMap<TKey, T>(this.config.compare)
    } else {
      this.syncedData = new Map<TKey, T>()
    }

    // Only start sync immediately if explicitly enabled
    if (config.startSync === true) {
      this.startSync()
    }
  }

  /**
   * Start sync immediately - internal method for compiled queries
   * This bypasses lazy loading for special cases like live query results
   */
  public startSyncImmediate(): void {
    this.startSync()
  }

  /**
   * Start the sync process for this collection
   * This is called when the collection is first accessed or preloaded
   */
  private startSync(): void {
    if (this._status !== `idle` && this._status !== `cleaned-up`) {
      return // Already started or in progress
    }

    this.setStatus(`loading`)

    try {
      const cleanupFn = this.config.sync.sync({
        collection: this,
        begin: () => {
          this.pendingSyncedTransactions.push({
            committed: false,
            operations: [],
          })
        },
        write: (messageWithoutKey: Omit<ChangeMessage<T>, `key`>) => {
          const pendingTransaction =
            this.pendingSyncedTransactions[
              this.pendingSyncedTransactions.length - 1
            ]
          if (!pendingTransaction) {
            throw new Error(`No pending sync transaction to write to`)
          }
          if (pendingTransaction.committed) {
            throw new Error(
              `The pending sync transaction is already committed, you can't still write to it.`
            )
          }
          const key = this.getKeyFromItem(messageWithoutKey.value)

          // Check if an item with this key already exists when inserting
          if (messageWithoutKey.type === `insert`) {
            if (
              this.syncedData.has(key) &&
              !pendingTransaction.operations.some(
                (op) => op.key === key && op.type === `delete`
              )
            ) {
              throw new Error(
                `Cannot insert document with key "${key}" from sync because it already exists in the collection "${this.id}"`
              )
            }
          }

          const message: ChangeMessage<T> = {
            ...messageWithoutKey,
            key,
          }
          pendingTransaction.operations.push(message)
        },
        commit: () => {
          const pendingTransaction =
            this.pendingSyncedTransactions[
              this.pendingSyncedTransactions.length - 1
            ]
          if (!pendingTransaction) {
            throw new Error(`No pending sync transaction to commit`)
          }
          if (pendingTransaction.committed) {
            throw new Error(
              `The pending sync transaction is already committed, you can't commit it again.`
            )
          }

          pendingTransaction.committed = true

          // Update status to initialCommit when transitioning from loading
          // This indicates we're in the process of committing the first transaction
          if (this._status === `loading`) {
            this.setStatus(`initialCommit`)
          }

          this.commitPendingTransactions()

          // Transition from initialCommit to ready after the first commit is complete
          if (this._status === `initialCommit`) {
            this.setStatus(`ready`)
          }
        },
      })

      // Store cleanup function if provided
      this.syncCleanupFn = typeof cleanupFn === `function` ? cleanupFn : null
    } catch (error) {
      this.setStatus(`error`)
      throw error
    }
  }

  /**
   * Preload the collection data by starting sync if not already started
   * Multiple concurrent calls will share the same promise
   */
  public preload(): Promise<void> {
    if (this.preloadPromise) {
      return this.preloadPromise
    }

    this.preloadPromise = new Promise<void>((resolve, reject) => {
      if (this._status === `ready`) {
        resolve()
        return
      }

      if (this._status === `error`) {
        reject(new Error(`Collection is in error state`))
        return
      }

      // Register callback BEFORE starting sync to avoid race condition
      this.onFirstCommit(() => {
        resolve()
      })

      // Start sync if collection hasn't started yet or was cleaned up
      if (this._status === `idle` || this._status === `cleaned-up`) {
        try {
          this.startSync()
        } catch (error) {
          reject(error)
          return
        }
      }
    })

    return this.preloadPromise
  }

  /**
   * Clean up the collection by stopping sync and clearing data
   * This can be called manually or automatically by garbage collection
   */
  public async cleanup(): Promise<void> {
    // Clear GC timeout
    if (this.gcTimeoutId) {
      clearTimeout(this.gcTimeoutId)
      this.gcTimeoutId = null
    }

    // Stop sync - wrap in try/catch since it's user-provided code
    try {
      if (this.syncCleanupFn) {
        this.syncCleanupFn()
        this.syncCleanupFn = null
      }
    } catch (error) {
      // Re-throw in a microtask to surface the error after cleanup completes
      queueMicrotask(() => {
        if (error instanceof Error) {
          // Preserve the original error and stack trace
          const wrappedError = new Error(
            `Collection "${this.id}" sync cleanup function threw an error: ${error.message}`
          )
          wrappedError.cause = error
          wrappedError.stack = error.stack
          throw wrappedError
        } else {
          throw new Error(
            `Collection "${this.id}" sync cleanup function threw an error: ${String(error)}`
          )
        }
      })
    }

    // Clear data
    this.syncedData.clear()
    this.syncedMetadata.clear()
    this.optimisticUpserts.clear()
    this.optimisticDeletes.clear()
    this._size = 0
    this.pendingSyncedTransactions = []
    this.syncedKeys.clear()
    this.hasReceivedFirstCommit = false
    this.onFirstCommitCallbacks = []
    this.preloadPromise = null
    this.batchedEvents = []
    this.shouldBatchEvents = false

    // Update status
    this.setStatus(`cleaned-up`)

    return Promise.resolve()
  }

  /**
   * Start the garbage collection timer
   * Called when the collection becomes inactive (no subscribers)
   */
  private startGCTimer(): void {
    if (this.gcTimeoutId) {
      clearTimeout(this.gcTimeoutId)
    }

    const gcTime = this.config.gcTime ?? 300000 // 5 minutes default
    this.gcTimeoutId = setTimeout(() => {
      if (this.activeSubscribersCount === 0) {
        this.cleanup()
      }
    }, gcTime)
  }

  /**
   * Cancel the garbage collection timer
   * Called when the collection becomes active again
   */
  private cancelGCTimer(): void {
    if (this.gcTimeoutId) {
      clearTimeout(this.gcTimeoutId)
      this.gcTimeoutId = null
    }
  }

  /**
   * Increment the active subscribers count and start sync if needed
   */
  private addSubscriber(): void {
    this.activeSubscribersCount++
    this.cancelGCTimer()

    // Start sync if collection was cleaned up
    if (this._status === `cleaned-up` || this._status === `idle`) {
      this.startSync()
    }
  }

  /**
   * Decrement the active subscribers count and start GC timer if needed
   */
  private removeSubscriber(): void {
    this.activeSubscribersCount--

    if (this.activeSubscribersCount === 0) {
      this.activeSubscribersCount = 0
      this.startGCTimer()
    } else if (this.activeSubscribersCount < 0) {
      throw new Error(
        `Active subscribers count is negative - this should never happen`
      )
    }
  }

  /**
   * Recompute optimistic state from active transactions
   */
  private recomputeOptimisticState(): void {
    // Skip redundant recalculations when we're in the middle of committing sync transactions
    if (this.isCommittingSyncTransactions) {
      return
    }

    const previousState = new Map(this.optimisticUpserts)
    const previousDeletes = new Set(this.optimisticDeletes)

    // Clear current optimistic state
    this.optimisticUpserts.clear()
    this.optimisticDeletes.clear()

    const activeTransactions: Array<Transaction<any>> = []
    const completedTransactions: Array<Transaction<any>> = []

    for (const transaction of this.transactions.values()) {
      if (transaction.state === `completed`) {
        completedTransactions.push(transaction)
      } else if (![`completed`, `failed`].includes(transaction.state)) {
        activeTransactions.push(transaction)
      }
    }

    // Apply active transactions only (completed transactions are handled by sync operations)
    for (const transaction of activeTransactions) {
      for (const mutation of transaction.mutations) {
        if (mutation.collection === this && mutation.optimistic) {
          switch (mutation.type) {
            case `insert`:
            case `update`:
              this.optimisticUpserts.set(mutation.key, mutation.modified as T)
              this.optimisticDeletes.delete(mutation.key)
              break
            case `delete`:
              this.optimisticUpserts.delete(mutation.key)
              this.optimisticDeletes.add(mutation.key)
              break
          }
        }
      }
    }

    // Update cached size
    this._size = this.calculateSize()

    // Collect events for changes
    const events: Array<ChangeMessage<T, TKey>> = []
    this.collectOptimisticChanges(previousState, previousDeletes, events)

    // Filter out events for recently synced keys to prevent duplicates
    const filteredEventsBySyncStatus = events.filter(
      (event) => !this.recentlySyncedKeys.has(event.key)
    )

    // Filter out redundant delete events if there are pending sync transactions
    // that will immediately restore the same data, but only for completed transactions
    if (this.pendingSyncedTransactions.length > 0) {
      const pendingSyncKeys = new Set<TKey>()
      const completedTransactionMutations = new Set<string>()

      // Collect keys from pending sync operations
      for (const transaction of this.pendingSyncedTransactions) {
        for (const operation of transaction.operations) {
          pendingSyncKeys.add(operation.key as TKey)
        }
      }

      // Collect mutation IDs from completed transactions
      for (const tx of completedTransactions) {
        for (const mutation of tx.mutations) {
          if (mutation.collection === this) {
            completedTransactionMutations.add(mutation.mutationId)
          }
        }
      }

      // Only filter out delete events for keys that:
      // 1. Have pending sync operations AND
      // 2. Are from completed transactions (being cleaned up)
      const filteredEvents = filteredEventsBySyncStatus.filter((event) => {
        if (event.type === `delete` && pendingSyncKeys.has(event.key)) {
          // Check if this delete is from clearing optimistic state of completed transactions
          // We can infer this by checking if we have no remaining optimistic mutations for this key
          const hasActiveOptimisticMutation = activeTransactions.some((tx) =>
            tx.mutations.some(
              (m) => m.collection === this && m.key === event.key
            )
          )

          if (!hasActiveOptimisticMutation) {
            return false // Skip this delete event as sync will restore the data
          }
        }
        return true
      })

      this.emitEvents(filteredEvents)
    } else {
      // Emit all events if no pending sync transactions
      this.emitEvents(filteredEventsBySyncStatus)
    }
  }

  /**
   * Calculate the current size based on synced data and optimistic changes
   */
  private calculateSize(): number {
    const syncedSize = this.syncedData.size
    const deletesFromSynced = Array.from(this.optimisticDeletes).filter(
      (key) => this.syncedData.has(key) && !this.optimisticUpserts.has(key)
    ).length
    const upsertsNotInSynced = Array.from(this.optimisticUpserts.keys()).filter(
      (key) => !this.syncedData.has(key)
    ).length

    return syncedSize - deletesFromSynced + upsertsNotInSynced
  }

  /**
   * Collect events for optimistic changes
   */
  private collectOptimisticChanges(
    previousUpserts: Map<TKey, T>,
    previousDeletes: Set<TKey>,
    events: Array<ChangeMessage<T, TKey>>
  ): void {
    const allKeys = new Set([
      ...previousUpserts.keys(),
      ...this.optimisticUpserts.keys(),
      ...previousDeletes,
      ...this.optimisticDeletes,
    ])

    for (const key of allKeys) {
      const currentValue = this.get(key)
      const previousValue = this.getPreviousValue(
        key,
        previousUpserts,
        previousDeletes
      )

      if (previousValue !== undefined && currentValue === undefined) {
        events.push({ type: `delete`, key, value: previousValue })
      } else if (previousValue === undefined && currentValue !== undefined) {
        events.push({ type: `insert`, key, value: currentValue })
      } else if (
        previousValue !== undefined &&
        currentValue !== undefined &&
        previousValue !== currentValue
      ) {
        events.push({
          type: `update`,
          key,
          value: currentValue,
          previousValue,
        })
      }
    }
  }

  /**
   * Get the previous value for a key given previous optimistic state
   */
  private getPreviousValue(
    key: TKey,
    previousUpserts: Map<TKey, T>,
    previousDeletes: Set<TKey>
  ): T | undefined {
    if (previousDeletes.has(key)) {
      return undefined
    }
    if (previousUpserts.has(key)) {
      return previousUpserts.get(key)
    }
    return this.syncedData.get(key)
  }

  /**
   * Emit events either immediately or batch them for later emission
   */
  private emitEvents(
    changes: Array<ChangeMessage<T, TKey>>,
    endBatching = false
  ): void {
    if (this.shouldBatchEvents && !endBatching) {
      // Add events to the batch
      this.batchedEvents.push(...changes)
      return
    }

    // Either we're not batching, or we're ending the batching cycle
    let eventsToEmit = changes

    if (endBatching) {
      // End batching: combine any batched events with new events and clean up state
      if (this.batchedEvents.length > 0) {
        eventsToEmit = [...this.batchedEvents, ...changes]
      }
      this.batchedEvents = []
      this.shouldBatchEvents = false
    }

    if (eventsToEmit.length === 0) return

    // Emit to all listeners
    for (const listener of this.changeListeners) {
      listener(eventsToEmit)
    }

    // Emit to key-specific listeners
    if (this.changeKeyListeners.size > 0) {
      // Group changes by key, but only for keys that have listeners
      const changesByKey = new Map<TKey, Array<ChangeMessage<T, TKey>>>()
      for (const change of eventsToEmit) {
        if (this.changeKeyListeners.has(change.key)) {
          if (!changesByKey.has(change.key)) {
            changesByKey.set(change.key, [])
          }
          changesByKey.get(change.key)!.push(change)
        }
      }

      // Emit batched changes to each key's listeners
      for (const [key, keyChanges] of changesByKey) {
        const keyListeners = this.changeKeyListeners.get(key)!
        for (const listener of keyListeners) {
          listener(keyChanges)
        }
      }
    }
  }

  /**
   * Get the current value for a key (virtual derived state)
   */
  public get(key: TKey): T | undefined {
    // Check if optimistically deleted
    if (this.optimisticDeletes.has(key)) {
      return undefined
    }

    // Check optimistic upserts first
    if (this.optimisticUpserts.has(key)) {
      return this.optimisticUpserts.get(key)
    }

    // Fall back to synced data
    return this.syncedData.get(key)
  }

  /**
   * Check if a key exists in the collection (virtual derived state)
   */
  public has(key: TKey): boolean {
    // Check if optimistically deleted
    if (this.optimisticDeletes.has(key)) {
      return false
    }

    // Check optimistic upserts first
    if (this.optimisticUpserts.has(key)) {
      return true
    }

    // Fall back to synced data
    return this.syncedData.has(key)
  }

  /**
   * Get the current size of the collection (cached)
   */
  public get size(): number {
    return this._size
  }

  /**
   * Get all keys (virtual derived state)
   */
  public *keys(): IterableIterator<TKey> {
    // Yield keys from synced data, skipping any that are deleted.
    for (const key of this.syncedData.keys()) {
      if (!this.optimisticDeletes.has(key)) {
        yield key
      }
    }
    // Yield keys from upserts that were not already in synced data.
    for (const key of this.optimisticUpserts.keys()) {
      if (!this.syncedData.has(key) && !this.optimisticDeletes.has(key)) {
        // The optimisticDeletes check is technically redundant if inserts/updates always remove from deletes,
        // but it's safer to keep it.
        yield key
      }
    }
  }

  /**
   * Get all values (virtual derived state)
   */
  public *values(): IterableIterator<T> {
    for (const key of this.keys()) {
      const value = this.get(key)
      if (value !== undefined) {
        yield value
      }
    }
  }

  /**
   * Get all entries (virtual derived state)
   */
  public *entries(): IterableIterator<[TKey, T]> {
    for (const key of this.keys()) {
      const value = this.get(key)
      if (value !== undefined) {
        yield [key, value]
      }
    }
  }

  /**
   * Get all entries (virtual derived state)
   */
  public *[Symbol.iterator](): IterableIterator<[TKey, T]> {
    for (const [key, value] of this.entries()) {
      yield [key, value]
    }
  }

  /**
   * Execute a callback for each entry in the collection
   */
  public forEach(
    callbackfn: (value: T, key: TKey, index: number) => void
  ): void {
    let index = 0
    for (const [key, value] of this.entries()) {
      callbackfn(value, key, index++)
    }
  }

  /**
   * Create a new array with the results of calling a function for each entry in the collection
   */
  public map<U>(
    callbackfn: (value: T, key: TKey, index: number) => U
  ): Array<U> {
    const result: Array<U> = []
    let index = 0
    for (const [key, value] of this.entries()) {
      result.push(callbackfn(value, key, index++))
    }
    return result
  }

  /**
   * Attempts to commit pending synced transactions if there are no active transactions
   * This method processes operations from pending transactions and applies them to the synced data
   */
  commitPendingTransactions = () => {
    // Check if there are any persisting transaction
    let hasPersistingTransaction = false
    for (const transaction of this.transactions.values()) {
      if (transaction.state === `persisting`) {
        hasPersistingTransaction = true
        break
      }
    }

    if (!hasPersistingTransaction) {
      // Set flag to prevent redundant optimistic state recalculations
      this.isCommittingSyncTransactions = true

      // First collect all keys that will be affected by sync operations
      const changedKeys = new Set<TKey>()
      for (const transaction of this.pendingSyncedTransactions) {
        for (const operation of transaction.operations) {
          changedKeys.add(operation.key as TKey)
        }
      }

      // Use pre-captured state if available (from optimistic scenarios),
      // otherwise capture current state (for pure sync scenarios)
      let currentVisibleState = this.preSyncVisibleState
      if (currentVisibleState.size === 0) {
        // No pre-captured state, capture it now for pure sync operations
        currentVisibleState = new Map<TKey, T>()
        for (const key of changedKeys) {
          const currentValue = this.get(key)
          if (currentValue !== undefined) {
            currentVisibleState.set(key, currentValue)
          }
        }
      }

      const events: Array<ChangeMessage<T, TKey>> = []
      const rowUpdateMode = this.config.sync.rowUpdateMode || `partial`

      for (const transaction of this.pendingSyncedTransactions) {
        for (const operation of transaction.operations) {
          const key = operation.key as TKey
          this.syncedKeys.add(key)

          // Update metadata
          switch (operation.type) {
            case `insert`:
              this.syncedMetadata.set(key, operation.metadata)
              break
            case `update`:
              this.syncedMetadata.set(
                key,
                Object.assign(
                  {},
                  this.syncedMetadata.get(key),
                  operation.metadata
                )
              )
              break
            case `delete`:
              this.syncedMetadata.delete(key)
              break
          }

          // Update synced data
          switch (operation.type) {
            case `insert`:
              this.syncedData.set(key, operation.value)
              break
            case `update`: {
              if (rowUpdateMode === `partial`) {
                const updatedValue = Object.assign(
                  {},
                  this.syncedData.get(key),
                  operation.value
                )
                this.syncedData.set(key, updatedValue)
              } else {
                this.syncedData.set(key, operation.value)
              }
              break
            }
            case `delete`:
              this.syncedData.delete(key)
              break
          }
        }
      }

      // Clear optimistic state since sync operations will now provide the authoritative data
      this.optimisticUpserts.clear()
      this.optimisticDeletes.clear()

      // Reset flag and recompute optimistic state for any remaining active transactions
      this.isCommittingSyncTransactions = false
      for (const transaction of this.transactions.values()) {
        if (![`completed`, `failed`].includes(transaction.state)) {
          for (const mutation of transaction.mutations) {
            if (mutation.collection === this && mutation.optimistic) {
              switch (mutation.type) {
                case `insert`:
                case `update`:
                  this.optimisticUpserts.set(
                    mutation.key,
                    mutation.modified as T
                  )
                  this.optimisticDeletes.delete(mutation.key)
                  break
                case `delete`:
                  this.optimisticUpserts.delete(mutation.key)
                  this.optimisticDeletes.add(mutation.key)
                  break
              }
            }
          }
        }
      }

      // Check for redundant sync operations that match completed optimistic operations
      const completedOptimisticOps = new Map<TKey, any>()

      for (const transaction of this.transactions.values()) {
        if (transaction.state === `completed`) {
          for (const mutation of transaction.mutations) {
            if (mutation.collection === this && changedKeys.has(mutation.key)) {
              completedOptimisticOps.set(mutation.key, {
                type: mutation.type,
                value: mutation.modified,
              })
            }
          }
        }
      }

      // Now check what actually changed in the final visible state
      for (const key of changedKeys) {
        const previousVisibleValue = currentVisibleState.get(key)
        const newVisibleValue = this.get(key) // This returns the new derived state

        // Check if this sync operation is redundant with a completed optimistic operation
        const completedOp = completedOptimisticOps.get(key)
        const isRedundantSync =
          completedOp &&
          newVisibleValue !== undefined &&
          this.deepEqual(completedOp.value, newVisibleValue)

        if (!isRedundantSync) {
          if (
            previousVisibleValue === undefined &&
            newVisibleValue !== undefined
          ) {
            events.push({
              type: `insert`,
              key,
              value: newVisibleValue,
            })
          } else if (
            previousVisibleValue !== undefined &&
            newVisibleValue === undefined
          ) {
            events.push({
              type: `delete`,
              key,
              value: previousVisibleValue,
            })
          } else if (
            previousVisibleValue !== undefined &&
            newVisibleValue !== undefined &&
            !this.deepEqual(previousVisibleValue, newVisibleValue)
          ) {
            events.push({
              type: `update`,
              key,
              value: newVisibleValue,
              previousValue: previousVisibleValue,
            })
          }
        }
      }

      // Update cached size after synced data changes
      this._size = this.calculateSize()

      // End batching and emit all events (combines any batched events with sync events)
      this.emitEvents(events, true)

      this.pendingSyncedTransactions = []

      // Clear the pre-sync state since sync operations are complete
      this.preSyncVisibleState.clear()

      // Clear recently synced keys after a microtask to allow recomputeOptimisticState to see them
      Promise.resolve().then(() => {
        this.recentlySyncedKeys.clear()
      })

      // Call any registered one-time commit listeners
      if (!this.hasReceivedFirstCommit) {
        this.hasReceivedFirstCommit = true
        const callbacks = [...this.onFirstCommitCallbacks]
        this.onFirstCommitCallbacks = []
        callbacks.forEach((callback) => callback())
      }
    }
  }

  private ensureStandardSchema(schema: unknown): StandardSchema<T> {
    // If the schema already implements the standard-schema interface, return it
    if (schema && typeof schema === `object` && `~standard` in schema) {
      return schema as StandardSchema<T>
    }

    throw new Error(
      `Schema must either implement the standard-schema interface or be a Zod schema`
    )
  }

  public getKeyFromItem(item: T): TKey {
    return this.config.getKey(item)
  }

  public generateGlobalKey(key: any, item: any): string {
    if (typeof key === `undefined`) {
      throw new Error(
        `An object was created without a defined key: ${JSON.stringify(item)}`
      )
    }

    return `KEY::${this.id}/${key}`
  }

  private deepEqual(a: any, b: any): boolean {
    if (a === b) return true
    if (a == null || b == null) return false
    if (typeof a !== typeof b) return false

    if (typeof a === `object`) {
      if (Array.isArray(a) !== Array.isArray(b)) return false

      const keysA = Object.keys(a)
      const keysB = Object.keys(b)
      if (keysA.length !== keysB.length) return false

      const keysBSet = new Set(keysB)
      for (const key of keysA) {
        if (!keysBSet.has(key)) return false
        if (!this.deepEqual(a[key], b[key])) return false
      }
      return true
    }

    return false
  }

  private validateData(
    data: unknown,
    type: `insert` | `update`,
    key?: TKey
  ): T | never {
    if (!this.config.schema) return data as T

    const standardSchema = this.ensureStandardSchema(this.config.schema)

    // For updates, we need to merge with the existing data before validation
    if (type === `update` && key) {
      // Get the existing data for this key
      const existingData = this.get(key)

      if (
        existingData &&
        data &&
        typeof data === `object` &&
        typeof existingData === `object`
      ) {
        // Merge the update with the existing data
        const mergedData = Object.assign({}, existingData, data)

        // Validate the merged data
        const result = standardSchema[`~standard`].validate(mergedData)

        // Ensure validation is synchronous
        if (result instanceof Promise) {
          throw new TypeError(`Schema validation must be synchronous`)
        }

        // If validation fails, throw a SchemaValidationError with the issues
        if (`issues` in result && result.issues) {
          const typedIssues = result.issues.map((issue) => ({
            message: issue.message,
            path: issue.path?.map((p) => String(p)),
          }))
          throw new SchemaValidationError(type, typedIssues)
        }

        // Return the original update data, not the merged data
        // We only used the merged data for validation
        return data as T
      }
    }

    // For inserts or updates without existing data, validate the data directly
    const result = standardSchema[`~standard`].validate(data)

    // Ensure validation is synchronous
    if (result instanceof Promise) {
      throw new TypeError(`Schema validation must be synchronous`)
    }

    // If validation fails, throw a SchemaValidationError with the issues
    if (`issues` in result && result.issues) {
      const typedIssues = result.issues.map((issue) => ({
        message: issue.message,
        path: issue.path?.map((p) => String(p)),
      }))
      throw new SchemaValidationError(type, typedIssues)
    }

    return result.value as T
  }

  /**
   * Inserts one or more items into the collection
   * @param items - Single item or array of items to insert
   * @param config - Optional configuration including metadata
   * @returns A Transaction object representing the insert operation(s)
   * @throws {SchemaValidationError} If the data fails schema validation
   * @example
   * // Insert a single todo (requires onInsert handler)
   * const tx = collection.insert({ id: "1", text: "Buy milk", completed: false })
   * await tx.isPersisted.promise
   *
   * @example
   * // Insert multiple todos at once
   * const tx = collection.insert([
   *   { id: "1", text: "Buy milk", completed: false },
   *   { id: "2", text: "Walk dog", completed: true }
   * ])
   * await tx.isPersisted.promise
   *
   * @example
   * // Insert with metadata
   * const tx = collection.insert({ id: "1", text: "Buy groceries" },
   *   { metadata: { source: "mobile-app" } }
   * )
   * await tx.isPersisted.promise
   *
   * @example
   * // Handle errors
   * try {
   *   const tx = collection.insert({ id: "1", text: "New item" })
   *   await tx.isPersisted.promise
   *   console.log('Insert successful')
   * } catch (error) {
   *   console.log('Insert failed:', error)
   * }
   */
  insert = (
    data: TInsertInput | Array<TInsertInput>,
    config?: InsertConfig
  ) => {
    this.validateCollectionUsable(`insert`)
    const ambientTransaction = getActiveTransaction()

    // If no ambient transaction exists, check for an onInsert handler early
    if (!ambientTransaction && !this.config.onInsert) {
      throw new Error(
        `Collection.insert called directly (not within an explicit transaction) but no 'onInsert' handler is configured.`
      )
    }

    const items = Array.isArray(data) ? data : [data]
    const mutations: Array<PendingMutation<T>> = []

    // Create mutations for each item
    items.forEach((item) => {
      // Validate the data against the schema if one exists
      const validatedData = this.validateData(item, `insert`)

      // Check if an item with this ID already exists in the collection
      const key = this.getKeyFromItem(validatedData)
      if (this.has(key)) {
        throw `Cannot insert document with ID "${key}" because it already exists in the collection`
      }
      const globalKey = this.generateGlobalKey(key, item)

      const mutation: PendingMutation<T> = {
        mutationId: crypto.randomUUID(),
        original: {},
        modified: validatedData,
        // Pick the values from validatedData based on what's passed in - this is for cases
        // where a schema has default values. The validated data has the extra default
        // values but for changes, we just want to show the data that was actually passed in.
        changes: Object.fromEntries(
          Object.keys(item).map((k) => [
            k,
            validatedData[k as keyof typeof validatedData],
          ])
        ) as TInsertInput,
        globalKey,
        key,
        metadata: config?.metadata as unknown,
        syncMetadata: this.config.sync.getSyncMetadata?.() || {},
        optimistic: config?.optimistic ?? true,
        type: `insert`,
        createdAt: new Date(),
        updatedAt: new Date(),
        collection: this,
      }

      mutations.push(mutation)
    })

    // If an ambient transaction exists, use it
    if (ambientTransaction) {
      ambientTransaction.applyMutations(mutations)

      this.transactions.set(ambientTransaction.id, ambientTransaction)
      this.recomputeOptimisticState()

      return ambientTransaction
    } else {
      // Create a new transaction with a mutation function that calls the onInsert handler
      const directOpTransaction = createTransaction<T>({
        mutationFn: async (params) => {
<<<<<<< HEAD
          // Call the onInsert handler with the transaction
          return this.config.onInsert!(
            params as unknown as InsertMutationFnParams<TInsertInput>
          )
=======
          // Call the onInsert handler with the transaction and collection
          return this.config.onInsert!({
            ...params,
            collection: this as unknown as Collection<T, TKey, TUtils>,
          })
>>>>>>> 1d792c6b
        },
      })

      // Apply mutations to the new transaction
      directOpTransaction.applyMutations(mutations)
      directOpTransaction.commit()

      // Add the transaction to the collection's transactions store
      this.transactions.set(directOpTransaction.id, directOpTransaction)
      this.recomputeOptimisticState()

      return directOpTransaction
    }
  }

  /**
   * Updates one or more items in the collection using a callback function
   * @param keys - Single key or array of keys to update
   * @param configOrCallback - Either update configuration or update callback
   * @param maybeCallback - Update callback if config was provided
   * @returns A Transaction object representing the update operation(s)
   * @throws {SchemaValidationError} If the updated data fails schema validation
   * @example
   * // Update single item by key
   * const tx = collection.update("todo-1", (draft) => {
   *   draft.completed = true
   * })
   * await tx.isPersisted.promise
   *
   * @example
   * // Update multiple items
   * const tx = collection.update(["todo-1", "todo-2"], (drafts) => {
   *   drafts.forEach(draft => { draft.completed = true })
   * })
   * await tx.isPersisted.promise
   *
   * @example
   * // Update with metadata
   * const tx = collection.update("todo-1",
   *   { metadata: { reason: "user update" } },
   *   (draft) => { draft.text = "Updated text" }
   * )
   * await tx.isPersisted.promise
   *
   * @example
   * // Handle errors
   * try {
   *   const tx = collection.update("item-1", draft => { draft.value = "new" })
   *   await tx.isPersisted.promise
   *   console.log('Update successful')
   * } catch (error) {
   *   console.log('Update failed:', error)
   * }
   */

  // Overload 1: Update multiple items with a callback
  update<TItem extends object = T>(
    key: Array<TKey | unknown>,
    callback: (drafts: Array<TItem>) => void
  ): TransactionType

  // Overload 2: Update multiple items with config and a callback
  update<TItem extends object = T>(
    keys: Array<TKey | unknown>,
    config: OperationConfig,
    callback: (drafts: Array<TItem>) => void
  ): TransactionType

  // Overload 3: Update a single item with a callback
  update<TItem extends object = T>(
    id: TKey | unknown,
    callback: (draft: TItem) => void
  ): TransactionType

  // Overload 4: Update a single item with config and a callback
  update<TItem extends object = T>(
    id: TKey | unknown,
    config: OperationConfig,
    callback: (draft: TItem) => void
  ): TransactionType

  update<TItem extends object = T>(
    keys: (TKey | unknown) | Array<TKey | unknown>,
    configOrCallback: ((draft: TItem | Array<TItem>) => void) | OperationConfig,
    maybeCallback?: (draft: TItem | Array<TItem>) => void
  ) {
    if (typeof keys === `undefined`) {
      throw new Error(`The first argument to update is missing`)
    }

    this.validateCollectionUsable(`update`)

    const ambientTransaction = getActiveTransaction()

    // If no ambient transaction exists, check for an onUpdate handler early
    if (!ambientTransaction && !this.config.onUpdate) {
      throw new Error(
        `Collection.update called directly (not within an explicit transaction) but no 'onUpdate' handler is configured.`
      )
    }

    const isArray = Array.isArray(keys)
    const keysArray = isArray ? keys : [keys]

    if (isArray && keysArray.length === 0) {
      throw new Error(`No keys were passed to update`)
    }

    const callback =
      typeof configOrCallback === `function` ? configOrCallback : maybeCallback!
    const config =
      typeof configOrCallback === `function` ? {} : configOrCallback

    // Get the current objects or empty objects if they don't exist
    const currentObjects = keysArray.map((key) => {
      const item = this.get(key)
      if (!item) {
        throw new Error(
          `The key "${key}" was passed to update but an object for this key was not found in the collection`
        )
      }

      return item
    }) as unknown as Array<TItem>

    let changesArray
    if (isArray) {
      // Use the proxy to track changes for all objects
      changesArray = withArrayChangeTracking(
        currentObjects,
        callback as (draft: Array<TItem>) => void
      )
    } else {
      const result = withChangeTracking(
        currentObjects[0]!,
        callback as (draft: TItem) => void
      )
      changesArray = [result]
    }

    // Create mutations for each object that has changes
    const mutations: Array<PendingMutation<T, `update`, this>> = keysArray
      .map((key, index) => {
        const itemChanges = changesArray[index] // User-provided changes for this specific item

        // Skip items with no changes
        if (!itemChanges || Object.keys(itemChanges).length === 0) {
          return null
        }

        const originalItem = currentObjects[index] as unknown as T
        // Validate the user-provided changes for this item
        const validatedUpdatePayload = this.validateData(
          itemChanges,
          `update`,
          key
        )

        // Construct the full modified item by applying the validated update payload to the original item
        const modifiedItem = Object.assign(
          {},
          originalItem,
          validatedUpdatePayload
        )

        // Check if the ID of the item is being changed
        const originalItemId = this.getKeyFromItem(originalItem)
        const modifiedItemId = this.getKeyFromItem(modifiedItem)

        if (originalItemId !== modifiedItemId) {
          throw new Error(
            `Updating the key of an item is not allowed. Original key: "${originalItemId}", Attempted new key: "${modifiedItemId}". Please delete the old item and create a new one if a key change is necessary.`
          )
        }

        const globalKey = this.generateGlobalKey(modifiedItemId, modifiedItem)

        return {
          mutationId: crypto.randomUUID(),
          original: originalItem,
          modified: modifiedItem,
          changes: validatedUpdatePayload as Partial<T>,
          globalKey,
          key,
          metadata: config.metadata as unknown,
          syncMetadata: (this.syncedMetadata.get(key) || {}) as Record<
            string,
            unknown
          >,
          optimistic: config.optimistic ?? true,
          type: `update`,
          createdAt: new Date(),
          updatedAt: new Date(),
          collection: this,
        }
      })
      .filter(Boolean) as Array<PendingMutation<T, `update`, this>>

    // If no changes were made, return an empty transaction early
    if (mutations.length === 0) {
      const emptyTransaction = createTransaction({
        mutationFn: async () => {},
      })
      emptyTransaction.commit()
      return emptyTransaction
    }

    // If an ambient transaction exists, use it
    if (ambientTransaction) {
      ambientTransaction.applyMutations(mutations)

      this.transactions.set(ambientTransaction.id, ambientTransaction)
      this.recomputeOptimisticState()

      return ambientTransaction
    }

    // No need to check for onUpdate handler here as we've already checked at the beginning

    // Create a new transaction with a mutation function that calls the onUpdate handler
    const directOpTransaction = createTransaction<T>({
      mutationFn: async (params) => {
        // Call the onUpdate handler with the transaction and collection
        return this.config.onUpdate!({
          ...params,
          collection: this as unknown as Collection<T, TKey, TUtils>,
        })
      },
    })

    // Apply mutations to the new transaction
    directOpTransaction.applyMutations(mutations)
    directOpTransaction.commit()

    // Add the transaction to the collection's transactions store

    this.transactions.set(directOpTransaction.id, directOpTransaction)
    this.recomputeOptimisticState()

    return directOpTransaction
  }

  /**
   * Deletes one or more items from the collection
   * @param keys - Single key or array of keys to delete
   * @param config - Optional configuration including metadata
   * @returns A Transaction object representing the delete operation(s)
   * @example
   * // Delete a single item
   * const tx = collection.delete("todo-1")
   * await tx.isPersisted.promise
   *
   * @example
   * // Delete multiple items
   * const tx = collection.delete(["todo-1", "todo-2"])
   * await tx.isPersisted.promise
   *
   * @example
   * // Delete with metadata
   * const tx = collection.delete("todo-1", { metadata: { reason: "completed" } })
   * await tx.isPersisted.promise
   *
   * @example
   * // Handle errors
   * try {
   *   const tx = collection.delete("item-1")
   *   await tx.isPersisted.promise
   *   console.log('Delete successful')
   * } catch (error) {
   *   console.log('Delete failed:', error)
   * }
   */
  delete = (
    keys: Array<TKey> | TKey,
    config?: OperationConfig
  ): TransactionType<any> => {
    this.validateCollectionUsable(`delete`)

    const ambientTransaction = getActiveTransaction()

    // If no ambient transaction exists, check for an onDelete handler early
    if (!ambientTransaction && !this.config.onDelete) {
      throw new Error(
        `Collection.delete called directly (not within an explicit transaction) but no 'onDelete' handler is configured.`
      )
    }

    if (Array.isArray(keys) && keys.length === 0) {
      throw new Error(`No keys were passed to delete`)
    }

    const keysArray = Array.isArray(keys) ? keys : [keys]
    const mutations: Array<PendingMutation<T, `delete`, this>> = []

    for (const key of keysArray) {
      if (!this.has(key)) {
        throw new Error(
          `Collection.delete was called with key '${key}' but there is no item in the collection with this key`
        )
      }
      const globalKey = this.generateGlobalKey(key, this.get(key)!)
      const mutation: PendingMutation<T, `delete`, this> = {
        mutationId: crypto.randomUUID(),
        original: this.get(key)!,
        modified: this.get(key)!,
        changes: this.get(key)!,
        globalKey,
        key,
        metadata: config?.metadata as unknown,
        syncMetadata: (this.syncedMetadata.get(key) || {}) as Record<
          string,
          unknown
        >,
        optimistic: config?.optimistic ?? true,
        type: `delete`,
        createdAt: new Date(),
        updatedAt: new Date(),
        collection: this,
      }

      mutations.push(mutation)
    }

    // If an ambient transaction exists, use it
    if (ambientTransaction) {
      ambientTransaction.applyMutations(mutations)

      this.transactions.set(ambientTransaction.id, ambientTransaction)
      this.recomputeOptimisticState()

      return ambientTransaction
    }

    // Create a new transaction with a mutation function that calls the onDelete handler
    const directOpTransaction = createTransaction<T>({
      autoCommit: true,
      mutationFn: async (params) => {
        // Call the onDelete handler with the transaction and collection
        return this.config.onDelete!({
          ...params,
          collection: this as unknown as Collection<T, TKey, TUtils>,
        })
      },
    })

    // Apply mutations to the new transaction
    directOpTransaction.applyMutations(mutations)
    directOpTransaction.commit()

    this.transactions.set(directOpTransaction.id, directOpTransaction)
    this.recomputeOptimisticState()

    return directOpTransaction
  }

  /**
   * Gets the current state of the collection as a Map
   * @returns Map containing all items in the collection, with keys as identifiers
   * @example
   * const itemsMap = collection.state
   * console.log(`Collection has ${itemsMap.size} items`)
   *
   * for (const [key, item] of itemsMap) {
   *   console.log(`${key}: ${item.title}`)
   * }
   *
   * // Check if specific item exists
   * if (itemsMap.has("todo-1")) {
   *   console.log("Todo 1 exists:", itemsMap.get("todo-1"))
   * }
   */
  get state() {
    const result = new Map<TKey, T>()
    for (const [key, value] of this.entries()) {
      result.set(key, value)
    }
    return result
  }

  /**
   * Gets the current state of the collection as a Map, but only resolves when data is available
   * Waits for the first sync commit to complete before resolving
   *
   * @returns Promise that resolves to a Map containing all items in the collection
   */
  stateWhenReady(): Promise<Map<TKey, T>> {
    // If we already have data or there are no loading collections, resolve immediately
    if (this.size > 0 || this.hasReceivedFirstCommit === true) {
      return Promise.resolve(this.state)
    }

    // Otherwise, wait for the first commit
    return new Promise<Map<TKey, T>>((resolve) => {
      this.onFirstCommit(() => {
        resolve(this.state)
      })
    })
  }

  /**
   * Gets the current state of the collection as an Array
   *
   * @returns An Array containing all items in the collection
   */
  get toArray() {
    return Array.from(this.values())
  }

  /**
   * Gets the current state of the collection as an Array, but only resolves when data is available
   * Waits for the first sync commit to complete before resolving
   *
   * @returns Promise that resolves to an Array containing all items in the collection
   */
  toArrayWhenReady(): Promise<Array<T>> {
    // If we already have data or there are no loading collections, resolve immediately
    if (this.size > 0 || this.hasReceivedFirstCommit === true) {
      return Promise.resolve(this.toArray)
    }

    // Otherwise, wait for the first commit
    return new Promise<Array<T>>((resolve) => {
      this.onFirstCommit(() => {
        resolve(this.toArray)
      })
    })
  }

  /**
   * Returns the current state of the collection as an array of changes
   * @returns An array of changes
   */
  public currentStateAsChanges(): Array<ChangeMessage<T>> {
    return Array.from(this.entries()).map(([key, value]) => ({
      type: `insert`,
      key,
      value,
    }))
  }

  /**
   * Subscribe to changes in the collection
   * @param callback - Function called when items change
   * @param options.includeInitialState - If true, immediately calls callback with current data
   * @returns Unsubscribe function - Call this to stop listening for changes
   * @example
   * // Basic subscription
   * const unsubscribe = collection.subscribeChanges((changes) => {
   *   changes.forEach(change => {
   *     console.log(`${change.type}: ${change.key}`, change.value)
   *   })
   * })
   *
   * // Later: unsubscribe()
   *
   * @example
   * // Include current state immediately
   * const unsubscribe = collection.subscribeChanges((changes) => {
   *   updateUI(changes)
   * }, { includeInitialState: true })
   */
  public subscribeChanges(
    callback: (changes: Array<ChangeMessage<T>>) => void,
    { includeInitialState = false }: { includeInitialState?: boolean } = {}
  ): () => void {
    // Start sync and track subscriber
    this.addSubscriber()

    if (includeInitialState) {
      // First send the current state as changes
      callback(this.currentStateAsChanges())
    }

    // Add to batched listeners
    this.changeListeners.add(callback)

    return () => {
      this.changeListeners.delete(callback)
      this.removeSubscriber()
    }
  }

  /**
   * Subscribe to changes for a specific key
   */
  public subscribeChangesKey(
    key: TKey,
    listener: ChangeListener<T, TKey>,
    { includeInitialState = false }: { includeInitialState?: boolean } = {}
  ): () => void {
    // Start sync and track subscriber
    this.addSubscriber()

    if (!this.changeKeyListeners.has(key)) {
      this.changeKeyListeners.set(key, new Set())
    }

    if (includeInitialState) {
      // First send the current state as changes
      listener([
        {
          type: `insert`,
          key,
          value: this.get(key)!,
        },
      ])
    }

    this.changeKeyListeners.get(key)!.add(listener)

    return () => {
      const listeners = this.changeKeyListeners.get(key)
      if (listeners) {
        listeners.delete(listener)
        if (listeners.size === 0) {
          this.changeKeyListeners.delete(key)
        }
      }
      this.removeSubscriber()
    }
  }

  /**
   * Capture visible state for keys that will be affected by pending sync operations
   * This must be called BEFORE onTransactionStateChange clears optimistic state
   */
  private capturePreSyncVisibleState(): void {
    if (this.pendingSyncedTransactions.length === 0) return

    // Clear any previous capture
    this.preSyncVisibleState.clear()

    // Get all keys that will be affected by sync operations
    const syncedKeys = new Set<TKey>()
    for (const transaction of this.pendingSyncedTransactions) {
      for (const operation of transaction.operations) {
        syncedKeys.add(operation.key as TKey)
      }
    }

    // Mark keys as about to be synced to suppress intermediate events from recomputeOptimisticState
    for (const key of syncedKeys) {
      this.recentlySyncedKeys.add(key)
    }

    // Only capture current visible state for keys that will be affected by sync operations
    // This is much more efficient than capturing the entire collection state
    for (const key of syncedKeys) {
      const currentValue = this.get(key)
      if (currentValue !== undefined) {
        this.preSyncVisibleState.set(key, currentValue)
      }
    }
  }

  /**
   * Trigger a recomputation when transactions change
   * This method should be called by the Transaction class when state changes
   */
  public onTransactionStateChange(): void {
    // Check if commitPendingTransactions will be called after this
    // by checking if there are pending sync transactions (same logic as in transactions.ts)
    this.shouldBatchEvents = this.pendingSyncedTransactions.length > 0

    // CRITICAL: Capture visible state BEFORE clearing optimistic state
    this.capturePreSyncVisibleState()

    this.recomputeOptimisticState()
  }
}<|MERGE_RESOLUTION|>--- conflicted
+++ resolved
@@ -9,7 +9,6 @@
   CollectionStatus,
   Fn,
   InsertConfig,
-  InsertMutationFnParams,
   OperationConfig,
   OptimisticChangeMessage,
   PendingMutation,
@@ -17,6 +16,7 @@
   ResolveType,
   StandardSchema,
   Transaction as TransactionType,
+  TransactionWithMutations,
   UtilsRecord,
 } from "./types"
 import type { StandardSchemaV1 } from "@standard-schema/spec"
@@ -42,7 +42,7 @@
   TUtils extends UtilsRecord = {},
   TSchema extends StandardSchemaV1 = StandardSchemaV1,
   TInsertInput extends object = T,
-> extends CollectionImpl<T, TKey, TSchema, TInsertInput> {
+> extends CollectionImpl<T, TKey, TUtils, TSchema, TInsertInput> {
   readonly utils: TUtils
 }
 
@@ -142,6 +142,7 @@
   const collection = new CollectionImpl<
     ResolveType<TExplicit, TSchema, TFallback>,
     TKey,
+    TUtils,
     TSchema,
     ResolveInsertInput<TExplicit, TSchema, TFallback>
   >(options)
@@ -194,12 +195,9 @@
 export class CollectionImpl<
   T extends object = Record<string, unknown>,
   TKey extends string | number = string | number,
-<<<<<<< HEAD
+  TUtils extends UtilsRecord = {},
   TSchema extends StandardSchemaV1 = StandardSchemaV1,
   TInsertInput extends object = T,
-=======
-  TUtils extends UtilsRecord = {},
->>>>>>> 1d792c6b
 > {
   public config: CollectionConfig<T, TKey, TSchema, TInsertInput>
 
@@ -1411,18 +1409,12 @@
       // Create a new transaction with a mutation function that calls the onInsert handler
       const directOpTransaction = createTransaction<T>({
         mutationFn: async (params) => {
-<<<<<<< HEAD
-          // Call the onInsert handler with the transaction
-          return this.config.onInsert!(
-            params as unknown as InsertMutationFnParams<TInsertInput>
-          )
-=======
           // Call the onInsert handler with the transaction and collection
-          return this.config.onInsert!({
-            ...params,
+          return await this.config.onInsert!({
+            transaction:
+              params.transaction as unknown as TransactionWithMutations<TInsertInput>,
             collection: this as unknown as Collection<T, TKey, TUtils>,
           })
->>>>>>> 1d792c6b
         },
       })
 
