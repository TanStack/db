import { Store } from "@tanstack/store"
import { withArrayChangeTracking, withChangeTracking } from "./proxy"
import { Transaction, getActiveTransaction } from "./transactions"
import { SortedMap } from "./SortedMap"
import type {
  ChangeListener,
  ChangeMessage,
  CollectionConfig,
  Fn,
  InsertConfig,
  OperationConfig,
  OptimisticChangeMessage,
  PendingMutation,
  StandardSchema,
  Transaction as TransactionType,
  UtilsRecord,
} from "./types"

// Store collections in memory
export const collectionsStore = new Map<string, CollectionImpl<any, any>>()

// Map to track loading collections
const loadingCollectionResolvers = new Map<
  string,
  {
    promise: Promise<CollectionImpl<any, any>>
    resolve: (value: CollectionImpl<any, any>) => void
  }
>()

interface PendingSyncedTransaction<T extends object = Record<string, unknown>> {
  committed: boolean
  operations: Array<OptimisticChangeMessage<T>>
}

/**
 * Enhanced Collection interface that includes both data type T and utilities TUtils
 * @template T - The type of items in the collection
 * @template TUtils - The utilities record type
 */
export interface Collection<
  T extends object = Record<string, unknown>,
  TKey extends string | number = string | number,
  TUtils extends UtilsRecord = {},
> extends CollectionImpl<T, TKey> {
  readonly utils: TUtils
}

/**
 * Creates a new Collection instance with the given configuration
 *
 * @template T - The type of items in the collection
 * @template TKey - The type of the key for the collection
 * @template TUtils - The utilities record type
 * @param options - Collection options with optional utilities
 * @returns A new Collection with utilities exposed both at top level and under .utils
 */
export function createCollection<
  T extends object = Record<string, unknown>,
  TKey extends string | number = string | number,
  TUtils extends UtilsRecord = {},
>(
  options: CollectionConfig<T, TKey> & { utils?: TUtils }
): Collection<T, TKey, TUtils> {
  const collection = new CollectionImpl<T, TKey>(options)

  // Copy utils to both top level and .utils namespace
  if (options.utils) {
    collection.utils = { ...options.utils }
  } else {
    collection.utils = {} as TUtils
  }

  return collection as Collection<T, TKey, TUtils>
}

/**
 * Preloads a collection with the given configuration
 * Returns a promise that resolves once the sync tool has done its first commit (initial sync is finished)
 * If the collection has already loaded, it resolves immediately
 *
 * This function is useful in route loaders or similar pre-rendering scenarios where you want
 * to ensure data is available before a route transition completes. It uses the same shared collection
 * instance that will be used by useCollection, ensuring data consistency.
 *
 * @example
 * ```typescript
 * // In a route loader
 * async function loader({ params }) {
 *   await preloadCollection({
 *     id: `users-${params.userId}`,
 *     sync: { ... },
 *   });
 *
 *   return null;
 * }
 * ```
 *
 * @template T - The type of items in the collection
 * @param config - Configuration for the collection, including id and sync
 * @returns Promise that resolves when the initial sync is finished
 */
export function preloadCollection<
  T extends object = Record<string, unknown>,
  TKey extends string | number = string | number,
>(config: CollectionConfig<T, TKey>): Promise<CollectionImpl<T, TKey>> {
  if (!config.id) {
    throw new Error(`The id property is required for preloadCollection`)
  }

  // If the collection is already fully loaded, return a resolved promise
  if (
    collectionsStore.has(config.id) &&
    !loadingCollectionResolvers.has(config.id)
  ) {
    return Promise.resolve(
      collectionsStore.get(config.id)! as CollectionImpl<T, TKey>
    )
  }

  // If the collection is in the process of loading, return its promise
  if (loadingCollectionResolvers.has(config.id)) {
    return loadingCollectionResolvers.get(config.id)!.promise
  }

  // Create a new collection instance if it doesn't exist
  if (!collectionsStore.has(config.id)) {
    collectionsStore.set(
      config.id,
      createCollection<T, TKey>({
        id: config.id,
        getKey: config.getKey,
        sync: config.sync,
        schema: config.schema,
      })
    )
  }

  const collection = collectionsStore.get(config.id)! as CollectionImpl<T, TKey>

  // Create a promise that will resolve after the first commit
  let resolveFirstCommit: (value: CollectionImpl<T, TKey>) => void
  const firstCommitPromise = new Promise<CollectionImpl<T, TKey>>((resolve) => {
    resolveFirstCommit = resolve
  })

  // Store the loading promise first
  loadingCollectionResolvers.set(config.id, {
    promise: firstCommitPromise,
    resolve: resolveFirstCommit!,
  })

  // Register a one-time listener for the first commit
  collection.onFirstCommit(() => {
    if (!config.id) {
      throw new Error(`The id property is required for preloadCollection`)
    }
    if (loadingCollectionResolvers.has(config.id)) {
      const resolver = loadingCollectionResolvers.get(config.id)!
      loadingCollectionResolvers.delete(config.id)
      resolver.resolve(collection)
    }
  })

  return firstCommitPromise
}

/**
 * Custom error class for schema validation errors
 */
export class SchemaValidationError extends Error {
  type: `insert` | `update`
  issues: ReadonlyArray<{
    message: string
    path?: ReadonlyArray<string | number | symbol>
  }>

  constructor(
    type: `insert` | `update`,
    issues: ReadonlyArray<{
      message: string
      path?: ReadonlyArray<string | number | symbol>
    }>,
    message?: string
  ) {
    const defaultMessage = `${type === `insert` ? `Insert` : `Update`} validation failed: ${issues
      .map((issue) => issue.message)
      .join(`, `)}`

    super(message || defaultMessage)
    this.name = `SchemaValidationError`
    this.type = type
    this.issues = issues
  }
}

export class CollectionImpl<
  T extends object = Record<string, unknown>,
  TKey extends string | number = string | number,
> {
  public transactions: SortedMap<string, Transaction<any>>

  // Core state - make public for testing
  public syncedData = new Map<TKey, T>()
  public syncedMetadata = new Map<TKey, unknown>()

  // Optimistic state tracking - make public for testing
  public derivedUpserts = new Map<TKey, T>()
  public derivedDeletes = new Set<TKey>()

  // Cached size for performance
  private _size = 0

  // Event system
  private changeListeners = new Set<ChangeListener<T, TKey>>()
  private changeKeyListeners = new Map<TKey, Set<ChangeListener<T, TKey>>>()

  // Utilities namespace
  // This is populated by createCollection
  public utils: Record<string, Fn> = {}

  private pendingSyncedTransactions: Array<PendingSyncedTransaction<T>> = []
  private syncedKeys = new Set<TKey>()
  public config: CollectionConfig<T, TKey>
  private hasReceivedFirstCommit = false

  // Array to store one-time commit listeners
  private onFirstCommitCallbacks: Array<() => void> = []

  /**
   * Register a callback to be executed on the next commit
   * Useful for preloading collections
   * @param callback Function to call after the next commit
   */
  public onFirstCommit(callback: () => void): void {
    this.onFirstCommitCallbacks.push(callback)
  }

  public id = ``

  /**
   * Creates a new Collection instance
   *
   * @param config - Configuration object for the collection
   * @throws Error if sync config is missing
   */
  constructor(config: CollectionConfig<T, TKey>) {
    // eslint-disable-next-line
    if (!config) {
      throw new Error(`Collection requires a config`)
    }
    if (config.id) {
      this.id = config.id
    } else {
      this.id = crypto.randomUUID()
    }

    // eslint-disable-next-line
    if (!config.sync) {
      throw new Error(`Collection requires a sync config`)
    }

    this.transactions = new SortedMap<string, Transaction<any>>(
      (a, b) => a.createdAt.getTime() - b.createdAt.getTime()
    )

    this.config = config

    // Start the sync process
    config.sync.sync({
      collection: this,
      begin: () => {
        this.pendingSyncedTransactions.push({
          committed: false,
          operations: [],
        })
      },
      write: (messageWithoutKey: Omit<ChangeMessage<T>, `key`>) => {
        const pendingTransaction =
          this.pendingSyncedTransactions[
            this.pendingSyncedTransactions.length - 1
          ]
        if (!pendingTransaction) {
          throw new Error(`No pending sync transaction to write to`)
        }
        if (pendingTransaction.committed) {
          throw new Error(
            `The pending sync transaction is already committed, you can't still write to it.`
          )
        }
        const key = this.getKeyFromItem(messageWithoutKey.value)

        // Check if an item with this key already exists when inserting
        if (messageWithoutKey.type === `insert`) {
          if (
            this.syncedData.has(key) &&
            !pendingTransaction.operations.some(
              (op) => op.key === key && op.type === `delete`
            )
          ) {
            throw new Error(
              `Cannot insert document with key "${key}" from sync because it already exists in the collection "${this.id}"`
            )
          }
        }

        const message: ChangeMessage<T> = {
          ...messageWithoutKey,
          key,
        }
        pendingTransaction.operations.push(message)
      },
      commit: () => {
        const pendingTransaction =
          this.pendingSyncedTransactions[
            this.pendingSyncedTransactions.length - 1
          ]
        if (!pendingTransaction) {
          throw new Error(`No pending sync transaction to commit`)
        }
        if (pendingTransaction.committed) {
          throw new Error(
            `The pending sync transaction is already committed, you can't commit it again.`
          )
        }

        pendingTransaction.committed = true
        this.commitPendingTransactions()
      },
    })
  }

  /**
   * Recompute optimistic state from active transactions
   */
  private recomputeOptimisticState(): void {
    const previousState = new Map(this.derivedUpserts)
    const previousDeletes = new Set(this.derivedDeletes)

    // Clear current optimistic state
    this.derivedUpserts.clear()
    this.derivedDeletes.clear()

    // Apply active transactions
    const activeTransactions = Array.from(this.transactions.values())
    for (const transaction of activeTransactions) {
      if (![`completed`, `failed`].includes(transaction.state)) {
        for (const mutation of transaction.mutations) {
          if (mutation.collection === this) {
            switch (mutation.type) {
              case `insert`:
              case `update`:
                this.derivedUpserts.set(mutation.key, mutation.modified as T)
                this.derivedDeletes.delete(mutation.key)
                break
              case `delete`:
                this.derivedUpserts.delete(mutation.key)
                this.derivedDeletes.add(mutation.key)
                break
            }
          }
        }
      }
    }

    // Update cached size
    this._size = this.calculateSize()

    // Collect events for changes
    const events: Array<ChangeMessage<T, TKey>> = []
    this.collectOptimisticChanges(previousState, previousDeletes, events)

    // Emit all events at once
    this.emitEvents(events)
  }

  /**
   * Calculate the current size based on synced data and optimistic changes
   */
  private calculateSize(): number {
    const syncedSize = this.syncedData.size
    const deletesFromSynced = Array.from(this.derivedDeletes).filter(
      (key) => this.syncedData.has(key) && !this.derivedUpserts.has(key)
    ).length
    const upsertsNotInSynced = Array.from(this.derivedUpserts.keys()).filter(
      (key) => !this.syncedData.has(key)
    ).length

    return syncedSize - deletesFromSynced + upsertsNotInSynced
  }

  /**
   * Collect events for optimistic changes
   */
  private collectOptimisticChanges(
    previousUpserts: Map<TKey, T>,
    previousDeletes: Set<TKey>,
    events: Array<ChangeMessage<T, TKey>>
  ): void {
    const allKeys = new Set([
      ...previousUpserts.keys(),
      ...this.derivedUpserts.keys(),
      ...previousDeletes,
      ...this.derivedDeletes,
    ])

    for (const key of allKeys) {
      const currentValue = this.get(key)
      const previousValue = this.getPreviousValue(
        key,
        previousUpserts,
        previousDeletes
      )

      if (previousValue !== undefined && currentValue === undefined) {
        events.push({ type: `delete`, key, value: previousValue })
      } else if (previousValue === undefined && currentValue !== undefined) {
        events.push({ type: `insert`, key, value: currentValue })
      } else if (
        previousValue !== undefined &&
        currentValue !== undefined &&
        previousValue !== currentValue
      ) {
        events.push({
          type: `update`,
          key,
          value: currentValue,
          previousValue,
        })
      }
    }
  }

  /**
   * Get the previous value for a key given previous optimistic state
   */
  private getPreviousValue(
    key: TKey,
    previousUpserts: Map<TKey, T>,
    previousDeletes: Set<TKey>
  ): T | undefined {
    if (previousDeletes.has(key)) {
      return undefined
    }
    if (previousUpserts.has(key)) {
      return previousUpserts.get(key)
    }
    return this.syncedData.get(key)
  }

  /**
   * Emit multiple events at once to all listeners
   */
  private emitEvents(changes: Array<ChangeMessage<T, TKey>>): void {
    if (changes.length > 0) {
      // Emit to general listeners
      for (const listener of this.changeListeners) {
        listener(changes)
      }

      // Emit to key-specific listeners
      if (this.changeKeyListeners.size > 0) {
        // Group changes by key, but only for keys that have listeners
        const changesByKey = new Map<TKey, Array<ChangeMessage<T, TKey>>>()
        for (const change of changes) {
          if (this.changeKeyListeners.has(change.key)) {
            if (!changesByKey.has(change.key)) {
              changesByKey.set(change.key, [])
            }
            changesByKey.get(change.key)!.push(change)
          }
        }

        // Emit batched changes to each key's listeners
        for (const [key, keyChanges] of changesByKey) {
          const keyListeners = this.changeKeyListeners.get(key)!
          for (const listener of keyListeners) {
            listener(keyChanges)
          }
        }
      }
    }
  }

  /**
   * Get the current value for a key (virtual derived state)
   */
  public get(key: TKey): T | undefined {
    // Check if optimistically deleted
    if (this.derivedDeletes.has(key)) {
      return undefined
    }

    // Check optimistic upserts first
    if (this.derivedUpserts.has(key)) {
      return this.derivedUpserts.get(key)
    }

    // Fall back to synced data
    return this.syncedData.get(key)
  }

  /**
   * Check if a key exists in the collection (virtual derived state)
   */
  public has(key: TKey): boolean {
    // Check if optimistically deleted
    if (this.derivedDeletes.has(key)) {
      return false
    }

    // Check optimistic upserts first
    if (this.derivedUpserts.has(key)) {
      return true
    }

    // Fall back to synced data
    return this.syncedData.has(key)
  }

  /**
   * Get the current size of the collection (cached)
   */
  public get size(): number {
    return this._size
  }

  /**
   * Get all keys (virtual derived state)
   */
  public *keys(): IterableIterator<TKey> {
    // Yield keys from synced data, skipping any that are deleted.
    for (const key of this.syncedData.keys()) {
      if (!this.derivedDeletes.has(key)) {
        yield key
      }
    }
    // Yield keys from upserts that were not already in synced data.
    for (const key of this.derivedUpserts.keys()) {
      if (!this.syncedData.has(key) && !this.derivedDeletes.has(key)) {
        // The derivedDeletes check is technically redundant if inserts/updates always remove from deletes,
        // but it's safer to keep it.
        yield key
      }
    }
  }

  /**
   * Get all values (virtual derived state)
   */
  public *values(): IterableIterator<T> {
    for (const key of this.keys()) {
      const value = this.get(key)
      if (value !== undefined) {
        yield value
      }
    }
  }

  /**
   * Get all entries (virtual derived state)
   */
  public *entries(): IterableIterator<[TKey, T]> {
    for (const key of this.keys()) {
      const value = this.get(key)
      if (value !== undefined) {
        yield [key, value]
      }
    }
  }

  /**
   * Attempts to commit pending synced transactions if there are no active transactions
   * This method processes operations from pending transactions and applies them to the synced data
   */
  commitPendingTransactions = () => {
    if (
      !Array.from(this.transactions.values()).some(
        ({ state }) => state === `persisting`
      )
    ) {
      const changedKeys = new Set<TKey>()
      const events: Array<ChangeMessage<T, TKey>> = []

      for (const transaction of this.pendingSyncedTransactions) {
        for (const operation of transaction.operations) {
          const key = operation.key as TKey
          changedKeys.add(key)
          this.syncedKeys.add(key)

          // Update metadata
          switch (operation.type) {
            case `insert`:
              this.syncedMetadata.set(key, operation.metadata)
              break
            case `update`:
              this.syncedMetadata.set(
                key,
                Object.assign(
                  {},
                  this.syncedMetadata.get(key),
                  operation.metadata
                )
              )
              break
            case `delete`:
              this.syncedMetadata.delete(key)
              break
          }

          // Update synced data and collect events
          const previousValue = this.syncedData.get(key)

          switch (operation.type) {
            case `insert`:
              this.syncedData.set(key, operation.value)
              if (
                !this.derivedDeletes.has(key) &&
                !this.derivedUpserts.has(key)
              ) {
                events.push({
                  type: `insert`,
                  key,
                  value: operation.value,
                })
              }
              break
            case `update`: {
              const updatedValue = Object.assign(
                {},
                this.syncedData.get(key),
                operation.value
              )
              this.syncedData.set(key, updatedValue)
              if (
                !this.derivedDeletes.has(key) &&
                !this.derivedUpserts.has(key)
              ) {
                events.push({
                  type: `update`,
                  key,
                  value: updatedValue,
                  previousValue,
                })
              }
              break
            }
            case `delete`:
              this.syncedData.delete(key)
              if (
                !this.derivedDeletes.has(key) &&
                !this.derivedUpserts.has(key)
              ) {
                if (previousValue) {
                  events.push({
                    type: `delete`,
                    key,
                    value: previousValue,
                  })
                }
              }
              break
          }
        }
      }

      // Update cached size after synced data changes
      this._size = this.calculateSize()

      // Emit all events at once
      this.emitEvents(events)

      this.pendingSyncedTransactions = []

      // Call any registered one-time commit listeners
      if (!this.hasReceivedFirstCommit) {
        this.hasReceivedFirstCommit = true
        const callbacks = [...this.onFirstCommitCallbacks]
        this.onFirstCommitCallbacks = []
        callbacks.forEach((callback) => callback())
      }
    }
  }

  private ensureStandardSchema(schema: unknown): StandardSchema<T> {
    // If the schema already implements the standard-schema interface, return it
    if (schema && typeof schema === `object` && `~standard` in schema) {
      return schema as StandardSchema<T>
    }

    throw new Error(
      `Schema must either implement the standard-schema interface or be a Zod schema`
    )
  }

  public getKeyFromItem(item: T): TKey {
    return this.config.getKey(item)
  }

  public generateGlobalKey(key: any, item: any): string {
    if (typeof key === `undefined`) {
      throw new Error(
        `An object was created without a defined key: ${JSON.stringify(item)}`
      )
    }

    return `KEY::${this.id}/${key}`
  }

  private validateData(
    data: unknown,
    type: `insert` | `update`,
    key?: TKey
  ): T | never {
    if (!this.config.schema) return data as T

    const standardSchema = this.ensureStandardSchema(this.config.schema)

    // For updates, we need to merge with the existing data before validation
    if (type === `update` && key) {
      // Get the existing data for this key
      const existingData = this.get(key)

      if (
        existingData &&
        data &&
        typeof data === `object` &&
        typeof existingData === `object`
      ) {
        // Merge the update with the existing data
        const mergedData = Object.assign({}, existingData, data)

        // Validate the merged data
        const result = standardSchema[`~standard`].validate(mergedData)

        // Ensure validation is synchronous
        if (result instanceof Promise) {
          throw new TypeError(`Schema validation must be synchronous`)
        }

        // If validation fails, throw a SchemaValidationError with the issues
        if (`issues` in result && result.issues) {
          const typedIssues = result.issues.map((issue) => ({
            message: issue.message,
            path: issue.path?.map((p) => String(p)),
          }))
          throw new SchemaValidationError(type, typedIssues)
        }

        // Return the original update data, not the merged data
        // We only used the merged data for validation
        return data as T
      }
    }

    // For inserts or updates without existing data, validate the data directly
    const result = standardSchema[`~standard`].validate(data)

    // Ensure validation is synchronous
    if (result instanceof Promise) {
      throw new TypeError(`Schema validation must be synchronous`)
    }

    // If validation fails, throw a SchemaValidationError with the issues
    if (`issues` in result && result.issues) {
      const typedIssues = result.issues.map((issue) => ({
        message: issue.message,
        path: issue.path?.map((p) => String(p)),
      }))
      throw new SchemaValidationError(type, typedIssues)
    }

    return result.value as T
  }

  /**
   * Inserts one or more items into the collection
   * @param items - Single item or array of items to insert
   * @param config - Optional configuration including metadata and custom keys
   * @returns A TransactionType object representing the insert operation(s)
   * @throws {SchemaValidationError} If the data fails schema validation
   * @example
   * // Insert a single item
   * insert({ text: "Buy groceries", completed: false })
   *
   * // Insert multiple items
   * insert([
   *   { text: "Buy groceries", completed: false },
   *   { text: "Walk dog", completed: false }
   * ])
   *
   * // Insert with custom key
   * insert({ text: "Buy groceries" }, { key: "grocery-task" })
   */
  insert = (data: T | Array<T>, config?: InsertConfig) => {
    const ambientTransaction = getActiveTransaction()

    // If no ambient transaction exists, check for an onInsert handler early
    if (!ambientTransaction && !this.config.onInsert) {
      throw new Error(
        `Collection.insert called directly (not within an explicit transaction) but no 'onInsert' handler is configured.`
      )
    }

    const items = Array.isArray(data) ? data : [data]
    const mutations: Array<PendingMutation<T>> = []

    // Create mutations for each item
    items.forEach((item) => {
      // Validate the data against the schema if one exists
      const validatedData = this.validateData(item, `insert`)

      // Check if an item with this ID already exists in the collection
      const key = this.getKeyFromItem(item)
      if (this.has(key)) {
        throw `Cannot insert document with ID "${key}" because it already exists in the collection`
      }
      const globalKey = this.generateGlobalKey(key, item)

      const mutation: PendingMutation<T> = {
        mutationId: crypto.randomUUID(),
        original: {},
        modified: validatedData,
        changes: validatedData,
        globalKey,
        key,
        metadata: config?.metadata as unknown,
        syncMetadata: this.config.sync.getSyncMetadata?.() || {},
        type: `insert`,
        createdAt: new Date(),
        updatedAt: new Date(),
        collection: this,
      }

      mutations.push(mutation)
    })

    // If an ambient transaction exists, use it
    if (ambientTransaction) {
      ambientTransaction.applyMutations(mutations)

      this.transactions.set(ambientTransaction.id, ambientTransaction)
      this.recomputeOptimisticState()

      return ambientTransaction
    } else {
      // Create a new transaction with a mutation function that calls the onInsert handler
      const directOpTransaction = new Transaction<T>({
        mutationFn: async (params) => {
          // Call the onInsert handler with the transaction
          return this.config.onInsert!(params)
        },
      })

      // Apply mutations to the new transaction
      directOpTransaction.applyMutations(mutations)
      directOpTransaction.commit()

      // Add the transaction to the collection's transactions store
      this.transactions.set(directOpTransaction.id, directOpTransaction)
      this.recomputeOptimisticState()

      return directOpTransaction
    }
  }

  /**
   * Updates one or more items in the collection using a callback function
   * @param items - Single item/key or array of items/keys to update
   * @param configOrCallback - Either update configuration or update callback
   * @param maybeCallback - Update callback if config was provided
   * @returns A Transaction object representing the update operation(s)
   * @throws {SchemaValidationError} If the updated data fails schema validation
   * @example
   * // Update a single item
   * update(todo, (draft) => { draft.completed = true })
   *
   * // Update multiple items
   * update([todo1, todo2], (drafts) => {
   *   drafts.forEach(draft => { draft.completed = true })
   * })
   *
   * // Update with metadata
   * update(todo, { metadata: { reason: "user update" } }, (draft) => { draft.text = "Updated text" })
   */

  /**
   * Updates one or more items in the collection using a callback function
   * @param ids - Single ID or array of IDs to update
   * @param configOrCallback - Either update configuration or update callback
   * @param maybeCallback - Update callback if config was provided
   * @returns A Transaction object representing the update operation(s)
   * @throws {SchemaValidationError} If the updated data fails schema validation
   * @example
   * // Update a single item
   * update("todo-1", (draft) => { draft.completed = true })
   *
   * // Update multiple items
   * update(["todo-1", "todo-2"], (drafts) => {
   *   drafts.forEach(draft => { draft.completed = true })
   * })
   *
   * // Update with metadata
   * update("todo-1", { metadata: { reason: "user update" } }, (draft) => { draft.text = "Updated text" })
   */
  // Overload 1: Update multiple items with a callback
  update<TItem extends object = T>(
<<<<<<< HEAD
    ids: Array<unknown>,
    callback: (drafts: Array<TItem>) => void
=======
    key: TKey,
    configOrCallback: ((draft: TItem) => void) | OperationConfig,
    maybeCallback?: (draft: TItem) => void
>>>>>>> b4602a07
  ): TransactionType

  // Overload 2: Update multiple items with config and a callback
  update<TItem extends object = T>(
<<<<<<< HEAD
    ids: Array<unknown>,
    config: OperationConfig,
    callback: (drafts: Array<TItem>) => void
  ): TransactionType

  // Overload 3: Update a single item with a callback
  update<TItem extends object = T>(
    id: unknown,
    callback: (draft: TItem) => void
  ): TransactionType

  // Overload 4: Update a single item with config and a callback
  update<TItem extends object = T>(
    id: unknown,
    config: OperationConfig,
    callback: (draft: TItem) => void
=======
    keys: Array<TKey>,
    configOrCallback: ((draft: Array<TItem>) => void) | OperationConfig,
    maybeCallback?: (draft: Array<TItem>) => void
>>>>>>> b4602a07
  ): TransactionType

  update<TItem extends object = T>(
    keys: TKey | Array<TKey>,
    configOrCallback: ((draft: TItem | Array<TItem>) => void) | OperationConfig,
    maybeCallback?: (draft: TItem | Array<TItem>) => void
  ) {
    if (typeof keys === `undefined`) {
      throw new Error(`The first argument to update is missing`)
    }

    const ambientTransaction = getActiveTransaction()

    // If no ambient transaction exists, check for an onUpdate handler early
    if (!ambientTransaction && !this.config.onUpdate) {
      throw new Error(
        `Collection.update called directly (not within an explicit transaction) but no 'onUpdate' handler is configured.`
      )
    }

    const isArray = Array.isArray(keys)
    const keysArray = isArray ? keys : [keys]

    if (isArray && keysArray.length === 0) {
      throw new Error(`No keys were passed to update`)
    }

    const callback =
      typeof configOrCallback === `function` ? configOrCallback : maybeCallback!
    const config =
      typeof configOrCallback === `function` ? {} : configOrCallback

    // Get the current objects or empty objects if they don't exist
    const currentObjects = keysArray.map((key) => {
      const item = this.get(key)
      if (!item) {
        throw new Error(
          `The key "${key}" was passed to update but an object for this key was not found in the collection`
        )
      }

      return item
    }) as unknown as Array<TItem>

    let changesArray
    if (isArray) {
      // Use the proxy to track changes for all objects
      changesArray = withArrayChangeTracking(
        currentObjects,
        callback as (draft: Array<TItem>) => void
      )
    } else {
      const result = withChangeTracking(
        currentObjects[0]!,
        callback as (draft: TItem) => void
      )
      changesArray = [result]
    }

    // Create mutations for each object that has changes
    const mutations: Array<PendingMutation<T>> = keysArray
      .map((key, index) => {
        const itemChanges = changesArray[index] // User-provided changes for this specific item

        // Skip items with no changes
        if (!itemChanges || Object.keys(itemChanges).length === 0) {
          return null
        }

        const originalItem = currentObjects[index] as unknown as T
        // Validate the user-provided changes for this item
        const validatedUpdatePayload = this.validateData(
          itemChanges,
          `update`,
          key
        )

        // Construct the full modified item by applying the validated update payload to the original item
        const modifiedItem = Object.assign(
          {},
          originalItem,
          validatedUpdatePayload
        )

        // Check if the ID of the item is being changed
        const originalItemId = this.getKeyFromItem(originalItem)
        const modifiedItemId = this.getKeyFromItem(modifiedItem)

        if (originalItemId !== modifiedItemId) {
          throw new Error(
            `Updating the key of an item is not allowed. Original key: "${originalItemId}", Attempted new key: "${modifiedItemId}". Please delete the old item and create a new one if a key change is necessary.`
          )
        }

        const globalKey = this.generateGlobalKey(modifiedItemId, modifiedItem)

        return {
          mutationId: crypto.randomUUID(),
          original: originalItem as Record<string, unknown>,
          modified: modifiedItem as Record<string, unknown>,
          changes: validatedUpdatePayload as Record<string, unknown>,
          globalKey,
          key,
          metadata: config.metadata as unknown,
          syncMetadata: (this.syncedMetadata.get(key) || {}) as Record<
            string,
            unknown
          >,
          type: `update`,
          createdAt: new Date(),
          updatedAt: new Date(),
          collection: this,
        }
      })
      .filter(Boolean) as Array<PendingMutation<T>>

    // If no changes were made, return early
    if (mutations.length === 0) {
      throw new Error(`No changes were made to any of the objects`)
    }

    // If an ambient transaction exists, use it
    if (ambientTransaction) {
      ambientTransaction.applyMutations(mutations)

      this.transactions.set(ambientTransaction.id, ambientTransaction)
      this.recomputeOptimisticState()

      return ambientTransaction
    }

    // No need to check for onUpdate handler here as we've already checked at the beginning

    // Create a new transaction with a mutation function that calls the onUpdate handler
    const directOpTransaction = new Transaction<T>({
      mutationFn: async (params) => {
        // Call the onUpdate handler with the transaction
        return this.config.onUpdate!(params)
      },
    })

    // Apply mutations to the new transaction
    directOpTransaction.applyMutations(mutations)
    directOpTransaction.commit()

    // Add the transaction to the collection's transactions store

    this.transactions.set(directOpTransaction.id, directOpTransaction)
    this.recomputeOptimisticState()

    return directOpTransaction
  }

  /**
   * Deletes one or more items from the collection
   * @param ids - Single ID or array of IDs to delete
   * @param config - Optional configuration including metadata
   * @returns A TransactionType object representing the delete operation(s)
   * @example
   * // Delete a single item
   * delete("todo-1")
   *
   * // Delete multiple items
   * delete(["todo-1", "todo-2"])
   *
   * // Delete with metadata
   * delete("todo-1", { metadata: { reason: "completed" } })
   */
  delete = (
    keys: Array<TKey> | TKey,
    config?: OperationConfig
  ): TransactionType<any> => {
    const ambientTransaction = getActiveTransaction()

    // If no ambient transaction exists, check for an onDelete handler early
    if (!ambientTransaction && !this.config.onDelete) {
      throw new Error(
        `Collection.delete called directly (not within an explicit transaction) but no 'onDelete' handler is configured.`
      )
    }

    if (Array.isArray(keys) && keys.length === 0) {
      throw new Error(`No keys were passed to delete`)
    }

    const keysArray = Array.isArray(keys) ? keys : [keys]
    const mutations: Array<PendingMutation<T>> = []

    for (const key of keysArray) {
      const globalKey = this.generateGlobalKey(key, this.get(key)!)
      const mutation: PendingMutation<T> = {
        mutationId: crypto.randomUUID(),
        original: this.get(key) || {},
        modified: this.get(key)!,
        changes: this.get(key) || {},
        globalKey,
        key,
        metadata: config?.metadata as unknown,
        syncMetadata: (this.syncedMetadata.get(key) || {}) as Record<
          string,
          unknown
        >,
        type: `delete`,
        createdAt: new Date(),
        updatedAt: new Date(),
        collection: this,
      }

      mutations.push(mutation)
    }

    // If an ambient transaction exists, use it
    if (ambientTransaction) {
      ambientTransaction.applyMutations(mutations)

      this.transactions.set(ambientTransaction.id, ambientTransaction)
      this.recomputeOptimisticState()

      return ambientTransaction
    }

    // Create a new transaction with a mutation function that calls the onDelete handler
    const directOpTransaction = new Transaction<T>({
      autoCommit: true,
      mutationFn: async (params) => {
        // Call the onDelete handler with the transaction
        return this.config.onDelete!(params)
      },
    })

    // Apply mutations to the new transaction
    directOpTransaction.applyMutations(mutations)
    directOpTransaction.commit()

    this.transactions.set(directOpTransaction.id, directOpTransaction)
    this.recomputeOptimisticState()

    return directOpTransaction
  }

  /**
   * Gets the current state of the collection as a Map
   *
   * @returns A Map containing all items in the collection, with keys as identifiers
   */
  get state() {
    const result = new Map<TKey, T>()
    for (const [key, value] of this.entries()) {
      result.set(key, value)
    }
    return result
  }

  /**
   * Gets the current state of the collection as a Map, but only resolves when data is available
   * Waits for the first sync commit to complete before resolving
   *
   * @returns Promise that resolves to a Map containing all items in the collection
   */
  stateWhenReady(): Promise<Map<TKey, T>> {
    // If we already have data or there are no loading collections, resolve immediately
    if (this.size > 0 || this.hasReceivedFirstCommit === true) {
      return Promise.resolve(this.state)
    }

    // Otherwise, wait for the first commit
    return new Promise<Map<TKey, T>>((resolve) => {
      this.onFirstCommit(() => {
        resolve(this.state)
      })
    })
  }

  /**
   * Gets the current state of the collection as an Array
   *
   * @returns An Array containing all items in the collection
   */
  get toArray() {
    const array = Array.from(this.values())

    // Currently a query with an orderBy will add a _orderByIndex to the items
    // so for now we need to sort the array by _orderByIndex if it exists
    // TODO: in the future it would be much better is the keys are sorted - this
    // should be done by the query engine.
    if (array[0] && (array[0] as { _orderByIndex?: number })._orderByIndex) {
      return (array as Array<{ _orderByIndex: number }>).sort(
        (a, b) => a._orderByIndex - b._orderByIndex
      ) as Array<T>
    }

    return array
  }

  /**
   * Gets the current state of the collection as an Array, but only resolves when data is available
   * Waits for the first sync commit to complete before resolving
   *
   * @returns Promise that resolves to an Array containing all items in the collection
   */
  toArrayWhenReady(): Promise<Array<T>> {
    // If we already have data or there are no loading collections, resolve immediately
    if (this.size > 0 || this.hasReceivedFirstCommit === true) {
      return Promise.resolve(this.toArray)
    }

    // Otherwise, wait for the first commit
    return new Promise<Array<T>>((resolve) => {
      this.onFirstCommit(() => {
        resolve(this.toArray)
      })
    })
  }

  /**
   * Returns the current state of the collection as an array of changes
   * @returns An array of changes
   */
  public currentStateAsChanges(): Array<ChangeMessage<T>> {
    return Array.from(this.entries()).map(([key, value]) => ({
      type: `insert`,
      key,
      value,
    }))
  }

  /**
   * Subscribe to changes in the collection
   * @param callback - A function that will be called with the changes in the collection
   * @returns A function that can be called to unsubscribe from the changes
   */
  public subscribeChanges(
    callback: (changes: Array<ChangeMessage<T>>) => void,
    { includeInitialState = false }: { includeInitialState?: boolean } = {}
  ): () => void {
    if (includeInitialState) {
      // First send the current state as changes
      callback(this.currentStateAsChanges())
    }

    // Add to batched listeners
    this.changeListeners.add(callback)

    return () => {
      this.changeListeners.delete(callback)
    }
  }

  /**
   * Subscribe to changes for a specific key
   */
  public subscribeChangesKey(
    key: TKey,
    listener: ChangeListener<T, TKey>,
    { includeInitialState = false }: { includeInitialState?: boolean } = {}
  ): () => void {
    if (!this.changeKeyListeners.has(key)) {
      this.changeKeyListeners.set(key, new Set())
    }

    if (includeInitialState) {
      // First send the current state as changes
      listener([
        {
          type: `insert`,
          key,
          value: this.get(key)!,
        },
      ])
    }

    this.changeKeyListeners.get(key)!.add(listener)

    return () => {
      const listeners = this.changeKeyListeners.get(key)
      if (listeners) {
        listeners.delete(listener)
        if (listeners.size === 0) {
          this.changeKeyListeners.delete(key)
        }
      }
    }
  }

  /**
   * Trigger a recomputation when transactions change
   * This method should be called by the Transaction class when state changes
   */
  public onTransactionStateChange(): void {
    this.recomputeOptimisticState()
  }

  private _storeMap: Store<Map<TKey, T>> | undefined

  /**
   * Returns a Tanstack Store Map that is updated when the collection changes
   * This is a temporary solution to enable the existing framework hooks to work
   * with the new internals of Collection until they are rewritten.
   * TODO: Remove this once the framework hooks are rewritten.
   */
  public asStoreMap(): Store<Map<TKey, T>> {
    if (!this._storeMap) {
      this._storeMap = new Store(new Map(this.entries()))
      this.subscribeChanges(() => {
        this._storeMap!.setState(() => new Map(this.entries()))
      })
    }
    return this._storeMap
  }

  private _storeArray: Store<Array<T>> | undefined

  /**
   * Returns a Tanstack Store Array that is updated when the collection changes
   * This is a temporary solution to enable the existing framework hooks to work
   * with the new internals of Collection until they are rewritten.
   * TODO: Remove this once the framework hooks are rewritten.
   */
  public asStoreArray(): Store<Array<T>> {
    if (!this._storeArray) {
      this._storeArray = new Store(this.toArray)
      this.subscribeChanges(() => {
        this._storeArray!.setState(() => this.toArray)
      })
    }
    return this._storeArray
  }
}<|MERGE_RESOLUTION|>--- conflicted
+++ resolved
@@ -905,44 +905,32 @@
    */
   // Overload 1: Update multiple items with a callback
   update<TItem extends object = T>(
-<<<<<<< HEAD
-    ids: Array<unknown>,
+    key: Array<TKey | unknown>,
     callback: (drafts: Array<TItem>) => void
-=======
-    key: TKey,
-    configOrCallback: ((draft: TItem) => void) | OperationConfig,
-    maybeCallback?: (draft: TItem) => void
->>>>>>> b4602a07
   ): TransactionType
 
   // Overload 2: Update multiple items with config and a callback
   update<TItem extends object = T>(
-<<<<<<< HEAD
-    ids: Array<unknown>,
+    keys: Array<TKey | unknown>,
     config: OperationConfig,
     callback: (drafts: Array<TItem>) => void
   ): TransactionType
 
   // Overload 3: Update a single item with a callback
   update<TItem extends object = T>(
-    id: unknown,
+    id: TKey | unknown,
     callback: (draft: TItem) => void
   ): TransactionType
 
   // Overload 4: Update a single item with config and a callback
   update<TItem extends object = T>(
-    id: unknown,
+    id: TKey | unknown,
     config: OperationConfig,
     callback: (draft: TItem) => void
-=======
-    keys: Array<TKey>,
-    configOrCallback: ((draft: Array<TItem>) => void) | OperationConfig,
-    maybeCallback?: (draft: Array<TItem>) => void
->>>>>>> b4602a07
   ): TransactionType
 
   update<TItem extends object = T>(
-    keys: TKey | Array<TKey>,
+    keys: (TKey | unknown) | Array<TKey | unknown>,
     configOrCallback: ((draft: TItem | Array<TItem>) => void) | OperationConfig,
     maybeCallback?: (draft: TItem | Array<TItem>) => void
   ) {
