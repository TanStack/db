--- conflicted
+++ resolved
@@ -383,22 +383,10 @@
 
           pendingTransaction.committed = true
 
-<<<<<<< HEAD
-          // Update status to initialCommit when transitioning from loading
-          // This indicates we're in the process of committing the first transaction
-=======
           // Update status to ready
           // We do this before committing as we want the events from the changes to
           // be from a "ready" state.
->>>>>>> 1ea7941d
           if (this._status === `loading`) {
-            this.setStatus(`initialCommit`)
-          }
-
-          this.commitPendingTransactions()
-
-          // Transition from initialCommit to ready after the first commit is complete
-          if (this._status === `initialCommit`) {
             this.setStatus(`ready`)
           }
 
