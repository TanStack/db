--- conflicted
+++ resolved
@@ -171,7 +171,6 @@
 }
 
 export class Collection<T extends object = Record<string, unknown>> {
-<<<<<<< HEAD
   public transactions: SortedMap<string, Transaction>
 
   // Core state - make public for testing
@@ -194,15 +193,6 @@
     (changes: Array<ChangeMessage<T>>) => void
   >()
 
-=======
-  public transactions: Store<SortedMap<string, TransactionType>>
-  public optimisticOperations: Derived<Array<OptimisticChangeMessage<T>>>
-  public derivedState: Derived<Map<string, T>>
-  public derivedArray: Derived<Array<T>>
-  public derivedChanges: Derived<Array<ChangeMessage<T>>>
-  public syncedData = new Store<Map<string, T>>(new Map())
-  public syncedMetadata = new Store(new Map<string, unknown>())
->>>>>>> 80fdac76
   private pendingSyncedTransactions: Array<PendingSyncedTransaction<T>> = []
   private syncedKeys = new Set<string>()
   public config: CollectionConfig<T>
@@ -244,15 +234,8 @@
       throw new Error(`Collection requires a sync config`)
     }
 
-<<<<<<< HEAD
     this.transactions = new SortedMap<string, Transaction>(
       (a, b) => a.createdAt.getTime() - b.createdAt.getTime()
-=======
-    this.transactions = new Store(
-      new SortedMap<string, TransactionType>(
-        (a, b) => a.createdAt.getTime() - b.createdAt.getTime()
-      )
->>>>>>> 80fdac76
     )
 
     this.config = config
@@ -581,8 +564,8 @@
     // Yield keys from upserts that were not already in synced data.
     for (const key of this.derivedUpserts.keys()) {
       if (!this.syncedData.has(key) && !this.derivedDeletes.has(key)) {
-         // The derivedDeletes check is technically redundant if inserts/updates always remove from deletes,
-         // but it's safer to keep it.
+        // The derivedDeletes check is technically redundant if inserts/updates always remove from deletes,
+        // but it's safer to keep it.
         yield key
       }
     }
@@ -894,14 +877,8 @@
     if (ambientTransaction) {
       ambientTransaction.applyMutations(mutations)
 
-<<<<<<< HEAD
-    this.transactions.set(transaction.id, transaction)
-    this.recomputeOptimisticState()
-=======
-      this.transactions.setState((sortedMap) => {
-        sortedMap.set(ambientTransaction.id, ambientTransaction)
-        return sortedMap
-      })
+      this.transactions.set(ambientTransaction.id, ambientTransaction)
+      this.recomputeOptimisticState()
 
       return ambientTransaction
     } else {
@@ -916,13 +893,10 @@
       // Apply mutations to the new transaction
       directOpTransaction.applyMutations(mutations)
       directOpTransaction.commit()
->>>>>>> 80fdac76
 
       // Add the transaction to the collection's transactions store
-      this.transactions.setState((sortedMap) => {
-        sortedMap.set(directOpTransaction.id, directOpTransaction)
-        return sortedMap
-      })
+      this.transactions.set(directOpTransaction.id, directOpTransaction)
+      this.recomputeOptimisticState()
 
       return directOpTransaction
     }
@@ -1096,20 +1070,14 @@
     if (ambientTransaction) {
       ambientTransaction.applyMutations(mutations)
 
-      this.transactions.setState((sortedMap) => {
-        sortedMap.set(ambientTransaction.id, ambientTransaction)
-        return sortedMap
-      })
+      this.transactions.set(ambientTransaction.id, ambientTransaction)
+      this.recomputeOptimisticState()
 
       return ambientTransaction
     }
 
     // No need to check for onUpdate handler here as we've already checked at the beginning
 
-<<<<<<< HEAD
-    this.transactions.set(transaction.id, transaction)
-    this.recomputeOptimisticState()
-=======
     // Create a new transaction with a mutation function that calls the onUpdate handler
     const directOpTransaction = new Transaction({
       mutationFn: async (transaction) => {
@@ -1123,11 +1091,9 @@
     directOpTransaction.commit()
 
     // Add the transaction to the collection's transactions store
-    this.transactions.setState((sortedMap) => {
-      sortedMap.set(directOpTransaction.id, directOpTransaction)
-      return sortedMap
-    })
->>>>>>> 80fdac76
+
+    this.transactions.set(directOpTransaction.id, directOpTransaction)
+    this.recomputeOptimisticState()
 
     return directOpTransaction
   }
@@ -1190,10 +1156,8 @@
     if (ambientTransaction) {
       ambientTransaction.applyMutations(mutations)
 
-      this.transactions.setState((sortedMap) => {
-        sortedMap.set(ambientTransaction.id, ambientTransaction)
-        return sortedMap
-      })
+      this.transactions.set(ambientTransaction.id, ambientTransaction)
+      this.recomputeOptimisticState()
 
       return ambientTransaction
     }
@@ -1211,16 +1175,8 @@
     directOpTransaction.applyMutations(mutations)
     directOpTransaction.commit()
 
-<<<<<<< HEAD
-    this.transactions.set(transaction.id, transaction)
+    this.transactions.set(directOpTransaction.id, directOpTransaction)
     this.recomputeOptimisticState()
-=======
-    // Add the transaction to the collection's transactions store
-    this.transactions.setState((sortedMap) => {
-      sortedMap.set(directOpTransaction.id, directOpTransaction)
-      return sortedMap
-    })
->>>>>>> 80fdac76
 
     return directOpTransaction
   }
