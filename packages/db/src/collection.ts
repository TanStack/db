--- conflicted
+++ resolved
@@ -221,14 +221,28 @@
 
     this.config = config
 
-<<<<<<< HEAD
     // Store in global collections store
     collectionsStore.set(this.id, this)
+
+    // Set up data storage with optional comparison function
+    if (this.config.compare) {
+      this.syncedData = new SortedMap<TKey, T>(this.config.compare)
+    } else {
+      this.syncedData = new Map<TKey, T>()
+    }
 
     // Only start sync immediately if explicitly enabled
     if (config.startSync !== false) {
       this.startSync()
     }
+  }
+
+  /**
+   * Start sync immediately - internal method for compiled queries
+   * This bypasses lazy loading for special cases like live query results
+   */
+  public startSyncImmediate(): void {
+    this.startSync()
   }
 
   /**
@@ -262,44 +276,6 @@
           if (pendingTransaction.committed) {
             throw new Error(
               `The pending sync transaction is already committed, you can't still write to it.`
-=======
-    if (this.config.compare) {
-      this.syncedData = new SortedMap<TKey, T>(this.config.compare)
-    } else {
-      this.syncedData = new Map<TKey, T>()
-    }
-
-    // Start the sync process
-    config.sync.sync({
-      collection: this,
-      begin: () => {
-        this.pendingSyncedTransactions.push({
-          committed: false,
-          operations: [],
-        })
-      },
-      write: (messageWithoutKey: Omit<ChangeMessage<T>, `key`>) => {
-        const pendingTransaction =
-          this.pendingSyncedTransactions[
-            this.pendingSyncedTransactions.length - 1
-          ]
-        if (!pendingTransaction) {
-          throw new Error(`No pending sync transaction to write to`)
-        }
-        if (pendingTransaction.committed) {
-          throw new Error(
-            `The pending sync transaction is already committed, you can't still write to it.`
-          )
-        }
-        const key = this.getKeyFromItem(messageWithoutKey.value)
-
-        // Check if an item with this key already exists when inserting
-        if (messageWithoutKey.type === `insert`) {
-          if (
-            this.syncedData.has(key) &&
-            !pendingTransaction.operations.some(
-              (op) => op.key === key && op.type === `delete`
->>>>>>> 984a1581
             )
           }
           const key = this.getKeyFromItem(messageWithoutKey.value)
@@ -1384,7 +1360,6 @@
    * @returns An Array containing all items in the collection
    */
   get toArray() {
-<<<<<<< HEAD
     // Start sync if collection was cleaned up
     if (this._status === `cleaned-up`) {
       this.startSync()
@@ -1403,9 +1378,6 @@
     }
 
     return array
-=======
-    return Array.from(this.values())
->>>>>>> 984a1581
   }
 
   /**
