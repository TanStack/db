--- conflicted
+++ resolved
@@ -41,21 +41,7 @@
 } from "./builder/functions.js"
 
 // Ref proxy utilities
-<<<<<<< HEAD
-export { val, toExpression, isRefProxy } from "./builder/ref-proxy.js"
-
-// IR types (for advanced usage)
-export type {
-  QueryIR,
-  BasicExpression as Expression,
-  Aggregate,
-  CollectionRef,
-  QueryRef,
-  JoinClause,
-} from "./ir.js"
-=======
 export type { Ref } from "./builder/types.js"
->>>>>>> 1ea7941d
 
 // Compiler
 export { compileQuery } from "./compiler/index.js"
