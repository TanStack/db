--- conflicted
+++ resolved
@@ -316,25 +316,12 @@
   return new Aggregate(`sum`, [toExpression(arg)]) as AggregateReturnType<T>
 }
 
-<<<<<<< HEAD
-export function min<T>(
-  arg: RefProxy<T> | RefProxy<T | undefined> | T | BasicExpression<T>
-): Aggregate<T> {
-  return new Aggregate(`min`, [toExpression(arg)])
-}
-
-export function max<T>(
-  arg: RefProxy<T> | RefProxy<T | undefined> | T | BasicExpression<T>
-): Aggregate<T> {
-  return new Aggregate(`max`, [toExpression(arg)])
-=======
 export function min<T extends ExpressionLike>(arg: T): AggregateReturnType<T> {
   return new Aggregate(`min`, [toExpression(arg)]) as AggregateReturnType<T>
 }
 
 export function max<T extends ExpressionLike>(arg: T): AggregateReturnType<T> {
   return new Aggregate(`max`, [toExpression(arg)]) as AggregateReturnType<T>
->>>>>>> 58534e24
 }
 
 /**
