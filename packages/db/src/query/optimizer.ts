/**
 * # Query Optimizer
 *
 * The query optimizer improves query performance by implementing predicate pushdown optimization.
 * It rewrites the intermediate representation (IR) to push WHERE clauses as close to the data
 * source as possible, reducing the amount of data processed during joins.
 *
 * ## How It Works
 *
 * The optimizer follows a 4-step process:
 *
 * ### 1. AND Clause Splitting
 * Splits AND clauses at the root level into separate WHERE clauses for granular optimization.
 * ```javascript
 * // Before: WHERE and(eq(users.department_id, 1), gt(users.age, 25))
 * // After:  WHERE eq(users.department_id, 1) + WHERE gt(users.age, 25)
 * ```
 *
 * ### 2. Source Analysis
 * Analyzes each WHERE clause to determine which table sources it references:
 * - Single-source clauses: Touch only one table (e.g., `users.department_id = 1`)
 * - Multi-source clauses: Touch multiple tables (e.g., `users.id = posts.user_id`)
 *
 * ### 3. Clause Grouping
 * Groups WHERE clauses by the sources they touch:
 * - Single-source clauses are grouped by their respective table
 * - Multi-source clauses are combined for the main query
 *
 * ### 4. Subquery Creation
 * Lifts single-source WHERE clauses into subqueries that wrap the original table references.
 *
 * ## Safety & Edge Cases
 *
 * The optimizer includes targeted safety checks to prevent predicate pushdown when it could
 * break query semantics:
 *
 * ### Always Safe Operations
 * - **Creating new subqueries**: Wrapping collection references in subqueries with WHERE clauses
 * - **Main query optimizations**: Moving single-source WHERE clauses from main query to subqueries
 * - **Queries with aggregates/ORDER BY/HAVING**: Can still create new filtered subqueries
 *
 * ### Unsafe Operations (blocked by safety checks)
 * Pushing WHERE clauses **into existing subqueries** that have:
 * - **Aggregates**: GROUP BY, HAVING, or aggregate functions in SELECT (would change aggregation)
 * - **Ordering + Limits**: ORDER BY combined with LIMIT/OFFSET (would change result set)
 * - **Functional Operations**: fnSelect, fnWhere, fnHaving (potential side effects)
 *
 * ### Residual WHERE Clauses
 * For outer joins (LEFT, RIGHT, FULL), WHERE clauses are copied to subqueries for optimization
 * but also kept as "residual" clauses in the main query to preserve semantics. This ensures
 * that NULL values from outer joins are properly filtered according to SQL standards.
 *
 * The optimizer tracks which clauses were actually optimized and only removes those from the
 * main query. Subquery reuse is handled safely through immutable query copies.
 *
 * ## Example Optimizations
 *
 * ### Basic Query with Joins
 * **Original Query:**
 * ```javascript
 * query
 *   .from({ users: usersCollection })
 *   .join({ posts: postsCollection }, ({users, posts}) => eq(users.id, posts.user_id))
 *   .where(({users}) => eq(users.department_id, 1))
 *   .where(({posts}) => gt(posts.views, 100))
 *   .where(({users, posts}) => eq(users.id, posts.author_id))
 * ```
 *
 * **Optimized Query:**
 * ```javascript
 * query
 *   .from({
 *     users: subquery
 *       .from({ users: usersCollection })
 *       .where(({users}) => eq(users.department_id, 1))
 *   })
 *   .join({
 *     posts: subquery
 *       .from({ posts: postsCollection })
 *       .where(({posts}) => gt(posts.views, 100))
 *   }, ({users, posts}) => eq(users.id, posts.user_id))
 *   .where(({users, posts}) => eq(users.id, posts.author_id))
 * ```
 *
 * ### Query with Aggregates (Now Optimizable!)
 * **Original Query:**
 * ```javascript
 * query
 *   .from({ users: usersCollection })
 *   .join({ posts: postsCollection }, ({users, posts}) => eq(users.id, posts.user_id))
 *   .where(({users}) => eq(users.department_id, 1))
 *   .groupBy(['users.department_id'])
 *   .select({ count: agg('count', '*') })
 * ```
 *
 * **Optimized Query:**
 * ```javascript
 * query
 *   .from({
 *     users: subquery
 *       .from({ users: usersCollection })
 *       .where(({users}) => eq(users.department_id, 1))
 *   })
 *   .join({ posts: postsCollection }, ({users, posts}) => eq(users.id, posts.user_id))
 *   .groupBy(['users.department_id'])
 *   .select({ count: agg('count', '*') })
 * ```
 *
 * ## Benefits
 *
 * - **Reduced Data Processing**: Filters applied before joins reduce intermediate result size
 * - **Better Performance**: Smaller datasets lead to faster query execution
 * - **Automatic Optimization**: No manual query rewriting required
 * - **Preserves Semantics**: Optimized queries return identical results
 * - **Safe by Design**: Comprehensive checks prevent semantic-breaking optimizations
 *
 * ## Integration
 *
 * The optimizer is automatically called during query compilation before the IR is
 * transformed into a D2Mini pipeline.
 */

import { deepEquals } from "../utils.js"
import { CannotCombineEmptyExpressionListError } from "../errors.js"
import {
  CollectionRef as CollectionRefClass,
  Func,
  PropRef,
  QueryRef as QueryRefClass,
  createResidualWhere,
  getWhereExpression,
  isResidualWhere,
} from "./ir.js"
import { isConvertibleToCollectionFilter } from "./compiler/expressions.js"
<<<<<<< HEAD
import type { BasicExpression, From, QueryIR, Select } from "./ir.js"
=======
import type { BasicExpression, From, QueryIR, Where } from "./ir.js"
>>>>>>> 8eae2a8b

/**
 * Represents a WHERE clause after source analysis
 */
export interface AnalyzedWhereClause {
  /** The WHERE expression */
  expression: BasicExpression<boolean>
  /** Set of table/source aliases that this WHERE clause touches */
  touchedSources: Set<string>
}

/**
 * Represents WHERE clauses grouped by the sources they touch
 */
export interface GroupedWhereClauses {
  /** WHERE clauses that touch only a single source, grouped by source alias */
  singleSource: Map<string, BasicExpression<boolean>>
  /** WHERE clauses that touch multiple sources, combined into one expression */
  multiSource?: BasicExpression<boolean>
}

/**
 * Result of query optimization including both the optimized query and collection-specific WHERE clauses
 */
export interface OptimizationResult {
  /** The optimized query with WHERE clauses potentially moved to subqueries */
  optimizedQuery: QueryIR
  /** Map of collection aliases to their extracted WHERE clauses for index optimization */
  collectionWhereClauses: Map<string, BasicExpression<boolean>>
}

/**
 * Main query optimizer entry point that lifts WHERE clauses into subqueries.
 *
 * This function implements multi-level predicate pushdown optimization by recursively
 * moving WHERE clauses through nested subqueries to get them as close to the data
 * sources as possible, then removing redundant subqueries.
 *
 * @param query - The QueryIR to optimize
 * @returns An OptimizationResult with the optimized query and collection WHERE clause mapping
 *
 * @example
 * ```typescript
 * const originalQuery = {
 *   from: new CollectionRef(users, 'u'),
 *   join: [{ from: new CollectionRef(posts, 'p'), ... }],
 *   where: [eq(u.dept_id, 1), gt(p.views, 100)]
 * }
 *
 * const { optimizedQuery, collectionWhereClauses } = optimizeQuery(originalQuery)
 * // Result: Single-source clauses moved to deepest possible subqueries
 * // collectionWhereClauses: Map { 'u' => eq(u.dept_id, 1), 'p' => gt(p.views, 100) }
 * ```
 */
export function optimizeQuery(query: QueryIR): OptimizationResult {
  // First, extract collection WHERE clauses before optimization
  const collectionWhereClauses = extractCollectionWhereClauses(query)

  // Apply multi-level predicate pushdown with iterative convergence
  let optimized = query
  let previousOptimized: QueryIR | undefined
  let iterations = 0
  const maxIterations = 10 // Prevent infinite loops

  // Keep optimizing until no more changes occur or max iterations reached
  while (
    iterations < maxIterations &&
    !deepEquals(optimized, previousOptimized)
  ) {
    previousOptimized = optimized
    optimized = applyRecursiveOptimization(optimized)
    iterations++
  }

  // Remove redundant subqueries
  const cleaned = removeRedundantSubqueries(optimized)

  return {
    optimizedQuery: cleaned,
    collectionWhereClauses,
  }
}

/**
 * Extracts collection-specific WHERE clauses from a query for index optimization.
 * This analyzes the original query to identify WHERE clauses that can be pushed down
 * to specific collections, but only for simple queries without joins.
 *
 * @param query - The original QueryIR to analyze
 * @returns Map of collection aliases to their WHERE clauses
 */
function extractCollectionWhereClauses(
  query: QueryIR
): Map<string, BasicExpression<boolean>> {
  const collectionWhereClauses = new Map<string, BasicExpression<boolean>>()

  // Only analyze queries that have WHERE clauses
  if (!query.where || query.where.length === 0) {
    return collectionWhereClauses
  }

  // Split all AND clauses at the root level for granular analysis
  const splitWhereClauses = splitAndClauses(query.where)

  // Analyze each WHERE clause to determine which sources it touches
  const analyzedClauses = splitWhereClauses.map((clause) =>
    analyzeWhereClause(clause)
  )

  // Group clauses by single-source vs multi-source
  const groupedClauses = groupWhereClauses(analyzedClauses)

  // Only include single-source clauses that reference collections directly
  // and can be converted to BasicExpression format for collection indexes
  for (const [sourceAlias, whereClause] of groupedClauses.singleSource) {
    // Check if this source alias corresponds to a collection reference
    if (isCollectionReference(query, sourceAlias)) {
      // Check if the WHERE clause can be converted to collection-compatible format
      if (isConvertibleToCollectionFilter(whereClause)) {
        collectionWhereClauses.set(sourceAlias, whereClause)
      }
    }
  }

  return collectionWhereClauses
}

/**
 * Determines if a source alias refers to a collection reference (not a subquery).
 * This is used to identify WHERE clauses that can be pushed down to collection subscriptions.
 *
 * @param query - The query to analyze
 * @param sourceAlias - The source alias to check
 * @returns True if the alias refers to a collection reference
 */
function isCollectionReference(query: QueryIR, sourceAlias: string): boolean {
  // Check the FROM clause
  if (query.from.alias === sourceAlias) {
    return query.from.type === `collectionRef`
  }

  // Check JOIN clauses
  if (query.join) {
    for (const joinClause of query.join) {
      if (joinClause.from.alias === sourceAlias) {
        return joinClause.from.type === `collectionRef`
      }
    }
  }

  return false
}

/**
 * Applies recursive predicate pushdown optimization.
 *
 * @param query - The QueryIR to optimize
 * @returns A new QueryIR with optimizations applied
 */
function applyRecursiveOptimization(query: QueryIR): QueryIR {
  // First, recursively optimize any existing subqueries
  const subqueriesOptimized = {
    ...query,
    from:
      query.from.type === `queryRef`
        ? new QueryRefClass(
            applyRecursiveOptimization(query.from.query),
            query.from.alias
          )
        : query.from,
    join: query.join?.map((joinClause) => ({
      ...joinClause,
      from:
        joinClause.from.type === `queryRef`
          ? new QueryRefClass(
              applyRecursiveOptimization(joinClause.from.query),
              joinClause.from.alias
            )
          : joinClause.from,
    })),
  }

  // Then apply single-level optimization to this query
  return applySingleLevelOptimization(subqueriesOptimized)
}

/**
 * Applies single-level predicate pushdown optimization (existing logic)
 */
function applySingleLevelOptimization(query: QueryIR): QueryIR {
  // Skip optimization if no WHERE clauses exist
  if (!query.where || query.where.length === 0) {
    return query
  }

  // Skip optimization if there are no joins - predicate pushdown only benefits joins
  // Single-table queries don't benefit from this optimization
  if (!query.join || query.join.length === 0) {
    return query
  }

  // Filter out residual WHERE clauses to prevent them from being optimized again
  const nonResidualWhereClauses = query.where.filter(
    (where) => !isResidualWhere(where)
  )

  // Step 1: Split all AND clauses at the root level for granular optimization
  const splitWhereClauses = splitAndClauses(nonResidualWhereClauses)

  // Step 2: Analyze each WHERE clause to determine which sources it touches
  const analyzedClauses = splitWhereClauses.map((clause) =>
    analyzeWhereClause(clause)
  )

  // Step 3: Group clauses by single-source vs multi-source
  const groupedClauses = groupWhereClauses(analyzedClauses)

  // Step 4: Apply optimizations by lifting single-source clauses into subqueries
  const optimizedQuery = applyOptimizations(query, groupedClauses)

  // Add back any residual WHERE clauses that were filtered out
  const residualWhereClauses = query.where.filter((where) =>
    isResidualWhere(where)
  )
  if (residualWhereClauses.length > 0) {
    optimizedQuery.where = [
      ...(optimizedQuery.where || []),
      ...residualWhereClauses,
    ]
  }

  return optimizedQuery
}

/**
 * Removes redundant subqueries that don't add value.
 * A subquery is redundant if it only wraps another query without adding
 * WHERE, SELECT, GROUP BY, HAVING, ORDER BY, or LIMIT/OFFSET clauses.
 *
 * @param query - The QueryIR to process
 * @returns A new QueryIR with redundant subqueries removed
 */
function removeRedundantSubqueries(query: QueryIR): QueryIR {
  return {
    ...query,
    from: removeRedundantFromClause(query.from),
    join: query.join?.map((joinClause) => ({
      ...joinClause,
      from: removeRedundantFromClause(joinClause.from),
    })),
  }
}

/**
 * Removes redundant subqueries from a FROM clause.
 *
 * @param from - The FROM clause to process
 * @returns A FROM clause with redundant subqueries removed
 */
function removeRedundantFromClause(from: From): From {
  if (from.type === `collectionRef`) {
    return from
  }

  const processedQuery = removeRedundantSubqueries(from.query)

  // Check if this subquery is redundant
  if (isRedundantSubquery(processedQuery)) {
    // Return the inner query's FROM clause with this alias
    const innerFrom = removeRedundantFromClause(processedQuery.from)
    if (innerFrom.type === `collectionRef`) {
      return new CollectionRefClass(innerFrom.collection, from.alias)
    } else {
      return new QueryRefClass(innerFrom.query, from.alias)
    }
  }

  return new QueryRefClass(processedQuery, from.alias)
}

/**
 * Determines if a subquery is redundant (adds no value).
 *
 * @param query - The query to check
 * @returns True if the query is redundant and can be removed
 */
function isRedundantSubquery(query: QueryIR): boolean {
  return (
    (!query.where || query.where.length === 0) &&
    !query.select &&
    (!query.groupBy || query.groupBy.length === 0) &&
    (!query.having || query.having.length === 0) &&
    (!query.orderBy || query.orderBy.length === 0) &&
    (!query.join || query.join.length === 0) &&
    query.limit === undefined &&
    query.offset === undefined &&
    !query.fnSelect &&
    (!query.fnWhere || query.fnWhere.length === 0) &&
    (!query.fnHaving || query.fnHaving.length === 0)
  )
}

/**
 * Step 1: Split all AND clauses recursively into separate WHERE clauses.
 *
 * This enables more granular optimization by treating each condition independently.
 * OR clauses are preserved as they cannot be split without changing query semantics.
 *
 * @param whereClauses - Array of WHERE expressions to split
 * @returns Flattened array with AND clauses split into separate expressions
 *
 * @example
 * ```typescript
 * // Input: [and(eq(a, 1), gt(b, 2)), eq(c, 3)]
 * // Output: [eq(a, 1), gt(b, 2), eq(c, 3)]
 * ```
 */
function splitAndClauses(
  whereClauses: Array<Where>
): Array<BasicExpression<boolean>> {
  const result: Array<BasicExpression<boolean>> = []

  for (const whereClause of whereClauses) {
    const clause = getWhereExpression(whereClause)
    result.push(...splitAndClausesRecursive(clause))
  }

  return result
}

// Helper function for recursive splitting of BasicExpression arrays
function splitAndClausesRecursive(
  clause: BasicExpression<boolean>
): Array<BasicExpression<boolean>> {
  if (clause.type === `func` && clause.name === `and`) {
    // Recursively split nested AND clauses to handle complex expressions
    const result: Array<BasicExpression<boolean>> = []
    for (const arg of clause.args as Array<BasicExpression<boolean>>) {
      result.push(...splitAndClausesRecursive(arg))
    }
    return result
  } else {
    // Preserve non-AND clauses as-is (including OR clauses)
    return [clause]
  }
}

/**
 * Step 2: Analyze which table sources a WHERE clause touches.
 *
 * This determines whether a clause can be pushed down to a specific table
 * or must remain in the main query (for multi-source clauses like join conditions).
 *
 * @param clause - The WHERE expression to analyze
 * @returns Analysis result with the expression and touched source aliases
 *
 * @example
 * ```typescript
 * // eq(users.department_id, 1) -> touches ['users']
 * // eq(users.id, posts.user_id) -> touches ['users', 'posts']
 * ```
 */
function analyzeWhereClause(
  clause: BasicExpression<boolean>
): AnalyzedWhereClause {
  const touchedSources = new Set<string>()

  /**
   * Recursively collect all table aliases referenced in an expression
   */
  function collectSources(expr: BasicExpression | any): void {
    switch (expr.type) {
      case `ref`:
        // PropRef path has the table alias as the first element
        if (expr.path && expr.path.length > 0) {
          const firstElement = expr.path[0]
          if (firstElement) {
            touchedSources.add(firstElement)
          }
        }
        break
      case `func`:
        // Recursively analyze function arguments (e.g., eq, gt, and, or)
        if (expr.args) {
          expr.args.forEach(collectSources)
        }
        break
      case `val`:
        // Values don't reference any sources
        break
      case `agg`:
        // Aggregates can reference sources in their arguments
        if (expr.args) {
          expr.args.forEach(collectSources)
        }
        break
    }
  }

  collectSources(clause)

  return {
    expression: clause,
    touchedSources,
  }
}

/**
 * Step 3: Group WHERE clauses by the sources they touch.
 *
 * Single-source clauses can be pushed down to subqueries for optimization.
 * Multi-source clauses must remain in the main query to preserve join semantics.
 *
 * @param analyzedClauses - Array of analyzed WHERE clauses
 * @returns Grouped clauses ready for optimization
 */
function groupWhereClauses(
  analyzedClauses: Array<AnalyzedWhereClause>
): GroupedWhereClauses {
  const singleSource = new Map<string, Array<BasicExpression<boolean>>>()
  const multiSource: Array<BasicExpression<boolean>> = []

  // Categorize each clause based on how many sources it touches
  for (const clause of analyzedClauses) {
    if (clause.touchedSources.size === 1) {
      // Single source clause - can be optimized
      const source = Array.from(clause.touchedSources)[0]!
      if (!singleSource.has(source)) {
        singleSource.set(source, [])
      }
      singleSource.get(source)!.push(clause.expression)
    } else if (clause.touchedSources.size > 1) {
      // Multi-source clause - must stay in main query
      multiSource.push(clause.expression)
    }
    // Skip clauses that touch no sources (constants) - they don't need optimization
  }

  // Combine multiple clauses for each source with AND
  const combinedSingleSource = new Map<string, BasicExpression<boolean>>()
  for (const [source, clauses] of singleSource) {
    combinedSingleSource.set(source, combineWithAnd(clauses))
  }

  // Combine multi-source clauses with AND
  const combinedMultiSource =
    multiSource.length > 0 ? combineWithAnd(multiSource) : undefined

  return {
    singleSource: combinedSingleSource,
    multiSource: combinedMultiSource,
  }
}

/**
 * Step 4: Apply optimizations by lifting single-source clauses into subqueries.
 *
 * Creates a new QueryIR with single-source WHERE clauses moved to subqueries
 * that wrap the original table references. This ensures immutability and prevents
 * infinite recursion issues.
 *
 * @param query - Original QueryIR to optimize
 * @param groupedClauses - WHERE clauses grouped by optimization strategy
 * @returns New QueryIR with optimizations applied
 */
function applyOptimizations(
  query: QueryIR,
  groupedClauses: GroupedWhereClauses
): QueryIR {
  // Track which single-source clauses were actually optimized
  const actuallyOptimized = new Set<string>()

  // Optimize the main FROM clause and track what was optimized
  const optimizedFrom = optimizeFromWithTracking(
    query.from,
    groupedClauses.singleSource,
    actuallyOptimized
  )

  // Optimize JOIN clauses and track what was optimized
  const optimizedJoins = query.join
    ? query.join.map((joinClause) => ({
        ...joinClause,
        from: optimizeFromWithTracking(
          joinClause.from,
          groupedClauses.singleSource,
          actuallyOptimized
        ),
      }))
    : undefined

  // Build the remaining WHERE clauses: multi-source + residual single-source clauses
  const remainingWhereClauses: Array<Where> = []

  // Add multi-source clauses
  if (groupedClauses.multiSource) {
    remainingWhereClauses.push(groupedClauses.multiSource)
  }

  // Determine if we need residual clauses (when query has outer JOINs)
  const hasOuterJoins =
    query.join &&
    query.join.some(
      (join) =>
        join.type === `left` || join.type === `right` || join.type === `full`
    )

  // Add single-source clauses
  for (const [source, clause] of groupedClauses.singleSource) {
    if (!actuallyOptimized.has(source)) {
      // Wasn't optimized at all - keep as regular WHERE clause
      remainingWhereClauses.push(clause)
    } else if (hasOuterJoins) {
      // Was optimized AND query has outer JOINs - keep as residual WHERE clause
      remainingWhereClauses.push(createResidualWhere(clause))
    }
    // If optimized and no outer JOINs - don't keep (original behavior)
  }

  // Create a completely new query object to ensure immutability
  const optimizedQuery: QueryIR = {
    // Copy all non-optimized fields as-is
    select: query.select,
    groupBy: query.groupBy ? [...query.groupBy] : undefined,
    having: query.having ? [...query.having] : undefined,
    orderBy: query.orderBy ? [...query.orderBy] : undefined,
    limit: query.limit,
    offset: query.offset,
    fnSelect: query.fnSelect,
    fnWhere: query.fnWhere ? [...query.fnWhere] : undefined,
    fnHaving: query.fnHaving ? [...query.fnHaving] : undefined,

    // Use the optimized FROM and JOIN clauses
    from: optimizedFrom,
    join: optimizedJoins,

    // Only include WHERE clauses that weren't successfully optimized
    where: remainingWhereClauses.length > 0 ? remainingWhereClauses : [],
  }

  return optimizedQuery
}

/**
 * Helper function to create a deep copy of a QueryIR object for immutability.
 *
 * This ensures that all optimizations create new objects rather than modifying
 * existing ones, preventing infinite recursion and shared reference issues.
 *
 * @param query - QueryIR to deep copy
 * @returns New QueryIR object with all nested objects copied
 */
function deepCopyQuery(query: QueryIR): QueryIR {
  return {
    // Recursively copy the FROM clause
    from:
      query.from.type === `collectionRef`
        ? new CollectionRefClass(query.from.collection, query.from.alias)
        : new QueryRefClass(deepCopyQuery(query.from.query), query.from.alias),

    // Copy all other fields, creating new arrays where necessary
    select: query.select,
    join: query.join
      ? query.join.map((joinClause) => ({
          type: joinClause.type,
          left: joinClause.left,
          right: joinClause.right,
          from:
            joinClause.from.type === `collectionRef`
              ? new CollectionRefClass(
                  joinClause.from.collection,
                  joinClause.from.alias
                )
              : new QueryRefClass(
                  deepCopyQuery(joinClause.from.query),
                  joinClause.from.alias
                ),
        }))
      : undefined,
    where: query.where ? [...query.where] : undefined,
    groupBy: query.groupBy ? [...query.groupBy] : undefined,
    having: query.having ? [...query.having] : undefined,
    orderBy: query.orderBy ? [...query.orderBy] : undefined,
    limit: query.limit,
    offset: query.offset,
    fnSelect: query.fnSelect,
    fnWhere: query.fnWhere ? [...query.fnWhere] : undefined,
    fnHaving: query.fnHaving ? [...query.fnHaving] : undefined,
  }
}

/**
 * Helper function to optimize a FROM clause while tracking what was actually optimized.
 *
 * @param from - FROM clause to optimize
 * @param singleSourceClauses - Map of source aliases to their WHERE clauses
 * @param actuallyOptimized - Set to track which sources were actually optimized
 * @returns New FROM clause, potentially wrapped in a subquery
 */
function optimizeFromWithTracking(
  from: From,
  singleSourceClauses: Map<string, BasicExpression<boolean>>,
  actuallyOptimized: Set<string>
): From {
  const whereClause = singleSourceClauses.get(from.alias)

  if (!whereClause) {
    // No optimization needed, but return a copy to maintain immutability
    if (from.type === `collectionRef`) {
      return new CollectionRefClass(from.collection, from.alias)
    }
    // Must be queryRef due to type system
    return new QueryRefClass(deepCopyQuery(from.query), from.alias)
  }

  if (from.type === `collectionRef`) {
    // Create a new subquery with the WHERE clause for the collection
    // This is always safe since we're creating a new subquery
    const subQuery: QueryIR = {
      from: new CollectionRefClass(from.collection, from.alias),
      where: [whereClause],
    }
    actuallyOptimized.add(from.alias) // Mark as successfully optimized
    return new QueryRefClass(subQuery, from.alias)
  }

  // Must be queryRef due to type system

  // SAFETY CHECK: Only check safety when pushing WHERE clauses into existing subqueries
  // We need to be careful about pushing WHERE clauses into subqueries that already have
  // aggregates, HAVING, or ORDER BY + LIMIT since that could change their semantics
  if (!isSafeToPushIntoExistingSubquery(from.query, whereClause, from.alias)) {
    // Return a copy without optimization to maintain immutability
    // Do NOT mark as optimized since we didn't actually optimize it
    return new QueryRefClass(deepCopyQuery(from.query), from.alias)
  }

  // Add the WHERE clause to the existing subquery
  // Create a deep copy to ensure immutability
  const existingWhere = from.query.where || []
  const optimizedSubQuery: QueryIR = {
    ...deepCopyQuery(from.query),
    where: [...existingWhere, whereClause],
  }
  actuallyOptimized.add(from.alias) // Mark as successfully optimized
  return new QueryRefClass(optimizedSubQuery, from.alias)
}

/**
 * Determines if it's safe to push WHERE clauses into an existing subquery.
 *
 * Pushing WHERE clauses into existing subqueries can break semantics in several cases:
 *
 * 1. **Aggregates**: Pushing predicates before GROUP BY changes what gets aggregated
 * 2. **ORDER BY + LIMIT/OFFSET**: Pushing predicates before sorting+limiting changes the result set
 * 3. **HAVING clauses**: These operate on aggregated data, predicates should not be pushed past them
 * 4. **Functional operations**: fnSelect, fnWhere, fnHaving could have side effects
 *
 * Note: This safety check only applies when pushing WHERE clauses into existing subqueries.
 * Creating new subqueries from collection references is always safe.
 *
 * @param query - The existing subquery to check for safety
 * @returns True if it's safe to push WHERE clauses into this subquery, false otherwise
 *
 * @example
 * ```typescript
 * // UNSAFE: has GROUP BY - pushing WHERE could change aggregation
 * { from: users, groupBy: [dept], select: { count: agg('count', '*') } }
 *
 * // UNSAFE: has ORDER BY + LIMIT - pushing WHERE could change "top 10"
 * { from: users, orderBy: [salary desc], limit: 10 }
 *
 * // SAFE: plain SELECT without aggregates/limits
 * { from: users, select: { id, name } }
 * ```
 */
function isSafeToPushIntoExistingSubquery(
  query: QueryIR,
  whereClause: BasicExpression<boolean>,
  outerAlias: string
): boolean {
  // If the subquery has a SELECT clause, block pushdown when the WHERE references
  // fields that are computed by the subquery's SELECT (non pass-through projections).
  if (query.select) {
    if (selectHasAggregates(query.select)) return false
    if (
      whereReferencesComputedSelectFields(query.select, whereClause, outerAlias)
    )
      return false
  }

  // Check for GROUP BY clause
  if (query.groupBy && query.groupBy.length > 0) {
    return false
  }

  // Check for HAVING clause
  if (query.having && query.having.length > 0) {
    return false
  }

  // Check for ORDER BY with LIMIT or OFFSET (dangerous combination)
  if (query.orderBy && query.orderBy.length > 0) {
    if (query.limit !== undefined || query.offset !== undefined) {
      return false
    }
  }

  // Check for functional variants that might have side effects
  if (
    query.fnSelect ||
    (query.fnWhere && query.fnWhere.length > 0) ||
    (query.fnHaving && query.fnHaving.length > 0)
  ) {
    return false
  }

  // If none of the unsafe conditions are present, it's safe to optimize
  return true
}

/**
 * Detects whether a SELECT projection contains any aggregate expressions.
 * Recursively traverses nested select objects.
 *
 * @param select - The SELECT object from the IR
 * @returns True if any field is an aggregate, false otherwise
 */
function selectHasAggregates(select: Select): boolean {
  for (const value of Object.values(select)) {
    if (typeof value === `object`) {
      const v: any = value
      if (v.type === `agg`) return true
      if (!(`type` in v)) {
        if (selectHasAggregates(v as unknown as Select)) return true
      }
    }
  }
  return false
}

/**
 * Determines whether the provided WHERE clause references fields that are
 * computed by a subquery SELECT rather than pass-through properties.
 *
 * If true, pushing the WHERE clause into the subquery could change semantics
 * (since computed fields do not necessarily exist at the subquery input level),
 * so predicate pushdown must be avoided.
 *
 * @param select - The subquery SELECT map
 * @param whereClause - The WHERE expression to analyze
 * @param outerAlias - The alias of the subquery in the outer query
 * @returns True if WHERE references computed fields, otherwise false
 */
function whereReferencesComputedSelectFields(
  select: Select,
  whereClause: BasicExpression<boolean>,
  outerAlias: string
): boolean {
  // Build a set of computed field names at the top-level of the subquery output
  const computed = new Set<string>()
  for (const [key, value] of Object.entries(select)) {
    if (key.startsWith(`__SPREAD_SENTINEL__`)) continue
    if (value instanceof PropRef) continue
    // Nested object or non-PropRef expression counts as computed
    computed.add(key)
  }

  const refs: Array<PropRef> = []
  function collectRefs(expr: any) {
    if (expr == null || typeof expr !== `object`) return
    switch (expr.type) {
      case `ref`:
        refs.push(expr as PropRef)
        break
      case `func`:
      case `agg`:
        for (const arg of expr.args ?? []) collectRefs(arg)
        break
      case `val`:
        break
      default:
        break
    }
  }
  collectRefs(whereClause)

  for (const ref of refs) {
    const path = (ref as any).path as Array<string>
    if (!Array.isArray(path) || path.length < 2) continue
    const alias = path[0]
    const field = path[1] as string
    if (alias !== outerAlias) continue
    if (computed.has(field)) return true
  }
  return false
}

/**
 * Helper function to combine multiple expressions with AND.
 *
 * If there's only one expression, it's returned as-is.
 * If there are multiple expressions, they're combined with an AND function.
 *
 * @param expressions - Array of expressions to combine
 * @returns Single expression representing the AND combination
 * @throws Error if the expressions array is empty
 */
function combineWithAnd(
  expressions: Array<BasicExpression<boolean>>
): BasicExpression<boolean> {
  if (expressions.length === 0) {
    throw new CannotCombineEmptyExpressionListError()
  }

  if (expressions.length === 1) {
    return expressions[0]!
  }

  // Create an AND function with all expressions as arguments
  return new Func(`and`, expressions)
}<|MERGE_RESOLUTION|>--- conflicted
+++ resolved
@@ -132,11 +132,7 @@
   isResidualWhere,
 } from "./ir.js"
 import { isConvertibleToCollectionFilter } from "./compiler/expressions.js"
-<<<<<<< HEAD
-import type { BasicExpression, From, QueryIR, Select } from "./ir.js"
-=======
-import type { BasicExpression, From, QueryIR, Where } from "./ir.js"
->>>>>>> 8eae2a8b
+import type { BasicExpression, From, QueryIR, Select, Where } from "./ir.js"
 
 /**
  * Represents a WHERE clause after source analysis
