--- conflicted
+++ resolved
@@ -1,9 +1,5 @@
-<<<<<<< HEAD
-import { filter, map } from "@electric-sql/d2mini"
+import { distinct, filter, map } from "@electric-sql/d2mini"
 import { optimizeQuery } from "../optimizer.js"
-=======
-import { distinct, filter, map } from "@electric-sql/d2mini"
->>>>>>> 89fb9a95
 import { compileExpression } from "./evaluators.js"
 import { processJoins } from "./joins.js"
 import { processGroupBy } from "./group-by.js"
