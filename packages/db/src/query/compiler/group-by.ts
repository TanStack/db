--- conflicted
+++ resolved
@@ -349,7 +349,6 @@
     return typeof value === `number` ? value : value != null ? Number(value) : 0
   }
 
-<<<<<<< HEAD
   // Create a value extractor function for the expression to aggregate
   const valueExtractorWithDate = ([, namespacedRow]: [
     string,
@@ -362,11 +361,9 @@
       : value != null
         ? Number(value)
         : 0
-=======
   // Create a raw value extractor function for the expression to aggregate
   const rawValueExtractor = ([, namespacedRow]: [string, NamespacedRow]) => {
     return compiledExpr(namespacedRow)
->>>>>>> 58534e24
   }
 
   // Return the appropriate aggregate function
