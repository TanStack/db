--- conflicted
+++ resolved
@@ -65,27 +65,17 @@
   TResult extends object = GetResult<TContext>,
 >(
   config: LiveQueryCollectionConfig<TContext, TResult>
-<<<<<<< HEAD
-): CollectionConfigForContext<TContext, TResult, MoveUtils> {
-=======
 ): CollectionConfigForContext<TContext, TResult> & {
-  utils: LiveQueryCollectionUtils
+  utils: LiveQueryCollectionUtils & MoveUtils
 } {
->>>>>>> d523759f
   const collectionConfigBuilder = new CollectionConfigBuilder<
     TContext,
     TResult
   >(config)
   return collectionConfigBuilder.getConfig() as CollectionConfigForContext<
     TContext,
-<<<<<<< HEAD
-    TResult,
-    MoveUtils
-  >
-=======
     TResult
-  > & { utils: LiveQueryCollectionUtils }
->>>>>>> d523759f
+  > & { utils: LiveQueryCollectionUtils & MoveUtils }
 }
 
 /**
@@ -128,13 +118,9 @@
   TResult extends object = GetResult<TContext>,
 >(
   query: (q: InitialQueryBuilder) => QueryBuilder<TContext>
-<<<<<<< HEAD
-): CollectionForContext<TContext, TResult, MoveUtils>
-=======
 ): CollectionForContext<TContext, TResult> & {
-  utils: LiveQueryCollectionUtils
-}
->>>>>>> d523759f
+  utils: LiveQueryCollectionUtils & MoveUtils
+}
 
 // Overload 2: Accept full config object with optional utilities
 export function createLiveQueryCollection<
@@ -143,13 +129,9 @@
   TUtils extends UtilsRecord = {},
 >(
   config: LiveQueryCollectionConfig<TContext, TResult> & { utils?: TUtils }
-<<<<<<< HEAD
-): CollectionForContext<TContext, TResult, TUtils & MoveUtils>
-=======
 ): CollectionForContext<TContext, TResult> & {
-  utils: LiveQueryCollectionUtils & TUtils
-}
->>>>>>> d523759f
+  utils: LiveQueryCollectionUtils & TUtils & MoveUtils
+}
 
 // Implementation
 export function createLiveQueryCollection<
@@ -160,13 +142,9 @@
   configOrQuery:
     | (LiveQueryCollectionConfig<TContext, TResult> & { utils?: TUtils })
     | ((q: InitialQueryBuilder) => QueryBuilder<TContext>)
-<<<<<<< HEAD
-): CollectionForContext<TContext, TResult, MoveUtils> {
-=======
 ): CollectionForContext<TContext, TResult> & {
-  utils: LiveQueryCollectionUtils & TUtils
+  utils: LiveQueryCollectionUtils & TUtils & MoveUtils
 } {
->>>>>>> d523759f
   // Determine if the argument is a function (query) or a config object
   if (typeof configOrQuery === `function`) {
     // Simple query function case
@@ -178,14 +156,8 @@
     const options = liveQueryCollectionOptions<TContext, TResult>(config)
     return bridgeToCreateCollection(options) as CollectionForContext<
       TContext,
-<<<<<<< HEAD
-      TResult,
-      MoveUtils
-    >
-=======
       TResult
-    > & { utils: LiveQueryCollectionUtils & TUtils }
->>>>>>> d523759f
+    > & { utils: LiveQueryCollectionUtils & TUtils & MoveUtils }
   } else {
     // Config object case
     const config = configOrQuery as LiveQueryCollectionConfig<
@@ -193,15 +165,6 @@
       TResult
     > & { utils?: TUtils }
     const options = liveQueryCollectionOptions<TContext, TResult>(config)
-<<<<<<< HEAD
-    return bridgeToCreateCollection({
-      ...options,
-      utils: {
-        ...config.utils,
-        ...options.utils,
-      },
-    }) as CollectionForContext<TContext, TResult, MoveUtils>
-=======
 
     // Merge custom utils if provided, preserving the getBuilder() method for dependency tracking
     if (config.utils) {
@@ -211,8 +174,7 @@
     return bridgeToCreateCollection(options) as CollectionForContext<
       TContext,
       TResult
-    > & { utils: LiveQueryCollectionUtils & TUtils }
->>>>>>> d523759f
+    > & { utils: LiveQueryCollectionUtils & TUtils & MoveUtils }
   }
 }
 
@@ -224,11 +186,7 @@
   TResult extends object,
   TUtils extends UtilsRecord = {},
 >(
-<<<<<<< HEAD
-  options: CollectionConfig<TResult, string | number, never, TUtils>
-=======
   options: CollectionConfig<TResult> & { utils: TUtils }
->>>>>>> d523759f
 ): Collection<TResult, string | number, TUtils> {
   const collection = createCollection(options as any) as unknown as Collection<
     TResult,
