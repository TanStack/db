--- conflicted
+++ resolved
@@ -172,12 +172,6 @@
 
   const allCollectionsReadyOrInitialCommit = () => {
     return Object.values(collections).every(
-      (collection) => collection.status === `ready`
-    )
-  }
-
-  const allCollectionsReadyOrInitialCommit = () => {
-    return Object.values(collections).every(
       (collection) =>
         collection.status === `ready` || collection.status === `initialCommit`
     )
@@ -321,14 +315,10 @@
 
       const maybeRunGraph = () => {
         // We only run the graph if all the collections are ready
-<<<<<<< HEAD
-        if (allCollectionsReadyOrInitialCommit()) {
-=======
         if (
           allCollectionsReadyOrInitialCommit() &&
           subscribedToAllCollections
         ) {
->>>>>>> c90b4d85
           graph.run()
           // On the initial run, we may need to do an empty commit to ensure that
           // the collection is initialized
