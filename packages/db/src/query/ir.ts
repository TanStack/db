--- conflicted
+++ resolved
@@ -132,7 +132,6 @@
 }
 
 /**
-<<<<<<< HEAD
  * Runtime helper to detect IR expression-like objects.
  * Prefer this over ad-hoc local implementations to keep behavior consistent.
  */
@@ -143,7 +142,9 @@
     value instanceof PropRef ||
     value instanceof Value
   )
-=======
+}
+
+/**
  * Helper functions for working with Where clauses
  */
 
@@ -186,5 +187,4 @@
   expression: BasicExpression<boolean>
 ): Where {
   return { expression, residual: true }
->>>>>>> 8eae2a8b
 }