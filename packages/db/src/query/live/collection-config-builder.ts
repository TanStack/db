import { D2, output } from "@tanstack/db-ivm"
import { compileQuery } from "../compiler/index.js"
import { buildQuery, getQueryIR } from "../builder/index.js"
import { MissingAliasInputsError } from "../../errors.js"
import { transactionScopedScheduler } from "../../scheduler.js"
import { getActiveTransaction } from "../../transactions.js"
import { CollectionSubscriber } from "./collection-subscriber.js"
import { getCollectionBuilder } from "./collection-registry.js"
import type { SchedulerContextId } from "../../scheduler.js"
import type { CollectionSubscription } from "../../collection/subscription.js"
import type { RootStreamBuilder } from "@tanstack/db-ivm"
import type { OrderByOptimizationInfo } from "../compiler/order-by.js"
import type { Collection } from "../../collection/index.js"
import type {
  CollectionConfigSingleRowOption,
  KeyedStream,
  ResultStream,
  SyncConfig,
  UtilsRecord,
} from "../../types.js"
import type { Context, GetResult } from "../builder/types.js"
import type { BasicExpression, QueryIR } from "../ir.js"
import type { LazyCollectionCallbacks } from "../compiler/joins.js"
import type {
  Changes,
  FullSyncState,
  LiveQueryCollectionConfig,
  SyncState,
} from "./types.js"
import type { AllCollectionEvents } from "../../collection/events.js"

export type LiveQueryCollectionUtils = UtilsRecord & {
  getRunCount: () => number
  getBuilder: () => CollectionConfigBuilder<any, any>
}

type PendingGraphRun = {
  loadCallbacks: Set<() => boolean>
}

// Global counter for auto-generated collection IDs
let liveQueryCollectionCounter = 0

type SyncMethods<TResult extends object> = Parameters<
  SyncConfig<TResult>[`sync`]
>[0]

export class CollectionConfigBuilder<
  TContext extends Context,
  TResult extends object = GetResult<TContext>,
> {
  private readonly id: string
  readonly query: QueryIR
  private readonly collections: Record<string, Collection<any, any, any>>
  private readonly collectionByAlias: Record<string, Collection<any, any, any>>
  // Populated during compilation with all aliases (including subquery inner aliases)
  private compiledAliasToCollectionId: Record<string, string> = {}

  // WeakMap to store the keys of the results
  // so that we can retrieve them in the getKey function
  private readonly resultKeys = new WeakMap<object, unknown>()

  // WeakMap to store the orderBy index for each result
  private readonly orderByIndices = new WeakMap<object, string>()

  private readonly compare?: (val1: TResult, val2: TResult) => number

  private isGraphRunning = false
  private runCount = 0

  // Current sync session state (set when sync starts, cleared when it stops)
  // Public for testing purposes (CollectionConfigBuilder is internal, not public API)
  public currentSyncConfig:
    | Parameters<SyncConfig<TResult>[`sync`]>[0]
    | undefined
  public currentSyncState: FullSyncState | undefined

  // Error state tracking
  private isInErrorState = false

  // Reference to the live query collection for error state transitions
  private liveQueryCollection?: Collection<TResult, any, any>

  private readonly aliasDependencies: Record<
    string,
    Array<CollectionConfigBuilder<any, any>>
  > = {}

  private readonly builderDependencies = new Set<
    CollectionConfigBuilder<any, any>
  >()

  // Pending graph runs per scheduler context (e.g., per transaction)
  // The builder manages its own state; the scheduler just orchestrates execution order
  // Only stores callbacks - if sync ends, pending jobs gracefully no-op
  private readonly pendingGraphRuns = new Map<
    SchedulerContextId,
    PendingGraphRun
  >()

  // Unsubscribe function for scheduler's onClear listener
  // Registered when sync starts, unregistered when sync stops
  // Prevents memory leaks by releasing the scheduler's reference to this builder
  private unsubscribeFromSchedulerClears?: () => void

  private graphCache: D2 | undefined
  private inputsCache: Record<string, RootStreamBuilder<unknown>> | undefined
  private pipelineCache: ResultStream | undefined
  public sourceWhereClausesCache:
    | Map<string, BasicExpression<boolean>>
    | undefined

  // Map of source alias to subscription
  readonly subscriptions: Record<string, CollectionSubscription> = {}
  // Map of source aliases to functions that load keys for that lazy source
  lazySourcesCallbacks: Record<string, LazyCollectionCallbacks> = {}
  // Set of source aliases that are lazy (don't load initial state)
  readonly lazySources = new Set<string>()
  // Set of collection IDs that include an optimizable ORDER BY clause
  optimizableOrderByCollections: Record<string, OrderByOptimizationInfo> = {}

  constructor(
    private readonly config: LiveQueryCollectionConfig<TContext, TResult>
  ) {
    // Generate a unique ID if not provided
    this.id = config.id || `live-query-${++liveQueryCollectionCounter}`

    this.query = buildQueryFromConfig(config)
    this.collections = extractCollectionsFromQuery(this.query)
    const collectionAliasesById = extractCollectionAliases(this.query)

    // Build a reverse lookup map from alias to collection instance.
    // This enables self-join support where the same collection can be referenced
    // multiple times with different aliases (e.g., { employee: col, manager: col })
    this.collectionByAlias = {}
    for (const [collectionId, aliases] of collectionAliasesById.entries()) {
      const collection = this.collections[collectionId]
      if (!collection) continue
      for (const alias of aliases) {
        this.collectionByAlias[alias] = collection
      }
    }

    // Create compare function for ordering if the query has orderBy
    if (this.query.orderBy && this.query.orderBy.length > 0) {
      this.compare = createOrderByComparator<TResult>(this.orderByIndices)
    }

    // Compile the base pipeline once initially
    // This is done to ensure that any errors are thrown immediately and synchronously
    this.compileBasePipeline()
  }

  getConfig(): CollectionConfigSingleRowOption<TResult> & {
    utils: LiveQueryCollectionUtils
  } {
    return {
      id: this.id,
      getKey:
        this.config.getKey ||
        ((item) => this.resultKeys.get(item) as string | number),
      sync: this.getSyncConfig(),
      compare: this.compare,
      gcTime: this.config.gcTime || 5000, // 5 seconds by default for live queries
      schema: this.config.schema,
      onInsert: this.config.onInsert,
      onUpdate: this.config.onUpdate,
      onDelete: this.config.onDelete,
      startSync: this.config.startSync,
      singleResult: this.query.singleResult,
      utils: {
        getRunCount: this.getRunCount.bind(this),
        getBuilder: () => this,
      },
    }
  }

  /**
   * Resolves a collection alias to its collection ID.
   *
   * Uses a two-tier lookup strategy:
   * 1. First checks compiled aliases (includes subquery inner aliases)
   * 2. Falls back to declared aliases from the query's from/join clauses
   *
   * @param alias - The alias to resolve (e.g., "employee", "manager")
   * @returns The collection ID that the alias references
   * @throws {Error} If the alias is not found in either lookup
   */
  getCollectionIdForAlias(alias: string): string {
    const compiled = this.compiledAliasToCollectionId[alias]
    if (compiled) {
      return compiled
    }
    const collection = this.collectionByAlias[alias]
    if (collection) {
      return collection.id
    }
    throw new Error(`Unknown source alias "${alias}"`)
  }

  isLazyAlias(alias: string): boolean {
    return this.lazySources.has(alias)
  }

  // The callback function is called after the graph has run.
  // This gives the callback a chance to load more data if needed,
  // that's used to optimize orderBy operators that set a limit,
  // in order to load some more data if we still don't have enough rows after the pipeline has run.
  // That can happen because even though we load N rows, the pipeline might filter some of these rows out
  // causing the orderBy operator to receive less than N rows or even no rows at all.
  // So this callback would notice that it doesn't have enough rows and load some more.
  // The callback returns a boolean, when it's true it's done loading data and we can mark the collection as ready.
  maybeRunGraph(callback?: () => boolean) {
    if (this.isGraphRunning) {
      // no nested runs of the graph
      // which is possible if the `callback`
      // would call `maybeRunGraph` e.g. after it has loaded some more data
      return
    }

    // Should only be called when sync is active
    if (!this.currentSyncConfig || !this.currentSyncState) {
      throw new Error(
        `maybeRunGraph called without active sync session. This should not happen.`
      )
    }

    this.isGraphRunning = true

    try {
      const { begin, commit } = this.currentSyncConfig
      const syncState = this.currentSyncState

      // Don't run if the live query is in an error state
      if (this.isInErrorState) {
        return
      }

      // Always run the graph if subscribed (eager execution)
      if (syncState.subscribedToAllCollections) {
        while (syncState.graph.pendingWork()) {
          syncState.graph.run()
          callback?.()
        }

        // On the initial run, we may need to do an empty commit to ensure that
        // the collection is initialized
        if (syncState.messagesCount === 0) {
          begin()
          commit()
          // After initial commit, check if we should mark ready
          // (in case all sources were already ready before we subscribed)
          this.updateLiveQueryStatus(this.currentSyncConfig)
        }
      }
    } finally {
      this.isGraphRunning = false
    }
  }

  /**
   * Schedules a graph run with the transaction-scoped scheduler.
   * Ensures each builder runs at most once per transaction, with automatic dependency tracking
   * to run parent queries before child queries. Outside a transaction, runs immediately.
   *
   * Multiple calls during a transaction are coalesced into a single execution.
   * Dependencies are auto-discovered from subscribed live queries, or can be overridden.
   * Load callbacks are combined when entries merge.
   *
   * Uses the current sync session's config and syncState from instance properties.
   *
   * @param callback - Optional callback to load more data if needed (returns true when done)
   * @param options - Optional scheduling configuration
   * @param options.contextId - Transaction ID to group work; defaults to active transaction
   * @param options.jobId - Unique identifier for this job; defaults to this builder instance
   * @param options.alias - Source alias that triggered this schedule; adds alias-specific dependencies
   * @param options.dependencies - Explicit dependency list; overrides auto-discovered dependencies
   */
  scheduleGraphRun(
    callback?: () => boolean,
    options?: {
      contextId?: SchedulerContextId
      jobId?: unknown
      alias?: string
      dependencies?: Array<CollectionConfigBuilder<any, any>>
    }
  ) {
    const contextId = options?.contextId ?? getActiveTransaction()?.id
    // Use the builder instance as the job ID for deduplication. This is memory-safe
    // because the scheduler's context Map is deleted after flushing (no long-term retention).
    const jobId = options?.jobId ?? this
    const dependentBuilders = (() => {
      if (options?.dependencies) {
        return options.dependencies
      }

      const deps = new Set(this.builderDependencies)
      if (options?.alias) {
        const aliasDeps = this.aliasDependencies[options.alias]
        if (aliasDeps) {
          for (const dep of aliasDeps) {
            deps.add(dep)
          }
        }
      }

      deps.delete(this)

      return Array.from(deps)
    })()

    // We intentionally scope deduplication to the builder instance. Each instance
    // owns caches and compiled pipelines, so sharing work across instances that
    // merely reuse the same string id would execute the wrong builder's graph.

    if (!this.currentSyncConfig || !this.currentSyncState) {
      throw new Error(
        `scheduleGraphRun called without active sync session. This should not happen.`
      )
    }

    // Manage our own state - get or create pending callbacks for this context
    let pending = contextId ? this.pendingGraphRuns.get(contextId) : undefined
    if (!pending) {
      pending = {
        loadCallbacks: new Set(),
      }
      if (contextId) {
        this.pendingGraphRuns.set(contextId, pending)
      }
    }

    // Add callback if provided (this is what accumulates between schedules)
    if (callback) {
      pending.loadCallbacks.add(callback)
    }

    // Schedule execution (scheduler just orchestrates order, we manage state)
    // For immediate execution (no contextId), pass pending directly since it won't be in the map
    const pendingToPass = contextId ? undefined : pending
    transactionScopedScheduler.schedule({
      contextId,
      jobId,
      dependencies: dependentBuilders,
      run: () => this.executeGraphRun(contextId, pendingToPass),
    })
  }

  /**
   * Clears pending graph run state for a specific context.
   * Called when the scheduler clears a context (e.g., transaction rollback/abort).
   */
  clearPendingGraphRun(contextId: SchedulerContextId): void {
    this.pendingGraphRuns.delete(contextId)
  }

  /**
   * Executes a pending graph run. Called by the scheduler when dependencies are satisfied.
   * Clears the pending state BEFORE execution so that any re-schedules during the run
   * create fresh state and don't interfere with the current execution.
   * Uses instance sync state - if sync has ended, gracefully returns without executing.
   *
   * @param contextId - Optional context ID to look up pending state
   * @param pendingParam - For immediate execution (no context), pending state is passed directly
   */
  private executeGraphRun(
    contextId?: SchedulerContextId,
    pendingParam?: PendingGraphRun
  ): void {
    // Get pending state: either from parameter (no context) or from map (with context)
    // Remove from map BEFORE checking sync state to prevent leaking entries when sync ends
    // before the transaction flushes (e.g., unsubscribe during in-flight transaction)
    const pending =
      pendingParam ??
      (contextId ? this.pendingGraphRuns.get(contextId) : undefined)
    if (contextId) {
      this.pendingGraphRuns.delete(contextId)
    }

    // If no pending state, nothing to execute (context was cleared)
    if (!pending) {
      return
    }

    // If sync session has ended, don't execute (graph is finalized, subscriptions cleared)
    if (!this.currentSyncConfig || !this.currentSyncState) {
      return
    }

    this.incrementRunCount()

    const combinedLoader = () => {
      let allDone = true
      let firstError: unknown
      pending.loadCallbacks.forEach((loader) => {
        try {
          allDone = loader() && allDone
        } catch (error) {
          allDone = false
          firstError ??= error
        }
      })
      if (firstError) {
        throw firstError
      }
      // Returning false signals that callers should schedule another pass.
      return allDone
    }

    this.maybeRunGraph(combinedLoader)
  }

  private getSyncConfig(): SyncConfig<TResult> {
    return {
      rowUpdateMode: `full`,
      sync: this.syncFn.bind(this),
    }
  }

  incrementRunCount() {
    this.runCount++
  }

  getRunCount() {
    return this.runCount
  }

  private syncFn(config: SyncMethods<TResult>) {
    // Store reference to the live query collection for error state transitions
    this.liveQueryCollection = config.collection
    // Store config and syncState as instance properties for the duration of this sync session
    this.currentSyncConfig = config

    const syncState: SyncState = {
      messagesCount: 0,
      subscribedToAllCollections: false,
      unsubscribeCallbacks: new Set<() => void>(),
    }

    // Extend the pipeline such that it applies the incoming changes to the collection
    const fullSyncState = this.extendPipelineWithChangeProcessing(
      config,
      syncState
    )
    this.currentSyncState = fullSyncState

    // Listen for scheduler context clears to clean up our pending state
    // Re-register on each sync start so the listener is active for the sync session's lifetime
    this.unsubscribeFromSchedulerClears = transactionScopedScheduler.onClear(
      (contextId) => {
        this.clearPendingGraphRun(contextId)
      }
    )

    const loadSubsetDataCallbacks = this.subscribeToAllCollections(
      config,
      fullSyncState
    )

    // Initial run with callback to load more data if needed
<<<<<<< HEAD
    this.maybeRunGraph(config, fullSyncState, loadSubsetDataCallbacks)
=======
    this.scheduleGraphRun(loadMoreDataCallbacks)
>>>>>>> ee61bb61

    // Return the unsubscribe function
    return () => {
      syncState.unsubscribeCallbacks.forEach((unsubscribe) => unsubscribe())

      // Clear current sync session state
      this.currentSyncConfig = undefined
      this.currentSyncState = undefined

      // Clear all pending graph runs to prevent memory leaks from in-flight transactions
      // that may flush after the sync session ends
      this.pendingGraphRuns.clear()

      // Reset caches so a fresh graph/pipeline is compiled on next start
      // This avoids reusing a finalized D2 graph across GC restarts
      this.graphCache = undefined
      this.inputsCache = undefined
      this.pipelineCache = undefined
      this.sourceWhereClausesCache = undefined

      // Reset lazy source alias state
      this.lazySources.clear()
      this.optimizableOrderByCollections = {}
      this.lazySourcesCallbacks = {}

      // Clear subscription references to prevent memory leaks
      // Note: Individual subscriptions are already unsubscribed via unsubscribeCallbacks
      Object.keys(this.subscriptions).forEach(
        (key) => delete this.subscriptions[key]
      )
      this.compiledAliasToCollectionId = {}

      // Unregister from scheduler's onClear listener to prevent memory leaks
      // The scheduler's listener Set would otherwise keep a strong reference to this builder
      this.unsubscribeFromSchedulerClears?.()
      this.unsubscribeFromSchedulerClears = undefined
    }
  }

  /**
   * Compiles the query pipeline with all declared aliases.
   */
  private compileBasePipeline() {
    this.graphCache = new D2()
    this.inputsCache = Object.fromEntries(
      Object.keys(this.collectionByAlias).map((alias) => [
        alias,
        this.graphCache!.newInput<any>(),
      ])
    )

    const compilation = compileQuery(
      this.query,
      this.inputsCache as Record<string, KeyedStream>,
      this.collections,
      this.subscriptions,
      this.lazySourcesCallbacks,
      this.lazySources,
      this.optimizableOrderByCollections
    )

    this.pipelineCache = compilation.pipeline
    this.sourceWhereClausesCache = compilation.sourceWhereClauses
    this.compiledAliasToCollectionId = compilation.aliasToCollectionId

    // Defensive check: verify all compiled aliases have corresponding inputs
    // This should never happen since all aliases come from user declarations,
    // but catch it early if the assumption is violated in the future.
    const missingAliases = Object.keys(this.compiledAliasToCollectionId).filter(
      (alias) => !Object.hasOwn(this.inputsCache!, alias)
    )
    if (missingAliases.length > 0) {
      throw new MissingAliasInputsError(missingAliases)
    }
  }

  private maybeCompileBasePipeline() {
    if (!this.graphCache || !this.inputsCache || !this.pipelineCache) {
      this.compileBasePipeline()
    }
    return {
      graph: this.graphCache!,
      inputs: this.inputsCache!,
      pipeline: this.pipelineCache!,
    }
  }

  private extendPipelineWithChangeProcessing(
    config: SyncMethods<TResult>,
    syncState: SyncState
  ): FullSyncState {
    const { begin, commit } = config
    const { graph, inputs, pipeline } = this.maybeCompileBasePipeline()

    pipeline.pipe(
      output((data) => {
        const messages = data.getInner()
        syncState.messagesCount += messages.length

        begin()
        messages
          .reduce(
            accumulateChanges<TResult>,
            new Map<unknown, Changes<TResult>>()
          )
          .forEach(this.applyChanges.bind(this, config))
        commit()
      })
    )

    graph.finalize()

    // Extend the sync state with the graph, inputs, and pipeline
    syncState.graph = graph
    syncState.inputs = inputs
    syncState.pipeline = pipeline

    return syncState as FullSyncState
  }

  private applyChanges(
    config: SyncMethods<TResult>,
    changes: {
      deletes: number
      inserts: number
      value: TResult
      orderByIndex: string | undefined
    },
    key: unknown
  ) {
    const { write, collection } = config
    const { deletes, inserts, value, orderByIndex } = changes

    // Store the key of the result so that we can retrieve it in the
    // getKey function
    this.resultKeys.set(value, key)

    // Store the orderBy index if it exists
    if (orderByIndex !== undefined) {
      this.orderByIndices.set(value, orderByIndex)
    }

    // Simple singular insert.
    if (inserts && deletes === 0) {
      write({
        value,
        type: `insert`,
      })
    } else if (
      // Insert & update(s) (updates are a delete & insert)
      inserts > deletes ||
      // Just update(s) but the item is already in the collection (so
      // was inserted previously).
      (inserts === deletes && collection.has(collection.getKeyFromItem(value)))
    ) {
      write({
        value,
        type: `update`,
      })
      // Only delete is left as an option
    } else if (deletes > 0) {
      write({
        value,
        type: `delete`,
      })
    } else {
      throw new Error(
        `Could not apply changes: ${JSON.stringify(changes)}. This should never happen.`
      )
    }
  }

  /**
   * Handle status changes from source collections
   */
  private handleSourceStatusChange(
    config: SyncMethods<TResult>,
    collectionId: string,
    event: AllCollectionEvents[`status:change`]
  ) {
    const { status } = event

    // Handle error state - any source collection in error puts live query in error
    if (status === `error`) {
      this.transitionToError(
        `Source collection '${collectionId}' entered error state`
      )
      return
    }

    // Handle manual cleanup - this should not happen due to GC prevention,
    // but could happen if user manually calls cleanup()
    if (status === `cleaned-up`) {
      this.transitionToError(
        `Source collection '${collectionId}' was manually cleaned up while live query '${this.id}' depends on it. ` +
          `Live queries prevent automatic GC, so this was likely a manual cleanup() call.`
      )
      return
    }

    // Update ready status based on all source collections
    this.updateLiveQueryStatus(config)
  }

  /**
   * Update the live query status based on source collection statuses
   */
  private updateLiveQueryStatus(config: SyncMethods<TResult>) {
    const { markReady } = config

    // Don't update status if already in error
    if (this.isInErrorState) {
      return
    }

    // Mark ready when all source collections are ready
    if (this.allCollectionsReady()) {
      markReady()
    }
  }

  /**
   * Transition the live query to error state
   */
  private transitionToError(message: string) {
    this.isInErrorState = true

    // Log error to console for debugging
    console.error(`[Live Query Error] ${message}`)

    // Transition live query collection to error state
    this.liveQueryCollection?._lifecycle.setStatus(`error`)
  }

  private allCollectionsReady() {
    return Object.values(this.collections).every((collection) =>
      collection.isReady()
    )
  }

  /**
   * Creates per-alias subscriptions enabling self-join support.
   * Each alias gets its own subscription with independent filters, even for the same collection.
   * Example: `{ employee: col, manager: col }` creates two separate subscriptions.
   */
  private subscribeToAllCollections(
    config: SyncMethods<TResult>,
    syncState: FullSyncState
  ) {
<<<<<<< HEAD
    const loaders = Object.entries(this.collections).map(
      ([collectionId, collection]) => {
        const collectionSubscriber = new CollectionSubscriber(
          collectionId,
          collection,
          config,
          syncState,
          this,
          config.collection // Pass the result collection
        )

        const subscription = collectionSubscriber.subscribe()
        this.subscriptions[collectionId] = subscription

        // Subscribe to status changes for status flow
        const statusUnsubscribe = collection.on(`status:change`, (event) => {
          this.handleSourceStatusChange(config, collectionId, event)
        })
        syncState.unsubscribeCallbacks.add(statusUnsubscribe)

        const loadSubset = collectionSubscriber.loadSubsetIfNeeded.bind(
          collectionSubscriber,
          subscription
        )

        return loadSubset
=======
    // Use compiled aliases as the source of truth - these include all aliases from the query
    // including those from subqueries, which may not be in collectionByAlias
    const compiledAliases = Object.entries(this.compiledAliasToCollectionId)
    if (compiledAliases.length === 0) {
      throw new Error(
        `Compiler returned no alias metadata for query '${this.id}'. This should not happen; please report.`
      )
    }

    // Create a separate subscription for each alias, enabling self-joins where the same
    // collection can be used multiple times with different filters and subscriptions
    const loaders = compiledAliases.map(([alias, collectionId]) => {
      // Try collectionByAlias first (for declared aliases), fall back to collections (for subquery aliases)
      const collection =
        this.collectionByAlias[alias] ?? this.collections[collectionId]!

      const dependencyBuilder = getCollectionBuilder(collection)
      if (dependencyBuilder && dependencyBuilder !== this) {
        this.aliasDependencies[alias] = [dependencyBuilder]
        this.builderDependencies.add(dependencyBuilder)
      } else {
        this.aliasDependencies[alias] = []
>>>>>>> ee61bb61
      }

<<<<<<< HEAD
    const loadSubsetDataCallback = () => {
=======
      // CollectionSubscriber handles the actual subscription to the source collection
      // and feeds data into the D2 graph inputs for this specific alias
      const collectionSubscriber = new CollectionSubscriber(
        alias,
        collectionId,
        collection,
        this
      )

      // Subscribe to status changes for status flow
      const statusUnsubscribe = collection.on(`status:change`, (event) => {
        this.handleSourceStatusChange(config, collectionId, event)
      })
      syncState.unsubscribeCallbacks.add(statusUnsubscribe)

      const subscription = collectionSubscriber.subscribe()
      // Store subscription by alias (not collection ID) to support lazy loading
      // which needs to look up subscriptions by their query alias
      this.subscriptions[alias] = subscription

      // Create a callback for loading more data if needed (used by OrderBy optimization)
      const loadMore = collectionSubscriber.loadMoreIfNeeded.bind(
        collectionSubscriber,
        subscription
      )

      return loadMore
    })

    // Combine all loaders into a single callback that initiates loading more data
    // from any source that needs it. Returns true once all loaders have been called,
    // but the actual async loading may still be in progress.
    const loadMoreDataCallback = () => {
>>>>>>> ee61bb61
      loaders.map((loader) => loader())
      return true
    }

    // Mark as subscribed so the graph can start running
    // (graph only runs when all collections are subscribed)
    syncState.subscribedToAllCollections = true

    // Initial status check after all subscriptions are set up
    this.updateLiveQueryStatus(config)

    return loadSubsetDataCallback
  }
}

function buildQueryFromConfig<TContext extends Context>(
  config: LiveQueryCollectionConfig<any, any>
) {
  // Build the query using the provided query builder function or instance
  if (typeof config.query === `function`) {
    return buildQuery<TContext>(config.query)
  }
  return getQueryIR(config.query)
}

function createOrderByComparator<T extends object>(
  orderByIndices: WeakMap<object, string>
) {
  return (val1: T, val2: T): number => {
    // Use the orderBy index stored in the WeakMap
    const index1 = orderByIndices.get(val1)
    const index2 = orderByIndices.get(val2)

    // Compare fractional indices lexicographically
    if (index1 && index2) {
      if (index1 < index2) {
        return -1
      } else if (index1 > index2) {
        return 1
      } else {
        return 0
      }
    }

    // Fallback to no ordering if indices are missing
    return 0
  }
}

/**
 * Helper function to extract collections from a compiled query
 * Traverses the query IR to find all collection references
 * Maps collections by their ID (not alias) as expected by the compiler
 */
function extractCollectionsFromQuery(
  query: any
): Record<string, Collection<any, any, any>> {
  const collections: Record<string, any> = {}

  // Helper function to recursively extract collections from a query or source
  function extractFromSource(source: any) {
    if (source.type === `collectionRef`) {
      collections[source.collection.id] = source.collection
    } else if (source.type === `queryRef`) {
      // Recursively extract from subquery
      extractFromQuery(source.query)
    }
  }

  // Helper function to recursively extract collections from a query
  function extractFromQuery(q: any) {
    // Extract from FROM clause
    if (q.from) {
      extractFromSource(q.from)
    }

    // Extract from JOIN clauses
    if (q.join && Array.isArray(q.join)) {
      for (const joinClause of q.join) {
        if (joinClause.from) {
          extractFromSource(joinClause.from)
        }
      }
    }
  }

  // Start extraction from the root query
  extractFromQuery(query)

  return collections
}

/**
 * Extracts all aliases used for each collection across the entire query tree.
 *
 * Traverses the QueryIR recursively to build a map from collection ID to all aliases
 * that reference that collection. This is essential for self-join support, where the
 * same collection may be referenced multiple times with different aliases.
 *
 * For example, given a query like:
 * ```ts
 * q.from({ employee: employeesCollection })
 *   .join({ manager: employeesCollection }, ({ employee, manager }) =>
 *     eq(employee.managerId, manager.id)
 *   )
 * ```
 *
 * This function would return:
 * ```
 * Map { "employees" => Set { "employee", "manager" } }
 * ```
 *
 * @param query - The query IR to extract aliases from
 * @returns A map from collection ID to the set of all aliases referencing that collection
 */
function extractCollectionAliases(query: QueryIR): Map<string, Set<string>> {
  const aliasesById = new Map<string, Set<string>>()

  function recordAlias(source: any) {
    if (!source) return

    if (source.type === `collectionRef`) {
      const { id } = source.collection
      const existing = aliasesById.get(id)
      if (existing) {
        existing.add(source.alias)
      } else {
        aliasesById.set(id, new Set([source.alias]))
      }
    } else if (source.type === `queryRef`) {
      traverse(source.query)
    }
  }

  function traverse(q?: QueryIR) {
    if (!q) return

    recordAlias(q.from)

    if (q.join) {
      for (const joinClause of q.join) {
        recordAlias(joinClause.from)
      }
    }
  }

  traverse(query)

  return aliasesById
}

function accumulateChanges<T>(
  acc: Map<unknown, Changes<T>>,
  [[key, tupleData], multiplicity]: [
    [unknown, [any, string | undefined]],
    number,
  ]
) {
  // All queries now consistently return [value, orderByIndex] format
  // where orderByIndex is undefined for queries without ORDER BY
  const [value, orderByIndex] = tupleData as [T, string | undefined]

  const changes = acc.get(key) || {
    deletes: 0,
    inserts: 0,
    value,
    orderByIndex,
  }
  if (multiplicity < 0) {
    changes.deletes += Math.abs(multiplicity)
  } else if (multiplicity > 0) {
    changes.inserts += multiplicity
    changes.value = value
    changes.orderByIndex = orderByIndex
  }
  acc.set(key, changes)
  return acc
}<|MERGE_RESOLUTION|>--- conflicted
+++ resolved
@@ -79,7 +79,7 @@
   private isInErrorState = false
 
   // Reference to the live query collection for error state transitions
-  private liveQueryCollection?: Collection<TResult, any, any>
+  public liveQueryCollection?: Collection<TResult, any, any>
 
   private readonly aliasDependencies: Record<
     string,
@@ -458,11 +458,7 @@
     )
 
     // Initial run with callback to load more data if needed
-<<<<<<< HEAD
-    this.maybeRunGraph(config, fullSyncState, loadSubsetDataCallbacks)
-=======
-    this.scheduleGraphRun(loadMoreDataCallbacks)
->>>>>>> ee61bb61
+    this.scheduleGraphRun(loadSubsetDataCallbacks)
 
     // Return the unsubscribe function
     return () => {
@@ -712,34 +708,6 @@
     config: SyncMethods<TResult>,
     syncState: FullSyncState
   ) {
-<<<<<<< HEAD
-    const loaders = Object.entries(this.collections).map(
-      ([collectionId, collection]) => {
-        const collectionSubscriber = new CollectionSubscriber(
-          collectionId,
-          collection,
-          config,
-          syncState,
-          this,
-          config.collection // Pass the result collection
-        )
-
-        const subscription = collectionSubscriber.subscribe()
-        this.subscriptions[collectionId] = subscription
-
-        // Subscribe to status changes for status flow
-        const statusUnsubscribe = collection.on(`status:change`, (event) => {
-          this.handleSourceStatusChange(config, collectionId, event)
-        })
-        syncState.unsubscribeCallbacks.add(statusUnsubscribe)
-
-        const loadSubset = collectionSubscriber.loadSubsetIfNeeded.bind(
-          collectionSubscriber,
-          subscription
-        )
-
-        return loadSubset
-=======
     // Use compiled aliases as the source of truth - these include all aliases from the query
     // including those from subqueries, which may not be in collectionByAlias
     const compiledAliases = Object.entries(this.compiledAliasToCollectionId)
@@ -762,12 +730,8 @@
         this.builderDependencies.add(dependencyBuilder)
       } else {
         this.aliasDependencies[alias] = []
->>>>>>> ee61bb61
-      }
-
-<<<<<<< HEAD
-    const loadSubsetDataCallback = () => {
-=======
+      }
+
       // CollectionSubscriber handles the actual subscription to the source collection
       // and feeds data into the D2 graph inputs for this specific alias
       const collectionSubscriber = new CollectionSubscriber(
@@ -800,8 +764,7 @@
     // Combine all loaders into a single callback that initiates loading more data
     // from any source that needs it. Returns true once all loaders have been called,
     // but the actual async loading may still be in progress.
-    const loadMoreDataCallback = () => {
->>>>>>> ee61bb61
+    const loadSubsetDataCallbacks = () => {
       loaders.map((loader) => loader())
       return true
     }
@@ -813,7 +776,7 @@
     // Initial status check after all subscriptions are set up
     this.updateLiveQueryStatus(config)
 
-    return loadSubsetDataCallback
+    return loadSubsetDataCallbacks
   }
 }
 
