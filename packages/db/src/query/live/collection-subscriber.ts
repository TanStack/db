import { MultiSet } from "@tanstack/db-ivm"
<<<<<<< HEAD
import { convertToBasicExpression } from "../compiler/expressions.js"
import { WhereClauseConversionError } from "../../errors.js"
=======
import {
  convertOrderByToBasicExpression,
  convertToBasicExpression,
} from "../compiler/expressions.js"
>>>>>>> 4a7c44a7
import type { FullSyncState } from "./types.js"
import type { MultiSetArray, RootStreamBuilder } from "@tanstack/db-ivm"
import type { Collection } from "../../collection/index.js"
import type { ChangeMessage, SyncConfig } from "../../types.js"
import type { Context, GetResult } from "../builder/types.js"
import type { BasicExpression } from "../ir.js"
import type { OrderByOptimizationInfo } from "../compiler/order-by.js"
import type { CollectionConfigBuilder } from "./collection-config-builder.js"
import type { CollectionSubscription } from "../../collection/subscription.js"

export class CollectionSubscriber<
  TContext extends Context,
  TResult extends object = GetResult<TContext>,
> {
  // Keep track of the biggest value we've sent so far (needed for orderBy optimization)
  private biggest: any = undefined

  private collectionAlias: string

  constructor(
    private alias: string,
    private collectionId: string,
    private collection: Collection,
    private config: Parameters<SyncConfig<TResult>[`sync`]>[0],
    private syncState: FullSyncState,
    private collectionConfigBuilder: CollectionConfigBuilder<TContext, TResult>
<<<<<<< HEAD
  ) {}

  subscribe(): CollectionSubscription {
    const whereClause = this.getWhereClauseForAlias()

    if (whereClause) {
      const whereExpression = convertToBasicExpression(whereClause, this.alias)
=======
  ) {
    this.collectionAlias = findCollectionAlias(
      this.collectionId,
      this.collectionConfigBuilder.query
    )!
  }

  subscribe(): CollectionSubscription {
    const whereClause = this.getWhereClauseFromAlias(this.collectionAlias)

    if (whereClause) {
      // Convert WHERE clause to BasicExpression format for collection subscription
      const whereExpression = convertToBasicExpression(
        whereClause,
        this.collectionAlias
      )
>>>>>>> 4a7c44a7

      if (whereExpression) {
        return this.subscribeToChanges(whereExpression)
      }

      throw new WhereClauseConversionError(this.collectionId, this.alias)
    }

    return this.subscribeToChanges()
  }

  private subscribeToChanges(whereExpression?: BasicExpression<boolean>) {
    let subscription: CollectionSubscription
    const orderByInfo = this.getOrderByInfo()
    if (orderByInfo) {
      subscription = this.subscribeToOrderedChanges(
        whereExpression,
        orderByInfo
      )
    } else {
      // If the source alias is lazy then we should not include the initial state
      const includeInitialState = !this.collectionConfigBuilder.isLazyAlias(
        this.alias
      )

      subscription = this.subscribeToMatchingChanges(
        whereExpression,
        includeInitialState
      )
    }
    const unsubscribe = () => {
      subscription.unsubscribe()
    }
    this.syncState.unsubscribeCallbacks.add(unsubscribe)
    return subscription
  }

  private sendChangesToPipeline(
    changes: Iterable<ChangeMessage<any, string | number>>,
    callback?: () => boolean
  ) {
    const input = this.syncState.inputs[this.alias]!
    const sentChanges = sendChangesToInput(
      input,
      changes,
      this.collection.config.getKey
    )

    // Do not provide the callback that loads more data
    // if there's no more data to load
    // otherwise we end up in an infinite loop trying to load more data
    const dataLoader = sentChanges > 0 ? callback : undefined

    // Always call maybeRunGraph to process changes eagerly.
    // The graph will run unless the live query is in an error state.
    // Status management is handled separately via status:change event listeners.
    this.collectionConfigBuilder.maybeRunGraph(
      this.config,
      this.syncState,
      dataLoader
    )
  }

  private subscribeToMatchingChanges(
    whereExpression: BasicExpression<boolean> | undefined,
    includeInitialState: boolean = false
  ) {
    const sendChanges = (
      changes: Array<ChangeMessage<any, string | number>>
    ) => {
      this.sendChangesToPipeline(changes)
    }

    const subscription = this.collection.subscribeChanges(sendChanges, {
      includeInitialState,
      whereExpression,
    })

    return subscription
  }

  private subscribeToOrderedChanges(
    whereExpression: BasicExpression<boolean> | undefined,
    orderByInfo: OrderByOptimizationInfo
  ) {
<<<<<<< HEAD
    const { offset, limit, comparator, dataNeeded, index } = orderByInfo
=======
    const { orderBy, offset, limit, comparator, dataNeeded, index } =
      this.collectionConfigBuilder.optimizableOrderByCollections[
        this.collectionId
      ]!
>>>>>>> 4a7c44a7

    const sendChangesInRange = (
      changes: Iterable<ChangeMessage<any, string | number>>
    ) => {
      // Split live updates into a delete of the old value and an insert of the new value
      // and filter out changes that are bigger than the biggest value we've sent so far
      // because they can't affect the topK (and if later we need more data, we will dynamically load more data)
      const splittedChanges = splitUpdates(changes)
      let filteredChanges = splittedChanges
      if (dataNeeded && dataNeeded() === 0) {
        // If the topK is full [..., maxSentValue] then we do not need to send changes > maxSentValue
        // because they can never make it into the topK.
        // However, if the topK isn't full yet, we need to also send changes > maxSentValue
        // because they will make it into the topK
        filteredChanges = filterChangesSmallerOrEqualToMax(
          splittedChanges,
          comparator,
          this.biggest
        )
      }

      this.sendChangesToPipelineWithTracking(filteredChanges, subscription)
    }

    // Subscribe to changes and only send changes that are smaller than the biggest value we've sent so far
    // values that are bigger don't need to be sent because they can't affect the topK
    const subscription = this.collection.subscribeChanges(sendChangesInRange, {
      whereExpression,
    })

    subscription.setOrderByIndex(index)

    // Normalize the orderBy clauses such that the references are relative to the collection
    const normalizedOrderBy = convertOrderByToBasicExpression(
      orderBy,
      this.collectionAlias
    )

    // Load the first `offset + limit` values from the index
    // i.e. the K items from the collection that fall into the requested range: [offset, offset + limit[
    subscription.requestLimitedSnapshot({
      limit: offset + limit,
      orderBy: normalizedOrderBy,
    })

    return subscription
  }

  // This function is called by maybeRunGraph
  // after each iteration of the query pipeline
  // to ensure that the orderBy operator has enough data to work with
  loadMoreIfNeeded(subscription: CollectionSubscription) {
    const orderByInfo = this.getOrderByInfo()

    if (!orderByInfo) {
      // This query has no orderBy operator
      // so there's no data to load
      return true
    }

    const { dataNeeded } = orderByInfo

    if (!dataNeeded) {
      // This should never happen because the topK operator should always set the size callback
      // which in turn should lead to the orderBy operator setting the dataNeeded callback
      throw new Error(
        `Missing dataNeeded callback for collection ${this.collectionId}`
      )
    }

    // `dataNeeded` probes the orderBy operator to see if it needs more data
    // if it needs more data, it returns the number of items it needs
    const n = dataNeeded()
    if (n > 0) {
      this.loadNextItems(n, subscription)
    }
    return true
  }

  private sendChangesToPipelineWithTracking(
    changes: Iterable<ChangeMessage<any, string | number>>,
    subscription: CollectionSubscription
  ) {
    const orderByInfo = this.getOrderByInfo()
    if (!orderByInfo) {
      this.sendChangesToPipeline(changes)
      return
    }

    const trackedChanges = this.trackSentValues(changes, orderByInfo.comparator)
    this.sendChangesToPipeline(
      trackedChanges,
      this.loadMoreIfNeeded.bind(this, subscription)
    )
  }

  // Loads the next `n` items from the collection
  // starting from the biggest item it has sent
  private loadNextItems(n: number, subscription: CollectionSubscription) {
<<<<<<< HEAD
    const orderByInfo = this.getOrderByInfo()
    if (!orderByInfo) {
      return
    }
    const { valueExtractorForRawRow } = orderByInfo
=======
    const { orderBy, valueExtractorForRawRow } =
      this.collectionConfigBuilder.optimizableOrderByCollections[
        this.collectionId
      ]!
>>>>>>> 4a7c44a7
    const biggestSentRow = this.biggest
    const biggestSentValue = biggestSentRow
      ? valueExtractorForRawRow(biggestSentRow)
      : biggestSentRow

    // Normalize the orderBy clauses such that the references are relative to the collection
    const normalizedOrderBy = convertOrderByToBasicExpression(
      orderBy,
      this.collectionAlias
    )

    // Take the `n` items after the biggest sent value
    subscription.requestLimitedSnapshot({
      orderBy: normalizedOrderBy,
      limit: n,
      minValue: biggestSentValue,
    })
  }

  private getWhereClauseForAlias(): BasicExpression<boolean> | undefined {
    const sourceWhereClausesCache =
      this.collectionConfigBuilder.sourceWhereClausesCache
    if (!sourceWhereClausesCache) {
      return undefined
    }
    return sourceWhereClausesCache.get(this.alias)
  }

  private getOrderByInfo(): OrderByOptimizationInfo | undefined {
    const info =
      this.collectionConfigBuilder.optimizableOrderByCollections[
        this.collectionId
      ]
    if (info && info.alias === this.alias) {
      return info
    }
    return undefined
  }

  private *trackSentValues(
    changes: Iterable<ChangeMessage<any, string | number>>,
    comparator: (a: any, b: any) => number
  ) {
    for (const change of changes) {
      if (!this.biggest) {
        this.biggest = change.value
      } else if (comparator(this.biggest, change.value) < 0) {
        this.biggest = change.value
      }

      yield change
    }
  }
}

/**
 * Helper function to send changes to a D2 input stream
 */
function sendChangesToInput(
  input: RootStreamBuilder<unknown>,
  changes: Iterable<ChangeMessage>,
  getKey: (item: ChangeMessage[`value`]) => any
): number {
  const multiSetArray: MultiSetArray<unknown> = []
  for (const change of changes) {
    const key = getKey(change.value)
    if (change.type === `insert`) {
      multiSetArray.push([[key, change.value], 1])
    } else if (change.type === `update`) {
      multiSetArray.push([[key, change.previousValue], -1])
      multiSetArray.push([[key, change.value], 1])
    } else {
      // change.type === `delete`
      multiSetArray.push([[key, change.value], -1])
    }
  }

  if (multiSetArray.length !== 0) {
    input.sendData(new MultiSet(multiSetArray))
  }

  return multiSetArray.length
}

/** Splits updates into a delete of the old value and an insert of the new value */
function* splitUpdates<
  T extends object = Record<string, unknown>,
  TKey extends string | number = string | number,
>(
  changes: Iterable<ChangeMessage<T, TKey>>
): Generator<ChangeMessage<T, TKey>> {
  for (const change of changes) {
    if (change.type === `update`) {
      yield { type: `delete`, key: change.key, value: change.previousValue! }
      yield { type: `insert`, key: change.key, value: change.value }
    } else {
      yield change
    }
  }
}

function* filterChanges<
  T extends object = Record<string, unknown>,
  TKey extends string | number = string | number,
>(
  changes: Iterable<ChangeMessage<T, TKey>>,
  f: (change: ChangeMessage<T, TKey>) => boolean
): Generator<ChangeMessage<T, TKey>> {
  for (const change of changes) {
    if (f(change)) {
      yield change
    }
  }
}

/**
 * Filters changes to only include those that are smaller or equal to the provided max value
 * @param changes - Iterable of changes to filter
 * @param comparator - Comparator function to use for filtering
 * @param maxValue - Range to filter changes within (range boundaries are exclusive)
 * @returns Iterable of changes that fall within the range
 */
function* filterChangesSmallerOrEqualToMax<
  T extends object = Record<string, unknown>,
  TKey extends string | number = string | number,
>(
  changes: Iterable<ChangeMessage<T, TKey>>,
  comparator: (a: any, b: any) => number,
  maxValue: any
): Generator<ChangeMessage<T, TKey>> {
  yield* filterChanges(changes, (change) => {
    return !maxValue || comparator(change.value, maxValue) <= 0
  })
}<|MERGE_RESOLUTION|>--- conflicted
+++ resolved
@@ -1,13 +1,9 @@
 import { MultiSet } from "@tanstack/db-ivm"
-<<<<<<< HEAD
-import { convertToBasicExpression } from "../compiler/expressions.js"
-import { WhereClauseConversionError } from "../../errors.js"
-=======
 import {
   convertOrderByToBasicExpression,
   convertToBasicExpression,
 } from "../compiler/expressions.js"
->>>>>>> 4a7c44a7
+import { WhereClauseConversionError } from "../../errors.js"
 import type { FullSyncState } from "./types.js"
 import type { MultiSetArray, RootStreamBuilder } from "@tanstack/db-ivm"
 import type { Collection } from "../../collection/index.js"
@@ -25,8 +21,6 @@
   // Keep track of the biggest value we've sent so far (needed for orderBy optimization)
   private biggest: any = undefined
 
-  private collectionAlias: string
-
   constructor(
     private alias: string,
     private collectionId: string,
@@ -34,7 +28,6 @@
     private config: Parameters<SyncConfig<TResult>[`sync`]>[0],
     private syncState: FullSyncState,
     private collectionConfigBuilder: CollectionConfigBuilder<TContext, TResult>
-<<<<<<< HEAD
   ) {}
 
   subscribe(): CollectionSubscription {
@@ -42,24 +35,6 @@
 
     if (whereClause) {
       const whereExpression = convertToBasicExpression(whereClause, this.alias)
-=======
-  ) {
-    this.collectionAlias = findCollectionAlias(
-      this.collectionId,
-      this.collectionConfigBuilder.query
-    )!
-  }
-
-  subscribe(): CollectionSubscription {
-    const whereClause = this.getWhereClauseFromAlias(this.collectionAlias)
-
-    if (whereClause) {
-      // Convert WHERE clause to BasicExpression format for collection subscription
-      const whereExpression = convertToBasicExpression(
-        whereClause,
-        this.collectionAlias
-      )
->>>>>>> 4a7c44a7
 
       if (whereExpression) {
         return this.subscribeToChanges(whereExpression)
@@ -145,14 +120,8 @@
     whereExpression: BasicExpression<boolean> | undefined,
     orderByInfo: OrderByOptimizationInfo
   ) {
-<<<<<<< HEAD
-    const { offset, limit, comparator, dataNeeded, index } = orderByInfo
-=======
     const { orderBy, offset, limit, comparator, dataNeeded, index } =
-      this.collectionConfigBuilder.optimizableOrderByCollections[
-        this.collectionId
-      ]!
->>>>>>> 4a7c44a7
+      orderByInfo
 
     const sendChangesInRange = (
       changes: Iterable<ChangeMessage<any, string | number>>
@@ -188,7 +157,7 @@
     // Normalize the orderBy clauses such that the references are relative to the collection
     const normalizedOrderBy = convertOrderByToBasicExpression(
       orderBy,
-      this.collectionAlias
+      this.alias
     )
 
     // Load the first `offset + limit` values from the index
@@ -252,18 +221,11 @@
   // Loads the next `n` items from the collection
   // starting from the biggest item it has sent
   private loadNextItems(n: number, subscription: CollectionSubscription) {
-<<<<<<< HEAD
     const orderByInfo = this.getOrderByInfo()
     if (!orderByInfo) {
       return
     }
-    const { valueExtractorForRawRow } = orderByInfo
-=======
-    const { orderBy, valueExtractorForRawRow } =
-      this.collectionConfigBuilder.optimizableOrderByCollections[
-        this.collectionId
-      ]!
->>>>>>> 4a7c44a7
+    const { orderBy, valueExtractorForRawRow } = orderByInfo
     const biggestSentRow = this.biggest
     const biggestSentValue = biggestSentRow
       ? valueExtractorForRawRow(biggestSentRow)
@@ -272,7 +234,7 @@
     // Normalize the orderBy clauses such that the references are relative to the collection
     const normalizedOrderBy = convertOrderByToBasicExpression(
       orderBy,
-      this.collectionAlias
+      this.alias
     )
 
     // Take the `n` items after the biggest sent value
