import { MultiSet } from '@tanstack/db-ivm'
import {
  normalizeExpressionPaths,
  normalizeOrderByPaths,
} from '../compiler/expressions.js'
import type { MultiSetArray, RootStreamBuilder } from '@tanstack/db-ivm'
import type { Collection } from '../../collection/index.js'
import type { ChangeMessage } from '../../types.js'
import type { Context, GetResult } from '../builder/types.js'
import type { BasicExpression } from '../ir.js'
import type { OrderByOptimizationInfo } from '../compiler/order-by.js'
import type { CollectionConfigBuilder } from './collection-config-builder.js'
import type { CollectionSubscription } from '../../collection/subscription.js'

const loadMoreCallbackSymbol = Symbol.for(
  `@tanstack/db.collection-config-builder`,
)

export class CollectionSubscriber<
  TContext extends Context,
  TResult extends object = GetResult<TContext>,
> {
  // Keep track of the biggest value we've sent so far (needed for orderBy optimization)
  private biggest: any = undefined

  // Track deferred promises for subscription loading states
  private subscriptionLoadingPromises = new Map<
    CollectionSubscription,
    { resolve: () => void }
  >()

  constructor(
    private alias: string,
    private collectionId: string,
    private collection: Collection,
    private collectionConfigBuilder: CollectionConfigBuilder<TContext, TResult>,
  ) {}

  subscribe(): CollectionSubscription {
    const whereClause = this.getWhereClauseForAlias()

    if (whereClause) {
      const whereExpression = normalizeExpressionPaths(whereClause, this.alias)
      return this.subscribeToChanges(whereExpression)
    }

    return this.subscribeToChanges()
  }

  private subscribeToChanges(whereExpression?: BasicExpression<boolean>) {
    let subscription: CollectionSubscription
    const orderByInfo = this.getOrderByInfo()
    if (orderByInfo) {
      subscription = this.subscribeToOrderedChanges(
        whereExpression,
        orderByInfo,
      )
    } else {
      // If the source alias is lazy then we should not include the initial state
      const includeInitialState = !this.collectionConfigBuilder.isLazyAlias(
        this.alias,
      )

      const result = this.subscribeToMatchingChanges(
        whereExpression,
        includeInitialState,
      )
      subscription = result.subscription
    }

    const trackLoadPromise = () => {
      // Guard against duplicate transitions
      if (!this.subscriptionLoadingPromises.has(subscription)) {
        let resolve: () => void
        const promise = new Promise<void>((res) => {
          resolve = res
        })

        this.subscriptionLoadingPromises.set(subscription, {
          resolve: resolve!,
        })
        this.collectionConfigBuilder.liveQueryCollection!._sync.trackLoadPromise(
          promise,
        )
      }
    }

    // For on-demand sources with initial state, we need to track the initial loadSubset.
    // The subscription status will be 'loadingSubset' if there's a pending load.
    // For on-demand sources, requestSnapshot was called with trackLoadSubsetPromise: true,
    // so the status should be 'loadingSubset' unless data arrived synchronously.
    if (subscription.status === `loadingSubset`) {
      trackLoadPromise()
    }

    // Subscribe to subscription status changes to propagate loading state
    const statusUnsubscribe = subscription.on(`status:change`, (event) => {
      if (event.status === `loadingSubset`) {
        trackLoadPromise()
      } else {
        // status is 'ready'
        const deferred = this.subscriptionLoadingPromises.get(subscription)
        if (deferred) {
          // Clear the map entry FIRST (before resolving)
          this.subscriptionLoadingPromises.delete(subscription)
          deferred.resolve()
        }
      }
    })

    const unsubscribe = () => {
      // If subscription has a pending promise, resolve it before unsubscribing
      const deferred = this.subscriptionLoadingPromises.get(subscription)
      if (deferred) {
        // Clear the map entry FIRST (before resolving)
        this.subscriptionLoadingPromises.delete(subscription)
        deferred.resolve()
      }

      statusUnsubscribe()
      subscription.unsubscribe()
    }
    // currentSyncState is always defined when subscribe() is called
    // (called during sync session setup)
    this.collectionConfigBuilder.currentSyncState!.unsubscribeCallbacks.add(
      unsubscribe,
    )
    return subscription
  }

  private sendChangesToPipeline(
    changes: Iterable<ChangeMessage<any, string | number>>,
    callback?: () => boolean,
  ) {
    // currentSyncState and input are always defined when this method is called
    // (only called from active subscriptions during a sync session)
    const input =
      this.collectionConfigBuilder.currentSyncState!.inputs[this.alias]!
    const sentChanges = sendChangesToInput(
      input,
      changes,
      this.collection.config.getKey,
    )

    // Do not provide the callback that loads more data
    // if there's no more data to load
    // otherwise we end up in an infinite loop trying to load more data
    const dataLoader = sentChanges > 0 ? callback : undefined

    // We need to schedule a graph run even if there's no data to load
    // because we need to mark the collection as ready if it's not already
    // and that's only done in `scheduleGraphRun`
    this.collectionConfigBuilder.scheduleGraphRun(dataLoader, {
      alias: this.alias,
    })
  }

  private subscribeToMatchingChanges(
    whereExpression: BasicExpression<boolean> | undefined,
<<<<<<< HEAD
    includeInitialState: boolean = false
  ): { subscription: CollectionSubscription } {
=======
    includeInitialState: boolean = false,
  ) {
>>>>>>> d17f2e78
    const sendChanges = (
      changes: Array<ChangeMessage<any, string | number>>,
    ) => {
      this.sendChangesToPipeline(changes)
    }

    // Track whether this is an on-demand source with initial state requested.
    // For on-demand sync mode, we need to track the initial loadSubset promise
    // so that the live query collection shows isLoading=true until data arrives.
    const isOnDemandWithInitialState =
      this.collection.config.syncMode === `on-demand` && includeInitialState

    // For on-demand sources, we create the subscription WITHOUT includeInitialState
    // and then manually call requestSnapshot with trackLoadSubsetPromise: true.
    // This is because the default includeInitialState path calls requestSnapshot
    // with trackLoadSubsetPromise: false, which doesn't track loading state.
    const subscription = this.collection.subscribeChanges(sendChanges, {
      includeInitialState: !isOnDemandWithInitialState && includeInitialState,
      whereExpression,
    })

    // For on-demand sources with initial state, manually request snapshot with tracking
    if (isOnDemandWithInitialState) {
      subscription.requestSnapshot({ trackLoadSubsetPromise: true })
    }

    return { subscription }
  }

  private subscribeToOrderedChanges(
    whereExpression: BasicExpression<boolean> | undefined,
    orderByInfo: OrderByOptimizationInfo,
  ) {
    const { orderBy, offset, limit, index } = orderByInfo

    const sendChangesInRange = (
      changes: Iterable<ChangeMessage<any, string | number>>,
    ) => {
      // Split live updates into a delete of the old value and an insert of the new value
      const splittedChanges = splitUpdates(changes)
      this.sendChangesToPipelineWithTracking(splittedChanges, subscription)
    }

    // Subscribe to changes and only send changes that are smaller than the biggest value we've sent so far
    // values that are bigger don't need to be sent because they can't affect the topK
    const subscription = this.collection.subscribeChanges(sendChangesInRange, {
      whereExpression,
    })

    // Listen for truncate events to reset cursor tracking state
    // This ensures that after a must-refetch/truncate, we don't use stale cursor data
    const truncateUnsubscribe = this.collection.on(`truncate`, () => {
      this.biggest = undefined
    })

    // Clean up truncate listener when subscription is unsubscribed
    subscription.on(`unsubscribed`, () => {
      truncateUnsubscribe()
    })

    // Normalize the orderBy clauses such that the references are relative to the collection
    const normalizedOrderBy = normalizeOrderByPaths(orderBy, this.alias)

    if (index) {
      // We have an index on the first orderBy column - use lazy loading optimization
      // This works for both single-column and multi-column orderBy:
      // - Single-column: index provides exact ordering
      // - Multi-column: index provides ordering on first column, secondary sort in memory
      subscription.setOrderByIndex(index)

      // Load the first `offset + limit` values from the index
      // i.e. the K items from the collection that fall into the requested range: [offset, offset + limit[
      subscription.requestLimitedSnapshot({
        limit: offset + limit,
        orderBy: normalizedOrderBy,
      })
    } else {
      // No index available (e.g., non-ref expression): pass orderBy/limit to loadSubset
      // so the sync layer can optimize if the backend supports it
      subscription.requestSnapshot({
        orderBy: normalizedOrderBy,
        limit: offset + limit,
      })
    }

    return subscription
  }

  // This function is called by maybeRunGraph
  // after each iteration of the query pipeline
  // to ensure that the orderBy operator has enough data to work with
  loadMoreIfNeeded(subscription: CollectionSubscription) {
    const orderByInfo = this.getOrderByInfo()

    if (!orderByInfo) {
      // This query has no orderBy operator
      // so there's no data to load
      return true
    }

    const { dataNeeded } = orderByInfo

    if (!dataNeeded) {
      // dataNeeded is not set when there's no index (e.g., non-ref expression).
      // In this case, we've already loaded all data via requestSnapshot
      // and don't need to lazily load more.
      return true
    }

    // `dataNeeded` probes the orderBy operator to see if it needs more data
    // if it needs more data, it returns the number of items it needs
    const n = dataNeeded()
    if (n > 0) {
      this.loadNextItems(n, subscription)
    }
    return true
  }

  private sendChangesToPipelineWithTracking(
    changes: Iterable<ChangeMessage<any, string | number>>,
    subscription: CollectionSubscription,
  ) {
    const orderByInfo = this.getOrderByInfo()
    if (!orderByInfo) {
      this.sendChangesToPipeline(changes)
      return
    }

    const trackedChanges = this.trackSentValues(changes, orderByInfo.comparator)

    // Cache the loadMoreIfNeeded callback on the subscription using a symbol property.
    // This ensures we pass the same function instance to the scheduler each time,
    // allowing it to deduplicate callbacks when multiple changes arrive during a transaction.
    type SubscriptionWithLoader = CollectionSubscription & {
      [loadMoreCallbackSymbol]?: () => boolean
    }

    const subscriptionWithLoader = subscription as SubscriptionWithLoader

    subscriptionWithLoader[loadMoreCallbackSymbol] ??=
      this.loadMoreIfNeeded.bind(this, subscription)

    this.sendChangesToPipeline(
      trackedChanges,
      subscriptionWithLoader[loadMoreCallbackSymbol],
    )
  }

  // Loads the next `n` items from the collection
  // starting from the biggest item it has sent
  private loadNextItems(n: number, subscription: CollectionSubscription) {
    const orderByInfo = this.getOrderByInfo()
    if (!orderByInfo) {
      return
    }
    const { orderBy, valueExtractorForRawRow, offset } = orderByInfo
    const biggestSentRow = this.biggest

    // Extract all orderBy column values from the biggest sent row
    // For single-column: returns single value, for multi-column: returns array
    const extractedValues = biggestSentRow
      ? valueExtractorForRawRow(biggestSentRow)
      : undefined

    // Normalize to array format for minValues
    const minValues =
      extractedValues !== undefined
        ? Array.isArray(extractedValues)
          ? extractedValues
          : [extractedValues]
        : undefined

    // Normalize the orderBy clauses such that the references are relative to the collection
    const normalizedOrderBy = normalizeOrderByPaths(orderBy, this.alias)

    // Take the `n` items after the biggest sent value
    // Pass the current window offset to ensure proper deduplication
    subscription.requestLimitedSnapshot({
      orderBy: normalizedOrderBy,
      limit: n,
      minValues,
      offset,
    })
  }

  private getWhereClauseForAlias(): BasicExpression<boolean> | undefined {
    const sourceWhereClausesCache =
      this.collectionConfigBuilder.sourceWhereClausesCache
    if (!sourceWhereClausesCache) {
      return undefined
    }
    return sourceWhereClausesCache.get(this.alias)
  }

  private getOrderByInfo(): OrderByOptimizationInfo | undefined {
    const info =
      this.collectionConfigBuilder.optimizableOrderByCollections[
        this.collectionId
      ]
    if (info && info.alias === this.alias) {
      return info
    }
    return undefined
  }

  private *trackSentValues(
    changes: Iterable<ChangeMessage<any, string | number>>,
    comparator: (a: any, b: any) => number,
  ) {
    for (const change of changes) {
      // Only track inserts/updates for cursor positioning, not deletes
      if (change.type !== `delete`) {
        if (!this.biggest) {
          this.biggest = change.value
        } else if (comparator(this.biggest, change.value) < 0) {
          this.biggest = change.value
        }
      }

      yield change
    }
  }
}

/**
 * Helper function to send changes to a D2 input stream
 */
function sendChangesToInput(
  input: RootStreamBuilder<unknown>,
  changes: Iterable<ChangeMessage>,
  getKey: (item: ChangeMessage[`value`]) => any,
): number {
  const multiSetArray: MultiSetArray<unknown> = []
  for (const change of changes) {
    const key = getKey(change.value)
    if (change.type === `insert`) {
      multiSetArray.push([[key, change.value], 1])
    } else if (change.type === `update`) {
      multiSetArray.push([[key, change.previousValue], -1])
      multiSetArray.push([[key, change.value], 1])
    } else {
      // change.type === `delete`
      multiSetArray.push([[key, change.value], -1])
    }
  }

  if (multiSetArray.length !== 0) {
    input.sendData(new MultiSet(multiSetArray))
  }

  return multiSetArray.length
}

/** Splits updates into a delete of the old value and an insert of the new value */
function* splitUpdates<
  T extends object = Record<string, unknown>,
  TKey extends string | number = string | number,
>(
  changes: Iterable<ChangeMessage<T, TKey>>,
): Generator<ChangeMessage<T, TKey>> {
  for (const change of changes) {
    if (change.type === `update`) {
      yield { type: `delete`, key: change.key, value: change.previousValue! }
      yield { type: `insert`, key: change.key, value: change.value }
    } else {
      yield change
    }
  }
}<|MERGE_RESOLUTION|>--- conflicted
+++ resolved
@@ -157,13 +157,8 @@
 
   private subscribeToMatchingChanges(
     whereExpression: BasicExpression<boolean> | undefined,
-<<<<<<< HEAD
-    includeInitialState: boolean = false
+    includeInitialState: boolean = false,
   ): { subscription: CollectionSubscription } {
-=======
-    includeInitialState: boolean = false,
-  ) {
->>>>>>> d17f2e78
     const sendChanges = (
       changes: Array<ChangeMessage<any, string | number>>,
     ) => {
