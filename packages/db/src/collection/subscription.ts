--- conflicted
+++ resolved
@@ -1,16 +1,9 @@
-<<<<<<< HEAD
-import { ensureIndexForExpression } from "../indexes/auto-index.js"
-import { and, eq, gt, gte, lt } from "../query/builder/functions.js"
-import { PropRef, Value } from "../query/ir.js"
-import { EventEmitter } from "../event-emitter.js"
-import { compileExpression } from "../query/compiler/evaluators.js"
-=======
 import { ensureIndexForExpression } from '../indexes/auto-index.js'
 import { and, eq, gte, lt } from '../query/builder/functions.js'
-import { Value } from '../query/ir.js'
+import { PropRef, Value } from '../query/ir.js'
 import { EventEmitter } from '../event-emitter.js'
+import { compileExpression } from '../query/compiler/evaluators.js'
 import { buildCursor } from '../utils/cursor.js'
->>>>>>> d6327417
 import {
   createFilterFunctionFromExpression,
   createFilteredCallback,
