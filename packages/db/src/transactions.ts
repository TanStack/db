import { createDeferred } from "./deferred"
import type { Deferred } from "./deferred"
import type {
  MutationFn,
  PendingMutation,
  TransactionConfig,
  TransactionState,
  TransactionWithMutations,
} from "./types"

const transactions: Array<Transaction<any>> = []
let transactionStack: Array<Transaction<any>> = []

let sequenceNumber = 0

<<<<<<< HEAD
export function createTransaction<T extends object = Record<string, unknown>>(
  config: TransactionConfig<T>
): Transaction<T> {
  const newTransaction = new Transaction<T>(config)
=======
/**
 * Creates a new transaction for grouping multiple collection operations
 * @param config - Transaction configuration with mutation function
 * @returns A new Transaction instance
 * @example
 * // Basic transaction usage
 * const tx = createTransaction({
 *   mutationFn: async ({ transaction }) => {
 *     // Send all mutations to API
 *     await api.saveChanges(transaction.mutations)
 *   }
 * })
 *
 * tx.mutate(() => {
 *   collection.insert({ id: "1", text: "Buy milk" })
 *   collection.update("2", draft => { draft.completed = true })
 * })
 *
 * await tx.isPersisted.promise
 *
 * @example
 * // Handle transaction errors
 * try {
 *   const tx = createTransaction({
 *     mutationFn: async () => { throw new Error("API failed") }
 *   })
 *
 *   tx.mutate(() => {
 *     collection.insert({ id: "1", text: "New item" })
 *   })
 *
 *   await tx.isPersisted.promise
 * } catch (error) {
 *   console.log('Transaction failed:', error)
 * }
 *
 * @example
 * // Manual commit control
 * const tx = createTransaction({
 *   autoCommit: false,
 *   mutationFn: async () => {
 *     // API call
 *   }
 * })
 *
 * tx.mutate(() => {
 *   collection.insert({ id: "1", text: "Item" })
 * })
 *
 * // Commit later
 * await tx.commit()
 */
export function createTransaction<
  TData extends object = Record<string, unknown>,
>(config: TransactionConfig<TData>): Transaction<TData> {
  const newTransaction = new Transaction<TData>(config)
>>>>>>> 1d792c6b
  transactions.push(newTransaction)
  return newTransaction
}

<<<<<<< HEAD
export function getActiveTransaction(): Transaction<any> | undefined {
=======
/**
 * Gets the currently active ambient transaction, if any
 * Used internally by collection operations to join existing transactions
 * @returns The active transaction or undefined if none is active
 * @example
 * // Check if operations will join an ambient transaction
 * const ambientTx = getActiveTransaction()
 * if (ambientTx) {
 *   console.log('Operations will join transaction:', ambientTx.id)
 * }
 */
export function getActiveTransaction(): Transaction | undefined {
>>>>>>> 1d792c6b
  if (transactionStack.length > 0) {
    return transactionStack.slice(-1)[0]
  } else {
    return undefined
  }
}

function registerTransaction(tx: Transaction<any>) {
  transactionStack.push(tx)
}

function unregisterTransaction(tx: Transaction<any>) {
  transactionStack = transactionStack.filter((t) => t.id !== tx.id)
}

function removeFromPendingList(tx: Transaction<any>) {
  const index = transactions.findIndex((t) => t.id === tx.id)
  if (index !== -1) {
    transactions.splice(index, 1)
  }
}

class Transaction<T extends object = Record<string, unknown>> {
  public id: string
  public state: TransactionState
  public mutationFn: MutationFn<T>
  public mutations: Array<PendingMutation<T>>
  public isPersisted: Deferred<Transaction<T>>
  public autoCommit: boolean
  public createdAt: Date
  public sequenceNumber: number
  public metadata: Record<string, unknown>
  public error?: {
    message: string
    error: Error
  }

  constructor(config: TransactionConfig<T>) {
    if (typeof config.mutationFn === `undefined`) {
      throw `mutationFn is required when creating a transaction`
    }
    this.id = config.id ?? crypto.randomUUID()
    this.mutationFn = config.mutationFn
    this.state = `pending`
    this.mutations = []
    this.isPersisted = createDeferred<Transaction<T>>()
    this.autoCommit = config.autoCommit ?? true
    this.createdAt = new Date()
    this.sequenceNumber = sequenceNumber++
    this.metadata = config.metadata ?? {}
  }

  setState(newState: TransactionState) {
    this.state = newState

    if (newState === `completed` || newState === `failed`) {
      removeFromPendingList(this)
    }
  }

  /**
   * Execute collection operations within this transaction
   * @param callback - Function containing collection operations to group together
   * @returns This transaction for chaining
   * @example
   * // Group multiple operations
   * const tx = createTransaction({ mutationFn: async () => {
   *   // Send to API
   * }})
   *
   * tx.mutate(() => {
   *   collection.insert({ id: "1", text: "Buy milk" })
   *   collection.update("2", draft => { draft.completed = true })
   *   collection.delete("3")
   * })
   *
   * await tx.isPersisted.promise
   *
   * @example
   * // Handle mutate errors
   * try {
   *   tx.mutate(() => {
   *     collection.insert({ id: "invalid" }) // This might throw
   *   })
   * } catch (error) {
   *   console.log('Mutation failed:', error)
   * }
   *
   * @example
   * // Manual commit control
   * const tx = createTransaction({ autoCommit: false, mutationFn: async () => {} })
   *
   * tx.mutate(() => {
   *   collection.insert({ id: "1", text: "Item" })
   * })
   *
   * // Commit later when ready
   * await tx.commit()
   */
  mutate(callback: () => void): Transaction<T> {
    if (this.state !== `pending`) {
      throw `You can no longer call .mutate() as the transaction is no longer pending`
    }

    registerTransaction(this)
    try {
      callback()
    } finally {
      unregisterTransaction(this)
    }

    if (this.autoCommit) {
      this.commit()
    }

    return this
  }

  applyMutations(mutations: Array<PendingMutation<any>>): void {
    for (const newMutation of mutations) {
      const existingIndex = this.mutations.findIndex(
        (m) => m.globalKey === newMutation.globalKey
      )

      if (existingIndex >= 0) {
        // Replace existing mutation
        this.mutations[existingIndex] = newMutation
      } else {
        // Insert new mutation
        this.mutations.push(newMutation)
      }
    }
  }

  /**
   * Rollback the transaction and any conflicting transactions
   * @param config - Configuration for rollback behavior
   * @returns This transaction for chaining
   * @example
   * // Manual rollback
   * const tx = createTransaction({ mutationFn: async () => {
   *   // Send to API
   * }})
   *
   * tx.mutate(() => {
   *   collection.insert({ id: "1", text: "Buy milk" })
   * })
   *
   * // Rollback if needed
   * if (shouldCancel) {
   *   tx.rollback()
   * }
   *
   * @example
   * // Handle rollback cascade (automatic)
   * const tx1 = createTransaction({ mutationFn: async () => {} })
   * const tx2 = createTransaction({ mutationFn: async () => {} })
   *
   * tx1.mutate(() => collection.update("1", draft => { draft.value = "A" }))
   * tx2.mutate(() => collection.update("1", draft => { draft.value = "B" })) // Same item
   *
   * tx1.rollback() // This will also rollback tx2 due to conflict
   *
   * @example
   * // Handle rollback in error scenarios
   * try {
   *   await tx.isPersisted.promise
   * } catch (error) {
   *   console.log('Transaction was rolled back:', error)
   *   // Transaction automatically rolled back on mutation function failure
   * }
   */
  rollback(config?: { isSecondaryRollback?: boolean }): Transaction<T> {
    const isSecondaryRollback = config?.isSecondaryRollback ?? false
    if (this.state === `completed`) {
      throw `You can no longer call .rollback() as the transaction is already completed`
    }

    this.setState(`failed`)

    // See if there's any other transactions w/ mutations on the same ids
    // and roll them back as well.
    if (!isSecondaryRollback) {
      const mutationIds = new Set()
      this.mutations.forEach((m) => mutationIds.add(m.globalKey))
      for (const t of transactions) {
        t.state === `pending` &&
          t.mutations.some((m) => mutationIds.has(m.globalKey)) &&
          t.rollback({ isSecondaryRollback: true })
      }
    }

    // Reject the promise
    this.isPersisted.reject(this.error?.error)
    this.touchCollection()

    return this
  }

  // Tell collection that something has changed with the transaction
  touchCollection(): void {
    const hasCalled = new Set()
    for (const mutation of this.mutations) {
      if (!hasCalled.has(mutation.collection.id)) {
        mutation.collection.onTransactionStateChange()

        // Only call commitPendingTransactions if there are pending sync transactions
        if (mutation.collection.pendingSyncedTransactions.length > 0) {
          mutation.collection.commitPendingTransactions()
        }

        hasCalled.add(mutation.collection.id)
      }
    }
  }

  /**
   * Commit the transaction and execute the mutation function
   * @returns Promise that resolves to this transaction when complete
   * @example
   * // Manual commit (when autoCommit is false)
   * const tx = createTransaction({
   *   autoCommit: false,
   *   mutationFn: async ({ transaction }) => {
   *     await api.saveChanges(transaction.mutations)
   *   }
   * })
   *
   * tx.mutate(() => {
   *   collection.insert({ id: "1", text: "Buy milk" })
   * })
   *
   * await tx.commit() // Manually commit
   *
   * @example
   * // Handle commit errors
   * try {
   *   const tx = createTransaction({
   *     mutationFn: async () => { throw new Error("API failed") }
   *   })
   *
   *   tx.mutate(() => {
   *     collection.insert({ id: "1", text: "Item" })
   *   })
   *
   *   await tx.commit()
   * } catch (error) {
   *   console.log('Commit failed, transaction rolled back:', error)
   * }
   *
   * @example
   * // Check transaction state after commit
   * await tx.commit()
   * console.log(tx.state) // "completed" or "failed"
   */
  async commit(): Promise<Transaction<T>> {
    if (this.state !== `pending`) {
      throw `You can no longer call .commit() as the transaction is no longer pending`
    }

    this.setState(`persisting`)

    if (this.mutations.length === 0) {
      this.setState(`completed`)

      return this
    }

    // Run mutationFn
    try {
      // At this point we know there's at least one mutation
      // We've already verified mutations is non-empty, so this cast is safe
      // Use a direct type assertion instead of object spreading to preserve the original type
      await this.mutationFn({
        transaction: this as unknown as TransactionWithMutations<T>,
      })

      this.setState(`completed`)
      this.touchCollection()

      this.isPersisted.resolve(this)
    } catch (error) {
      // Update transaction with error information
      this.error = {
        message: error instanceof Error ? error.message : String(error),
        error: error instanceof Error ? error : new Error(String(error)),
      }

      // rollback the transaction
      return this.rollback()
    }

    return this
  }

  /**
   * Compare two transactions by their createdAt time and sequence number in order
   * to sort them in the order they were created.
   * @param other - The other transaction to compare to
   * @returns -1 if this transaction was created before the other, 1 if it was created after, 0 if they were created at the same time
   */
  compareCreatedAt(other: Transaction<any>): number {
    const createdAtComparison =
      this.createdAt.getTime() - other.createdAt.getTime()
    if (createdAtComparison !== 0) {
      return createdAtComparison
    }
    return this.sequenceNumber - other.sequenceNumber
  }
}

export type { Transaction }<|MERGE_RESOLUTION|>--- conflicted
+++ resolved
@@ -13,12 +13,6 @@
 
 let sequenceNumber = 0
 
-<<<<<<< HEAD
-export function createTransaction<T extends object = Record<string, unknown>>(
-  config: TransactionConfig<T>
-): Transaction<T> {
-  const newTransaction = new Transaction<T>(config)
-=======
 /**
  * Creates a new transaction for grouping multiple collection operations
  * @param config - Transaction configuration with mutation function
@@ -71,18 +65,14 @@
  * // Commit later
  * await tx.commit()
  */
-export function createTransaction<
-  TData extends object = Record<string, unknown>,
->(config: TransactionConfig<TData>): Transaction<TData> {
-  const newTransaction = new Transaction<TData>(config)
->>>>>>> 1d792c6b
+export function createTransaction<T extends object = Record<string, unknown>>(
+  config: TransactionConfig<T>
+): Transaction<T> {
+  const newTransaction = new Transaction<T>(config)
   transactions.push(newTransaction)
   return newTransaction
 }
 
-<<<<<<< HEAD
-export function getActiveTransaction(): Transaction<any> | undefined {
-=======
 /**
  * Gets the currently active ambient transaction, if any
  * Used internally by collection operations to join existing transactions
@@ -94,8 +84,7 @@
  *   console.log('Operations will join transaction:', ambientTx.id)
  * }
  */
-export function getActiveTransaction(): Transaction | undefined {
->>>>>>> 1d792c6b
+export function getActiveTransaction(): Transaction<any> | undefined {
   if (transactionStack.length > 0) {
     return transactionStack.slice(-1)[0]
   } else {
