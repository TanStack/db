import { createDeferred } from "./deferred"
import type { Deferred } from "./deferred"
import type {
  PendingMutation,
  TransactionConfig,
  TransactionState,
} from "./types"

function generateUUID() {
  // Check if crypto.randomUUID is available (modern browsers and Node.js 15+)
  if (
    typeof crypto !== `undefined` &&
    typeof crypto.randomUUID === `function`
  ) {
    return crypto.randomUUID()
  }

  // Fallback implementation for older environments
  return `xxxxxxxx-xxxx-4xxx-yxxx-xxxxxxxxxxxx`.replace(/[xy]/g, function (c) {
    const r = (Math.random() * 16) | 0
    const v = c === `x` ? r : (r & 0x3) | 0x8
    return v.toString(16)
  })
}

const transactions: Array<Transaction> = []
let transactionStack: Array<Transaction> = []

export function createTransaction(config: TransactionConfig): Transaction {
  if (typeof config.mutationFn === `undefined`) {
    throw `mutationFn is required when creating a transaction`
  }

  let transactionId = config.id
  if (!transactionId) {
    transactionId = generateUUID()
  }
  const newTransaction = new Transaction({ ...config, id: transactionId })

  transactions.push(newTransaction)

  return newTransaction
}

export function getActiveTransaction(): Transaction | undefined {
  if (transactionStack.length > 0) {
    return transactionStack.slice(-1)[0]
  } else {
    return undefined
  }
}

function registerTransaction(tx: Transaction) {
  transactionStack.push(tx)
}

function unregisterTransaction(tx: Transaction) {
  transactionStack = transactionStack.filter((t) => t.id !== tx.id)
}

function removeFromPendingList(tx: Transaction) {
  const index = transactions.findIndex((t) => t.id === tx.id)
  if (index !== -1) {
    transactions.splice(index, 1)
  }
}

export class Transaction {
  public id: string
  public state: TransactionState
  public mutationFn
  public mutations: Array<PendingMutation<any>>
  public isPersisted: Deferred<Transaction>
  public autoCommit: boolean
  public createdAt: Date
  public metadata: Record<string, unknown>
  public error?: {
    message: string
    error: Error
  }

  constructor(config: TransactionConfig) {
    this.id = config.id!
    this.mutationFn = config.mutationFn
    this.state = `pending`
    this.mutations = []
    this.isPersisted = createDeferred()
    this.autoCommit = config.autoCommit ?? true
    this.createdAt = new Date()
    this.metadata = config.metadata ?? {}
  }

  setState(newState: TransactionState) {
    this.state = newState

    if (newState === `completed` || newState === `failed`) {
      removeFromPendingList(this)
    }
  }

  mutate(callback: () => void): Transaction {
    if (this.state !== `pending`) {
      throw `You can no longer call .mutate() as the transaction is no longer pending`
    }

    registerTransaction(this)
    try {
      callback()
    } finally {
      unregisterTransaction(this)
    }

    if (this.autoCommit) {
      this.commit()
    }

    return this
  }

  applyMutations(mutations: Array<PendingMutation<any>>): void {
    for (const newMutation of mutations) {
      const existingIndex = this.mutations.findIndex(
        (m) => m.key === newMutation.key
      )

      if (existingIndex >= 0) {
        // Replace existing mutation
        this.mutations[existingIndex] = newMutation
      } else {
        // Insert new mutation
        this.mutations.push(newMutation)
      }
    }
  }

  rollback(config?: { isSecondaryRollback?: boolean }): Transaction {
    const isSecondaryRollback = config?.isSecondaryRollback ?? false
    if (this.state === `completed`) {
      throw `You can no longer call .rollback() as the transaction is already completed`
    }

    this.setState(`failed`)

    // See if there's any other transactions w/ mutations on the same ids
    // and roll them back as well.
    if (!isSecondaryRollback) {
<<<<<<< HEAD
      const mutationIds = new Set()
      this.mutations.forEach((m) => mutationIds.add(m.key))
      transactions.forEach(
        (t) =>
          t.state === `pending` &&
          t.mutations.some((m) => mutationIds.has(m.key)) &&
=======
      const mutationKeys = new Set()
      this.mutations.forEach((m) => mutationKeys.add(m.key))

      for (const t of transactions) {
        if (
          t.id !== this.id &&
          t.state === `pending` &&
          t.mutations.some((m) => mutationKeys.has(m.key))
        ) {
>>>>>>> d1cb4ba1
          t.rollback({ isSecondaryRollback: true })
        }
      }
    }

    // Reject the promise
    this.isPersisted.reject(this.error?.error)
    this.touchCollection()

    return this
  }

  // Tell collection that something has changed with the transaction
  touchCollection(): void {
    const hasCalled = new Set()
    for (const mutation of this.mutations) {
      if (!hasCalled.has(mutation.collection.id)) {
        mutation.collection.transactions.setState((state) => state)
        mutation.collection.commitPendingTransactions()
        hasCalled.add(mutation.collection.id)
      }
    }
  }

  async commit(): Promise<Transaction> {
    if (this.state !== `pending`) {
      throw `You can no longer call .commit() as the transaction is no longer pending`
    }

    this.setState(`persisting`)

    if (this.mutations.length === 0) {
      this.setState(`completed`)
    }

    // Run mutationFn
    try {
      await this.mutationFn({ transaction: this })

      this.setState(`completed`)
      this.touchCollection()

      this.isPersisted.resolve(this)
    } catch (error) {
      // Update transaction with error information
      this.error = {
        message: error instanceof Error ? error.message : String(error),
        error: error instanceof Error ? error : new Error(String(error)),
      }

      // rollback the transaction
      return this.rollback()
    }

    return this
  }
}<|MERGE_RESOLUTION|>--- conflicted
+++ resolved
@@ -144,26 +144,12 @@
     // See if there's any other transactions w/ mutations on the same ids
     // and roll them back as well.
     if (!isSecondaryRollback) {
-<<<<<<< HEAD
       const mutationIds = new Set()
       this.mutations.forEach((m) => mutationIds.add(m.key))
-      transactions.forEach(
-        (t) =>
-          t.state === `pending` &&
+      for (const t of transactions) {
+        t.state === `pending` &&
           t.mutations.some((m) => mutationIds.has(m.key)) &&
-=======
-      const mutationKeys = new Set()
-      this.mutations.forEach((m) => mutationKeys.add(m.key))
-
-      for (const t of transactions) {
-        if (
-          t.id !== this.id &&
-          t.state === `pending` &&
-          t.mutations.some((m) => mutationKeys.has(m.key))
-        ) {
->>>>>>> d1cb4ba1
           t.rollback({ isSecondaryRollback: true })
-        }
       }
     }
 
