--- conflicted
+++ resolved
@@ -1,11 +1,7 @@
 import { beforeEach, describe, expect, it, vi } from "vitest"
-<<<<<<< HEAD
-import { Collection } from "../src/collection"
 import { createTransaction } from "../src/transactions"
-=======
 import { createCollection } from "../src/collection"
 import type { Collection } from "../src/collection"
->>>>>>> 5c538cf0
 import type { ChangeMessage, CollectionConfig } from "../src/types"
 
 describe(`Collection getters`, () => {
@@ -44,7 +40,7 @@
 
     config = {
       id: `test-collection`,
-      getKey: (val) => val.id,
+      getKey: (val) => val.id as string,
       sync: mockSync,
     }
 
@@ -73,10 +69,10 @@
     })
 
     it(`returns 0 for empty collection`, () => {
-      // Create a new collection with no initial data
-      const emptyCollection = new Collection({
+      // Create a createCollection with no initial data
+      const emptyCollection = createCollection({
         id: `empty-collection`,
-        getKey: (val) => val.id,
+        getKey: (val) => val.id as string,
         sync: {
           sync: ({ begin, commit }) => {
             begin()
@@ -91,7 +87,7 @@
       let syncCallbacks: any
 
       // Create a collection with controllable sync
-      const syncCollection = new Collection<{ id: string; name: string }>({
+      const syncCollection = createCollection<{ id: string; name: string }>({
         id: `sync-size-test`,
         getKey: (val) => val.id,
         sync: {
@@ -429,7 +425,7 @@
     })
 
     it(`waits for data if not yet available`, async () => {
-      // Create a new collection with a sync that doesn't immediately commit
+      // Create a createCollection with a sync that doesn't immediately commit
       let commitFn: () => void
 
       const delayedSyncMock = {
@@ -447,7 +443,7 @@
 
       const delayedCollection = createCollection({
         id: `delayed-collection`,
-        getKey: (val) => val.id,
+        getKey: (val) => val.id as string,
         sync: delayedSyncMock,
       })
 
@@ -488,7 +484,7 @@
     })
 
     it(`waits for data if not yet available`, async () => {
-      // Create a new collection with a sync that doesn't immediately commit
+      // Create a createCollection with a sync that doesn't immediately commit
       let commitFn: () => void
 
       const delayedSyncMock = {
@@ -507,7 +503,7 @@
 
       const delayedCollection = createCollection({
         id: `delayed-collection`,
-        getKey: (val) => val.id,
+        getKey: (val) => val.id as string,
         sync: delayedSyncMock,
       })
 
