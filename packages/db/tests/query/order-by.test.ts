--- conflicted
+++ resolved
@@ -2,11 +2,12 @@
 import { createCollection } from "../../src/collection.js"
 import { mockSyncCollectionOptions } from "../utils.js"
 import { createLiveQueryCollection } from "../../src/query/live-query-collection.js"
-<<<<<<< HEAD
-import { eq, gt, isNotUndefined } from "../../src/query/builder/functions.js"
-=======
-import { eq, gt, max } from "../../src/query/builder/functions.js"
->>>>>>> 03c529ba
+import {
+  eq,
+  gt,
+  isNotUndefined,
+  max,
+} from "../../src/query/builder/functions.js"
 
 type Person = {
   id: string
