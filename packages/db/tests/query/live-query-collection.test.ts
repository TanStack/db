--- conflicted
+++ resolved
@@ -939,7 +939,6 @@
     })
   })
 
-<<<<<<< HEAD
   describe(`isLoadingSubset integration`, () => {
     it(`live query result collection has isLoadingSubset property`, async () => {
       const sourceCollection = createCollection<{ id: string; value: string }>({
@@ -1026,7 +1025,9 @@
 
       expect(sourceCollection.isLoadingSubset).toBe(false)
       expect(liveQuery.isLoadingSubset).toBe(false)
-=======
+    })
+  })
+
   describe(`move functionality`, () => {
     it(`should support moving orderBy window past current window using move function`, async () => {
       // Create a collection with more users for testing window movement
@@ -1549,7 +1550,6 @@
         `Post E`,
         `Post F`,
       ])
->>>>>>> 63aa8ef8
     })
   })
 })