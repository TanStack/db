--- conflicted
+++ resolved
@@ -162,7 +162,7 @@
 
     expect(result.state.size).toBe(2)
     expect(result.state.get(`KEY::${result.id}/4`)).toEqual({
-      _key: 4,
+      _key: `4`,
       id: 4,
       name: `Kyle Doe 2`,
     })
@@ -264,34 +264,22 @@
     // Verify that we have the expected joined results
     expect(result.state.size).toBe(3)
 
-<<<<<<< HEAD
-    expect(result.state.get(`[1,1]`)).toEqual({
-=======
-    expect(result.state.get(`KEY::${result.id}/1`)).toEqual({
-      _key: `1`,
->>>>>>> 6fc482ec
+    expect(result.state.get(`KEY::${result.id}/[1,1]`)).toEqual({
+      _key: `[1,1]`,
       id: `1`,
       name: `John Doe`,
       title: `Issue 1`,
     })
 
-<<<<<<< HEAD
-    expect(result.state.get(`[2,2]`)).toEqual({
-=======
-    expect(result.state.get(`KEY::${result.id}/2`)).toEqual({
-      _key: `2`,
->>>>>>> 6fc482ec
+    expect(result.state.get(`KEY::${result.id}/[2,2]`)).toEqual({
+      _key: `[2,2]`,
       id: `2`,
       name: `Jane Doe`,
       title: `Issue 2`,
     })
 
-<<<<<<< HEAD
-    expect(result.state.get(`[3,1]`)).toEqual({
-=======
-    expect(result.state.get(`KEY::${result.id}/3`)).toEqual({
-      _key: `3`,
->>>>>>> 6fc482ec
+    expect(result.state.get(`KEY::${result.id}/[3,1]`)).toEqual({
+      _key: `[3,1]`,
       id: `3`,
       name: `John Doe`,
       title: `Issue 3`,
@@ -314,12 +302,8 @@
     await waitForChanges()
 
     expect(result.state.size).toBe(4)
-<<<<<<< HEAD
-    expect(result.state.get(`[4,2]`)).toEqual({
-=======
-    expect(result.state.get(`KEY::${result.id}/4`)).toEqual({
-      _key: `4`,
->>>>>>> 6fc482ec
+    expect(result.state.get(`KEY::${result.id}/[4,2]`)).toEqual({
+      _key: `[4,2]`,
       id: `4`,
       name: `Jane Doe`,
       title: `Issue 4`,
@@ -339,14 +323,9 @@
     await waitForChanges()
 
     // The updated title should be reflected in the joined results
-<<<<<<< HEAD
-    expect(result.state.get(`[2,2]`)).toEqual({
-      id: `2`,
-=======
-    expect(result.state.get(`KEY::${result.id}/2`)).toEqual({
-      _key: 2,
+    expect(result.state.get(`KEY::${result.id}/[2,2]`)).toEqual({
+      _key: `[2,2]`,
       id: 2,
->>>>>>> 6fc482ec
       name: `Jane Doe`,
       title: `Updated Issue 2`,
     })
@@ -362,7 +341,7 @@
     await waitForChanges()
 
     // After deletion, user 3 should no longer have a joined result
-    expect(result.state.get(`[3,1]`)).toBeUndefined()
+    expect(result.state.get(`KEY::${result.id}/[3,1]`)).toBeUndefined()
   })
 
   it(`should order results by specified fields`, async () => {
@@ -712,34 +691,26 @@
 
     // Verify optimistic state is immediately reflected
     expect(result.state.size).toBe(4)
-<<<<<<< HEAD
 
     // `[temp-key,1]` is the optimistic state for the new issue, its a composite key
     // from the join in the query
-    expect(result.state.get(`[temp-key,1]`)).toEqual({
-=======
-    expect(result.state.get(`KEY::${result.id}/temp-key`)).toEqual({
->>>>>>> 6fc482ec
+    expect(result.state.get(`KEY::${result.id}/[temp-key,1]`)).toEqual({
       id: `temp-key`,
-      _key: `temp-key`,
+      _key: `[temp-key,1]`,
       name: `John Doe`,
       title: `New Issue`,
     })
 
     // `[4,1]` would be the synced state for the new issue, but it's not in the
     // optimistic state because the transaction synced back yet
-    expect(result.state.get(`[4,1]`)).toBeUndefined()
+    expect(result.state.get(`KEY::${result.id}/[4,1]`)).toBeUndefined()
 
     // Wait for the transaction to be committed
     await tx.isPersisted.promise
 
     expect(result.state.size).toBe(4)
-<<<<<<< HEAD
-    expect(result.state.get(`[temp-key,1]`)).toBeUndefined()
-    expect(result.state.get(`[4,1]`)).toBeDefined()
-=======
-    expect(result.state.get(`KEY::${result.id}/4`)).toBeDefined()
->>>>>>> 6fc482ec
+    expect(result.state.get(`KEY::${result.id}/[temp-key,1]`)).toBeUndefined()
+    expect(result.state.get(`KEY::${result.id}/[4,1]`)).toBeDefined()
   })
 })
 
