import { describe, expect, it } from "vitest"
import { D2, MultiSet, output } from "@tanstack/db-ivm"
import { Query, getQueryIR } from "../../../src/query/builder/index.js"
import { compileQuery } from "../../../src/query/compiler/index.js"
import { CollectionImpl } from "../../../src/collection/index.js"
import { avg, count, eq } from "../../../src/query/builder/functions.js"
import type { CollectionSubscription } from "../../../src/collection/subscription.js"

// Test schema types
interface Issue {
  id: number
  title: string
  status: `open` | `in_progress` | `closed`
  projectId: number
  userId: number
  duration: number
  createdAt: string
}

interface User {
  id: number
  name: string
  status: `active` | `inactive`
}

// D2-compatible types for input streams
// Helper function to create D2-compatible inputs
const createIssueInput = (graph: D2) =>
  graph.newInput<[number, Record<string, unknown>]>()
const createUserInput = (graph: D2) =>
  graph.newInput<[number, Record<string, unknown>]>()

// Sample data
const sampleIssues: Array<Issue> = [
  {
    id: 1,
    title: `Bug 1`,
    status: `open`,
    projectId: 1,
    userId: 1,
    duration: 5,
    createdAt: `2024-01-01`,
  },
  {
    id: 2,
    title: `Bug 2`,
    status: `in_progress`,
    projectId: 1,
    userId: 2,
    duration: 8,
    createdAt: `2024-01-02`,
  },
  {
    id: 3,
    title: `Feature 1`,
    status: `closed`,
    projectId: 1,
    userId: 1,
    duration: 12,
    createdAt: `2024-01-03`,
  },
  {
    id: 4,
    title: `Bug 3`,
    status: `open`,
    projectId: 2,
    userId: 3,
    duration: 3,
    createdAt: `2024-01-04`,
  },
  {
    id: 5,
    title: `Feature 2`,
    status: `in_progress`,
    projectId: 1,
    userId: 2,
    duration: 15,
    createdAt: `2024-01-05`,
  },
]

const sampleUsers: Array<User> = [
  { id: 1, name: `Alice`, status: `active` },
  { id: 2, name: `Bob`, status: `active` },
  { id: 3, name: `Charlie`, status: `inactive` },
]

// Test collections
const issuesCollection = new CollectionImpl<Issue>({
  id: `issues`,
  getKey: (item) => item.id,
  sync: { sync: () => {} },
})

const usersCollection = new CollectionImpl<User>({
  id: `users`,
  getKey: (item) => item.id,
  sync: { sync: () => {} },
})

// Helper functions to create D2-compatible inputs and send data
const sendIssueData = (input: any, issues: Array<Issue>) => {
  input.sendData(
    new MultiSet(
      issues.map((issue) => [
        [issue.id, issue as unknown as Record<string, unknown>],
        1,
      ])
    )
  )
}

const sendUserData = (input: any, users: Array<User>) => {
  input.sendData(
    new MultiSet(
      users.map((user) => [
        [user.id, user as unknown as Record<string, unknown>],
        1,
      ])
    )
  )
}

describe(`Query2 Subqueries`, () => {
  describe(`Subqueries in FROM clause`, () => {
    it(`supports simple subquery in from clause`, () => {
      // Create a base query that filters issues for project 1
      const baseQuery = new Query()
        .from({ issue: issuesCollection })
        .where(({ issue }) => eq(issue.projectId, 1))

      // Use the base query as a subquery in the from clause
      const query = new Query()
        .from({ filteredIssues: baseQuery })
        .select(({ filteredIssues }) => ({
          id: filteredIssues.id,
          title: filteredIssues.title,
          status: filteredIssues.status,
        }))

      const builtQuery = getQueryIR(query)

      // Verify the IR structure
      expect(builtQuery.from.type).toBe(`queryRef`)
      expect(builtQuery.from.alias).toBe(`filteredIssues`)
      if (builtQuery.from.type === `queryRef`) {
        expect(builtQuery.from.query.from.type).toBe(`collectionRef`)
        expect(builtQuery.from.query.where).toBeDefined()
      }
      expect(builtQuery.select).toBeDefined()
    })

    it(`compiles and executes subquery in from clause`, () => {
      // Create a base query that filters issues for project 1
      const baseQuery = new Query()
        .from({ issue: issuesCollection })
        .where(({ issue }) => eq(issue.projectId, 1))

      // Use the base query as a subquery in the from clause
      const query = new Query()
        .from({ filteredIssues: baseQuery })
        .select(({ filteredIssues }) => ({
          id: filteredIssues.id,
          title: filteredIssues.title,
          status: filteredIssues.status,
        }))

      const builtQuery = getQueryIR(query)

      // Compile and execute the query
      const graph = new D2()
      const issuesInput = createIssueInput(graph)
      const { pipeline } = compileQuery(
        builtQuery,
        { issue: issuesInput },
        { issues: issuesCollection },
        {},
        {},
        new Set(),
        {},
        () => {}
      )

      const messages: Array<MultiSet<any>> = []
      pipeline.pipe(
        output((message) => {
          messages.push(message)
        })
      )

      graph.finalize()

      // Send sample data
      sendIssueData(issuesInput, sampleIssues)

      graph.run()

      // Check results - should only include issues from project 1
      const results = messages[0]!.getInner().map(([data]) => data[1][0])
      expect(results).toHaveLength(4) // Issues 1, 2, 3, 5 are from project 1

      results.forEach((result) => {
        expect(result).toHaveProperty(`id`)
        expect(result).toHaveProperty(`title`)
        expect(result).toHaveProperty(`status`)
      })

      // Verify specific results
      const ids = results.map((r) => r.id).sort()
      expect(ids).toEqual([1, 2, 3, 5])
    })
  })

  describe(`Subqueries in JOIN clause`, () => {
    const dummyCallbacks = {
      loadKeys: (_: any) => {},
      loadInitialState: () => {},
    }

    it(`supports subquery in join clause`, () => {
      // Create a subquery for active users
      const activeUsersQuery = new Query()
        .from({ user: usersCollection })
        .where(({ user }) => eq(user.status, `active`))

      // Use the subquery in a join
      const query = new Query()
        .from({ issue: issuesCollection })
        .join({ activeUser: activeUsersQuery }, ({ issue, activeUser }) =>
          eq(issue.userId, activeUser.id)
        )
        .select(({ issue, activeUser }) => ({
          issueId: issue.id,
          issueTitle: issue.title,
          userName: activeUser?.name,
        }))

      const builtQuery = getQueryIR(query)

      // Verify the IR structure
      expect(builtQuery.from.type).toBe(`collectionRef`)
      expect(builtQuery.join).toBeDefined()
      expect(builtQuery.join).toHaveLength(1)

      const joinClause = builtQuery.join![0]!
      expect(joinClause.from.type).toBe(`queryRef`)
      expect(joinClause.from.alias).toBe(`activeUser`)

      if (joinClause.from.type === `queryRef`) {
        expect(joinClause.from.query.from.type).toBe(`collectionRef`)
        expect(joinClause.from.query.where).toBeDefined()
      }
    })

    it(`compiles and executes subquery in join clause`, () => {
      // Create a subquery for active users
      const activeUsersQuery = new Query()
        .from({ user: usersCollection })
        .where(({ user }) => eq(user.status, `active`))

      // Use the subquery in a join
      const query = new Query()
        .from({ issue: issuesCollection })
        .join({ activeUser: activeUsersQuery }, ({ issue, activeUser }) =>
          eq(issue.userId, activeUser.id)
        )
        .select(({ issue, activeUser }) => ({
          issueId: issue.id,
          issueTitle: issue.title,
          userName: activeUser?.name,
        }))

      const builtQuery = getQueryIR(query)

      const usersSubscription = usersCollection.subscribeChanges(() => {})
      const issuesSubscription = issuesCollection.subscribeChanges(() => {})

      // Create subscriptions keyed by alias (matching production behavior)
      const subscriptions: Record<string, CollectionSubscription> = {
        issue: issuesSubscription,
        user: usersSubscription,
      }

      // Compile and execute the query
      const graph = new D2()
      const issuesInput = createIssueInput(graph)
      const usersInput = createUserInput(graph)
      const lazySources = new Set<string>()
      const compilation = compileQuery(
        builtQuery,
        {
          issue: issuesInput,
          user: usersInput,
        },
        { issues: issuesCollection, users: usersCollection },
<<<<<<< HEAD
        {
          [usersCollection.id]: usersSubscription,
          [issuesCollection.id]: issuesSubscription,
        },
        { issues: dummyCallbacks, users: dummyCallbacks },
        lazyCollections,
        {},
        () => {}
=======
        subscriptions,
        { issue: dummyCallbacks, user: dummyCallbacks },
        lazySources,
        {}
>>>>>>> d523759f
      )
      const { pipeline } = compilation

      // Since we're doing a left join, the alias on the right (from the subquery) should be handled lazily
      // The subquery uses 'user' alias, but the join uses 'activeUser' - we expect the lazy alias
      // to be the one that's marked (which is 'activeUser' since it's the joinedTableAlias)
      expect(lazySources).contains(`activeUser`)

      const messages: Array<MultiSet<any>> = []
      pipeline.pipe(
        output((message) => {
          messages.push(message)
        })
      )

      graph.finalize()

      // Send sample data
      sendIssueData(issuesInput, sampleIssues)
      sendUserData(usersInput, sampleUsers)

      graph.run()

      // Check results - should only include issues with active users
      const results = messages[0]!.getInner().map(([data]) => data[1][0])

      // Alice (id: 1) and Bob (id: 2) are active, Charlie (id: 3) is inactive
      // Issues 1, 3 belong to Alice, Issues 2, 5 belong to Bob, Issue 4 belongs to Charlie
      // So we should get 4 results (issues 1, 2, 3, 5)
      expect(results.length).toBeGreaterThan(0) // At least some results

      results.forEach((result) => {
        expect(result).toHaveProperty(`issueId`)
        expect(result).toHaveProperty(`issueTitle`)
        expect(result).toHaveProperty(`userName`)
        if (result.userName) {
          // Only check defined userNames
          expect([`Alice`, `Bob`]).toContain(result.userName) // Only active users
        }
      })
    })
  })

  describe(`Complex composable queries`, () => {
    it(`exports alias metadata from nested subqueries`, () => {
      // Create a nested subquery structure to test alias metadata propagation
      const innerQuery = new Query()
        .from({ user: usersCollection })
        .where(({ user }) => eq(user.status, `active`))

      const middleQuery = new Query()
        .from({ activeUser: innerQuery })
        .select(({ activeUser }) => ({
          id: activeUser.id,
          name: activeUser.name,
        }))

      const outerQuery = new Query()
        .from({ issue: issuesCollection })
        .join({ userInfo: middleQuery }, ({ issue, userInfo }) =>
          eq(issue.userId, userInfo.id)
        )
        .select(({ issue, userInfo }) => ({
          issueId: issue.id,
          issueTitle: issue.title,
          userName: userInfo?.name,
        }))

      const builtQuery = getQueryIR(outerQuery)

      const usersSubscription = usersCollection.subscribeChanges(() => {})
      const issuesSubscription = issuesCollection.subscribeChanges(() => {})

      // Create subscriptions keyed by alias (matching production behavior)
      const subscriptions: Record<string, CollectionSubscription> = {
        issue: issuesSubscription,
        user: usersSubscription,
      }

      const dummyCallbacks = {
        loadKeys: (_: any) => {},
        loadInitialState: () => {},
      }

      // Compile the query
      const graph = new D2()
      const issuesInput = createIssueInput(graph)
      const usersInput = createUserInput(graph)
      const lazyCollections = new Set<string>()
      const compilation = compileQuery(
        builtQuery,
        {
          issue: issuesInput,
          user: usersInput,
        },
        { issues: issuesCollection, users: usersCollection },
        subscriptions,
        { issue: dummyCallbacks, user: dummyCallbacks },
        lazyCollections,
        {}
      )

      // Verify that alias metadata includes aliases from the query
      const aliasToCollectionId = compilation.aliasToCollectionId

      // Should include the main table alias (note: alias is 'issue', not 'issues')
      expect(aliasToCollectionId.issue).toBe(issuesCollection.id)

      // Should include the user alias from the subquery
      expect(aliasToCollectionId.user).toBe(usersCollection.id)

      // Verify that the compiler correctly maps aliases to collection IDs
      expect(Object.keys(aliasToCollectionId)).toHaveLength(2)
      expect(aliasToCollectionId.issue).toBe(issuesCollection.id)
      expect(aliasToCollectionId.user).toBe(usersCollection.id)
    })

    it(`executes simple aggregate subquery`, () => {
      // Create a base query that filters issues for project 1
      const baseQuery = new Query()
        .from({ issue: issuesCollection })
        .where(({ issue }) => eq(issue.projectId, 1))

      // Simple aggregate query using base query
      const allAggregate = new Query()
        .from({ issue: baseQuery })
        .select(({ issue }) => ({
          count: count(issue.id),
          avgDuration: avg(issue.duration),
        }))

      const builtQuery = getQueryIR(allAggregate)

      // Execute the aggregate query
      const graph = new D2()
      const issuesInput = createIssueInput(graph)
      const { pipeline } = compileQuery(
        builtQuery,
        { issue: issuesInput },
        { issues: issuesCollection },
        {},
        {},
        new Set(),
        {},
        () => {}
      )

      const messages: Array<MultiSet<any>> = []
      pipeline.pipe(
        output((message) => {
          messages.push(message)
        })
      )

      graph.finalize()

      // Send sample data
      sendIssueData(issuesInput, sampleIssues)

      graph.run()

      // Check results
      const results = messages[0]!.getInner().map(([data]) => data[1][0])
      expect(results.length).toBeGreaterThan(0) // At least one result

      // Check that we have aggregate results with count and avgDuration
      results.forEach((result) => {
        expect(result).toHaveProperty(`count`)
        expect(result).toHaveProperty(`avgDuration`)
        expect(typeof result.count).toBe(`number`)
        expect(typeof result.avgDuration).toBe(`number`)
      })
    })
  })
})<|MERGE_RESOLUTION|>--- conflicted
+++ resolved
@@ -293,21 +293,11 @@
           user: usersInput,
         },
         { issues: issuesCollection, users: usersCollection },
-<<<<<<< HEAD
-        {
-          [usersCollection.id]: usersSubscription,
-          [issuesCollection.id]: issuesSubscription,
-        },
-        { issues: dummyCallbacks, users: dummyCallbacks },
-        lazyCollections,
-        {},
-        () => {}
-=======
         subscriptions,
         { issue: dummyCallbacks, user: dummyCallbacks },
         lazySources,
-        {}
->>>>>>> d523759f
+        {},
+        () => {}
       )
       const { pipeline } = compilation
 
@@ -407,7 +397,8 @@
         subscriptions,
         { issue: dummyCallbacks, user: dummyCallbacks },
         lazyCollections,
-        {}
+        {},
+        () => {}
       )
 
       // Verify that alias metadata includes aliases from the query
