--- conflicted
+++ resolved
@@ -10,22 +10,12 @@
   MissingUpdateHandlerError,
 } from "../src/errors"
 import { createTransaction } from "../src/transactions"
-<<<<<<< HEAD
-import type { ChangeMessage, MutationFn, PendingMutation } from "../src/types"
-=======
 import {
   flushPromises,
   mockSyncCollectionOptionsNoInitialState,
   withExpectedRejection,
 } from "./utils"
-import type {
-  ChangeMessage,
-  MutationFn,
-  OperationType,
-  PendingMutation,
-  ResolveTransactionChanges,
-} from "../src/types"
->>>>>>> 03c529ba
+import type { ChangeMessage, MutationFn, PendingMutation } from "../src/types"
 
 describe(`Collection`, () => {
   it(`should throw if there's no sync config`, () => {
