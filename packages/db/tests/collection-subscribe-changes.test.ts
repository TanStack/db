--- conflicted
+++ resolved
@@ -225,7 +225,9 @@
       updated?: boolean
     }>({
       id: `optimistic-changes-test`,
-      getKey: (item) => item.id,
+      getKey: (item) => {
+        return item.id
+      },
       sync: {
         sync: ({ begin, write, commit }) => {
           // Listen for sync events
@@ -245,15 +247,7 @@
       },
     })
 
-<<<<<<< HEAD
     const mutationFn: MutationFn = async ({ transaction }) => {
-=======
-    const mutationFn = async ({
-      transaction,
-    }: {
-      transaction: Transaction
-    }) => {
->>>>>>> b4602a07
       emitter.emit(`sync`, transaction.mutations)
       return Promise.resolve()
     }
@@ -328,7 +322,7 @@
 
     // Perform optimistic delete
     const deleteTx = createTransaction({ mutationFn })
-    deleteTx.mutate(() => collection.delete(String(item.id)))
+    deleteTx.mutate(() => collection.delete(item.id))
 
     // Verify that delete was emitted
     expect(callback).toHaveBeenCalledTimes(1)
@@ -379,15 +373,7 @@
       },
     })
 
-<<<<<<< HEAD
     const mutationFn: MutationFn = async ({ transaction }) => {
-=======
-    const mutationFn = async ({
-      transaction,
-    }: {
-      transaction: Transaction
-    }) => {
->>>>>>> b4602a07
       emitter.emit(`sync`, transaction.mutations)
       return Promise.resolve()
     }
@@ -552,15 +538,7 @@
         },
       },
     })
-<<<<<<< HEAD
     const mutationFn: MutationFn = async ({ transaction }) => {
-=======
-    const mutationFn = async ({
-      transaction,
-    }: {
-      transaction: Transaction
-    }) => {
->>>>>>> b4602a07
       emitter.emit(`sync`, transaction.mutations)
       return Promise.resolve()
     }
