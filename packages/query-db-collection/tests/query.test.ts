import { afterEach, beforeEach, describe, expect, it, vi } from "vitest"
import { QueryClient } from "@tanstack/query-core"
import { createCollection } from "@tanstack/db"
import { queryCollectionOptions } from "../src/query"
import type {
  CollectionImpl,
  DeleteMutationFnParams,
  InsertMutationFnParams,
  Transaction,
  TransactionWithMutations,
  UpdateMutationFnParams,
} from "@tanstack/db"
import type { QueryCollectionConfig } from "../src/query"

interface TestItem {
  id: string
  name: string
  value?: number
}

const getKey = (item: TestItem) => item.id

// Helper to advance timers and allow microtasks to flush
const flushPromises = () => new Promise((resolve) => setTimeout(resolve, 0))

describe(`QueryCollection`, () => {
  let queryClient: QueryClient

  beforeEach(() => {
    queryClient = new QueryClient({
      defaultOptions: {
        queries: {
          // Setting a low staleTime and cacheTime to ensure queries can be refetched easily in tests
          // and GC'd quickly if not observed.
          staleTime: 0,
          retry: false, // Disable retries for tests to avoid delays
        },
      },
    })
  })

  afterEach(() => {
    // Ensure all queries are properly cleaned up after each test
    queryClient.clear()
  })

  it(`should initialize and fetch initial data`, async () => {
    const queryKey = [`testItems`]
    const initialItems: Array<TestItem> = [
      { id: `1`, name: `Item 1` },
      { id: `2`, name: `Item 2` },
    ]

    const queryFn = vi.fn().mockResolvedValue(initialItems)

    const config: QueryCollectionConfig<TestItem> = {
      id: `test`,
      queryClient,
      queryKey,
      queryFn,
      getKey,
      startSync: true,
    }

    const options = queryCollectionOptions(config)
    const collection = createCollection(options)

    // Wait for the query to complete and collection to update
    await vi.waitFor(
      () => {
        expect(queryFn).toHaveBeenCalledTimes(1)
        expect(collection.size).toBeGreaterThan(0)
      },
      {
        timeout: 1000, // Give it a reasonable timeout
        interval: 50, // Check frequently
      }
    )

    // Additional wait for internal processing if necessary
    await flushPromises()

    // Verify the collection state contains our items
    expect(collection.size).toBe(initialItems.length)
    expect(collection.get(`1`)).toEqual(initialItems[0])
    expect(collection.get(`2`)).toEqual(initialItems[1])

    // Verify the synced data
    expect(collection.syncedData.size).toBe(initialItems.length)
    expect(collection.syncedData.get(`1`)).toEqual(initialItems[0])
    expect(collection.syncedData.get(`2`)).toEqual(initialItems[1])
  })

  it(`should update collection when query data changes`, async () => {
    const queryKey = [`testItems`]
    const initialItems: Array<TestItem> = [
      { id: `1`, name: `Item 1` },
      { id: `2`, name: `Item 2` },
    ]

    // We'll use this to control what the queryFn returns in each call
    let currentItems = [...initialItems]

    const queryFn = vi
      .fn()
      .mockImplementation(() => Promise.resolve(currentItems))

    const config: QueryCollectionConfig<TestItem> = {
      id: `test`,
      queryClient,
      queryKey,
      queryFn,
      getKey,
      startSync: true,
    }

    const options = queryCollectionOptions(config)
    const collection = createCollection(options)

    // Wait for initial data to load
    await vi.waitFor(() => {
      expect(queryFn).toHaveBeenCalledTimes(1)
      expect(collection.size).toBeGreaterThan(0)
    })

    // Verify initial state
    expect(collection.size).toBe(initialItems.length)
    expect(collection.get(`1`)).toEqual(initialItems[0])
    expect(collection.get(`2`)).toEqual(initialItems[1])

    // Now update the data that will be returned by queryFn
    // 1. Modify an existing item
    // 2. Add a new item
    // 3. Remove an existing item
    const updatedItem = { id: `1`, name: `Item 1 Updated` }
    const newItem = { id: `3`, name: `Item 3` }
    currentItems = [
      updatedItem, // Modified
      newItem, // Added
      // Item 2 removed
    ]

    // Refetch the query.
    await collection.utils.refetch()

    expect(queryFn).toHaveBeenCalledTimes(2)
    // Check for update, addition, and removal
    expect(collection.size).toBe(2)
    expect(collection.has(`1`)).toBe(true)
    expect(collection.has(`3`)).toBe(true)
    expect(collection.has(`2`)).toBe(false)

    // Verify the final state more thoroughly
    expect(collection.get(`1`)).toEqual(updatedItem)
    expect(collection.get(`3`)).toEqual(newItem)
    expect(collection.get(`2`)).toBeUndefined()

    // Now update the data again.
    const item4 = { id: `4`, name: `Item 4` }
    currentItems = [...currentItems, item4]

    // Refetch the query to trigger a refetch.
    await collection.utils.refetch()

    // Verify expected.
    expect(queryFn).toHaveBeenCalledTimes(3)
    expect(collection.size).toBe(3)
    expect(collection.get(`4`)).toEqual(item4)
  })

  it(`should handle query errors gracefully`, async () => {
    const queryKey = [`errorItems`]
    const testError = new Error(`Test query error`)
    const initialItem = { id: `1`, name: `Initial Item` }

    // Mock console.error to verify it's called with our error
    const consoleErrorSpy = vi
      .spyOn(console, `error`)
      .mockImplementation(() => {})

    const queryFn = vi
      .fn()
      .mockResolvedValueOnce([initialItem])
      .mockRejectedValueOnce(testError)

    const options = queryCollectionOptions({
      id: `test`,
      queryClient,
      queryKey,
      queryFn,
      getKey,
      startSync: true,
      retry: 0, // Disable retries for this test case
    })
    const collection = createCollection(options)

    // Wait for initial data to load
    await vi.waitFor(() => {
      expect(queryFn).toHaveBeenCalledTimes(1)
      expect(collection.size).toBe(1)
      expect(collection.get(`1`)).toEqual(initialItem)
    })

    // Trigger an error by refetching
    await collection.utils.refetch()

    // Wait for the error to be logged
    expect(queryFn).toHaveBeenCalledTimes(2)
    expect(consoleErrorSpy).toHaveBeenCalled()

    // Verify the error was logged correctly
    const errorCallArgs = consoleErrorSpy.mock.calls.find((call) =>
      call[0].includes(`[QueryCollection] Error observing query`)
    )
    expect(errorCallArgs).toBeDefined()
    expect(errorCallArgs?.[1]).toBe(testError)

    // The collection should maintain its previous state
    expect(collection.size).toBe(1)
    expect(collection.get(`1`)).toEqual(initialItem)

    // Clean up the spy
    consoleErrorSpy.mockRestore()
  })

  it(`should validate that queryFn returns an array of objects`, async () => {
    const queryKey = [`invalidData`]
    const consoleErrorSpy = vi
      .spyOn(console, `error`)
      .mockImplementation(() => {})

    // Mock queryFn to return invalid data (not an array of objects)
    const queryFn = vi.fn().mockResolvedValue(`not an array` as any)

    const options = queryCollectionOptions({
      id: `test`,
      queryClient,
      queryKey,
      queryFn,
      getKey,
      startSync: true,
    })
    const collection = createCollection(options)

    // Wait for the query to execute
    await vi.waitFor(() => {
      expect(queryFn).toHaveBeenCalledTimes(1)
    })

    // Verify the validation error was logged
    await vi.waitFor(() => {
      const errorCallArgs = consoleErrorSpy.mock.calls.find((call) =>
        call[0].includes(
          `[QueryCollection] queryFn did not return an array of objects`
        )
      )
      expect(errorCallArgs).toBeDefined()
    })

    // The collection state should remain empty or unchanged
    // Since we're not setting any initial data, we expect the state to be empty
    expect(collection.size).toBe(0)

    // Clean up the spy
    consoleErrorSpy.mockRestore()
  })

  it(`should use shallow equality to avoid unnecessary updates`, async () => {
    const queryKey = [`shallowEqualityTest`]
    const initialItem = { id: `1`, name: `Test Item`, count: 42 }

    // First query returns the initial item
    // Second query returns a new object with the same properties (different reference)
    // Third query returns an object with an actual change
    const queryFn = vi
      .fn()
      .mockResolvedValueOnce([initialItem])
      .mockResolvedValueOnce([{ ...initialItem }]) // Same data, different object reference
      .mockResolvedValueOnce([{ ...initialItem, count: 43 }]) // Actually changed data

    // Spy on console.log to detect when commits happen
    const consoleSpy = vi.spyOn(console, `log`)

    const options = queryCollectionOptions({
      id: `test`,
      queryClient,
      queryKey,
      queryFn,
      getKey,
      startSync: true,
    })
    const collection = createCollection(options)

    // Wait for initial data to load
    await vi.waitFor(() => {
      expect(queryFn).toHaveBeenCalledTimes(1)
      expect(collection.size).toBe(1)
      expect(collection.get(`1`)).toEqual(initialItem)
    })

    // Store the initial state object reference to check if it changes
    const initialStateRef = collection.get(`1`)
    consoleSpy.mockClear()

    // Trigger first refetch - should not cause an update due to shallow equality
    await collection.utils.refetch()

    expect(queryFn).toHaveBeenCalledTimes(2)

    // Since the data is identical (though a different object reference),
    // the state object reference should remain the same due to shallow equality
    expect(collection.get(`1`)).toBe(initialStateRef) // Same reference

    consoleSpy.mockClear()

    // Trigger second refetch - should cause an update due to actual data change
    await collection.utils.refetch()

    expect(queryFn).toHaveBeenCalledTimes(3)

    // Now the state should be updated with the new value
    const updatedItem = collection.get(`1`)
    expect(updatedItem).not.toBe(initialStateRef) // Different reference
    expect(updatedItem).toEqual({ id: `1`, name: `Test Item`, count: 43 }) // Updated value

    consoleSpy.mockRestore()
  })

  it(`should use the provided getKey function to identify items`, async () => {
    const queryKey = [`customKeyTest`]

    // Items with a non-standard ID field
    const items = [
      { customId: `item1`, name: `First Item` },
      { customId: `item2`, name: `Second Item` },
    ]

    const queryFn = vi.fn().mockResolvedValue(items)

    // Create a spy for the getKey function
    const getKeySpy = vi.fn((item: any) => item.customId)

    const options = queryCollectionOptions({
      id: `test`,
      queryClient,
      queryKey,
      queryFn,
      getKey: getKeySpy,
      startSync: true,
    })
    const collection = createCollection(options)

    // Wait for initial data to load
    await vi.waitFor(() => {
      expect(queryFn).toHaveBeenCalledTimes(1)
      expect(collection.size).toBe(items.length)
    })

    // Verify getKey was called for each item
    expect(getKeySpy).toHaveBeenCalledTimes(items.length * 2)
    items.forEach((item) => {
      expect(getKeySpy).toHaveBeenCalledWith(item)
    })

    // Verify items are stored with the custom keys
    expect(collection.has(`item1`)).toBe(true)
    expect(collection.has(`item2`)).toBe(true)
    expect(collection.get(`item1`)).toEqual(items[0])
    expect(collection.get(`item2`)).toEqual(items[1])

    // Now update an item and add a new one
    const updatedItems = [
      { customId: `item1`, name: `Updated First Item` }, // Updated
      { customId: `item3`, name: `Third Item` }, // New
      // item2 removed
    ]

    // Reset the spy to track new calls
    getKeySpy.mockClear()
    queryFn.mockResolvedValueOnce(updatedItems)

    // Trigger a refetch
    await collection.utils.refetch()

    expect(queryFn).toHaveBeenCalledTimes(2)
    expect(collection.size).toBe(updatedItems.length)

    // Verify getKey was called at least once for each item
    // It may be called multiple times per item during the diffing process
    expect(getKeySpy).toHaveBeenCalled()
    updatedItems.forEach((item) => {
      expect(getKeySpy).toHaveBeenCalledWith(item)
    })

    // Verify the state reflects the changes
    expect(collection.has(`item1`)).toBe(true)
    expect(collection.has(`item2`)).toBe(false) // Removed
    expect(collection.has(`item3`)).toBe(true) // Added
    expect(collection.get(`item1`)).toEqual(updatedItems[0])
    expect(collection.get(`item3`)).toEqual(updatedItems[1])
  })

  describe(`Direct persistence handlers`, () => {
    it(`should pass through direct persistence handlers to collection options`, () => {
      const queryKey = [`directPersistenceTest`]
      const items = [{ id: `1`, name: `Item 1` }]
      const queryFn = vi.fn().mockResolvedValue(items)

      // Create mock handlers
      const onInsert = vi.fn().mockResolvedValue(undefined)
      const onUpdate = vi.fn().mockResolvedValue(undefined)
      const onDelete = vi.fn().mockResolvedValue(undefined)

      const config: QueryCollectionConfig<TestItem> = {
        id: `test`,
        queryClient,
        queryKey,
        queryFn,
        getKey,
        onInsert,
        onUpdate,
        onDelete,
      }

      const options = queryCollectionOptions(config)

      // Verify that the handlers were passed to the collection options
      expect(options.onInsert).toBeDefined()
      expect(options.onUpdate).toBeDefined()
      expect(options.onDelete).toBeDefined()
    })

    it(`should wrap handlers and call the original handler`, async () => {
      const queryKey = [`handlerTest`]
      const items = [{ id: `1`, name: `Item 1` }]
      const queryFn = vi.fn().mockResolvedValue(items)

      // Create a mock transaction for testing
      const mockTransaction = {
        id: `test-transaction`,
      } as Transaction<TestItem>
      const insertMockParams: InsertMutationFnParams<TestItem> = {
        transaction: mockTransaction as TransactionWithMutations<TestItem>,
        // @ts-ignore not testing this
        collection: {} as CollectionImpl,
      }
      const updateMockParams: UpdateMutationFnParams<TestItem> = {
        transaction: mockTransaction as TransactionWithMutations<TestItem>,
        // @ts-ignore not testing this
        collection: {} as CollectionImpl,
      }
      const deleteMockParams: DeleteMutationFnParams<TestItem> = {
        transaction: mockTransaction as TransactionWithMutations<TestItem>,
        // @ts-ignore not testing this
        collection: {} as CollectionImpl,
      }

      // Create handlers
      const onInsert = vi.fn().mockResolvedValue(undefined)
      const onUpdate = vi.fn().mockResolvedValue(undefined)
      const onDelete = vi.fn().mockResolvedValue(undefined)

      const config: QueryCollectionConfig<TestItem> = {
        id: `test`,
        queryClient,
        queryKey,
        queryFn,
        getKey,
        onInsert,
        onUpdate,
        onDelete,
      }

      const options = queryCollectionOptions(config)

      // Call the wrapped handlers
      await options.onInsert!(insertMockParams)
      await options.onUpdate!(updateMockParams)
      await options.onDelete!(deleteMockParams)

      // Verify the original handlers were called
      expect(onInsert).toHaveBeenCalledWith(insertMockParams)
      expect(onUpdate).toHaveBeenCalledWith(updateMockParams)
      expect(onDelete).toHaveBeenCalledWith(deleteMockParams)
    })

    it(`should call refetch based on handler return value`, async () => {
      // Create a mock transaction for testing
      const mockTransaction = {
        id: `test-transaction`,
      } as Transaction<TestItem>
      const insertMockParams: InsertMutationFnParams<TestItem> = {
        transaction: mockTransaction as TransactionWithMutations<TestItem>,
        // @ts-ignore not testing this
        collection: {} as CollectionImpl,
      }

      // Create handlers with different return values
      const onInsertDefault = vi.fn().mockResolvedValue(undefined) // Default behavior should refetch
      const onInsertFalse = vi.fn().mockResolvedValue({ refetch: false }) // No refetch

      // Create a spy on the refetch function itself
      const refetchSpy = vi.fn().mockResolvedValue(undefined)

      // Create configs with the handlers
      const configDefault: QueryCollectionConfig<TestItem> = {
        id: `test-default`,
        queryClient,
        queryKey: [`refetchTest`, `default`],
        queryFn: vi.fn().mockResolvedValue([{ id: `1`, name: `Item 1` }]),
        getKey,
        onInsert: onInsertDefault,
      }

      const configFalse: QueryCollectionConfig<TestItem> = {
        id: `test-false`,
        queryClient,
        queryKey: [`refetchTest`, `false`],
        queryFn: vi.fn().mockResolvedValue([{ id: `1`, name: `Item 1` }]),
        getKey,
        onInsert: onInsertFalse,
      }

      // Mock the queryClient.refetchQueries method which is called by collection.utils.refetch()
      vi.spyOn(queryClient, `refetchQueries`).mockImplementation(refetchSpy)

      // Test case 1: Default behavior (undefined return) should trigger refetch
      const optionsDefault = queryCollectionOptions(configDefault)
      await optionsDefault.onInsert!(insertMockParams)

      // Verify handler was called and refetch was triggered
      expect(onInsertDefault).toHaveBeenCalledWith(insertMockParams)
      expect(refetchSpy).toHaveBeenCalledTimes(1)

      // Reset mocks
      refetchSpy.mockClear()

      // Test case 2: Explicit { refetch: false } should not trigger refetch
      const optionsFalse = queryCollectionOptions(configFalse)
      await optionsFalse.onInsert!(insertMockParams)

      // Verify handler was called but refetch was NOT triggered
      expect(onInsertFalse).toHaveBeenCalledWith(insertMockParams)
      expect(refetchSpy).not.toHaveBeenCalled()

      // Restore original function
      vi.restoreAllMocks()
    })
  })

  // Tests for lifecycle management
  describe(`lifecycle management`, () => {
    it(`should properly cleanup query and collection when collection is cleaned up`, async () => {
      const queryKey = [`cleanup-test`]
      const items = [{ id: `1`, name: `Item 1` }]
      const queryFn = vi.fn().mockResolvedValue(items)

      const config: QueryCollectionConfig<TestItem> = {
        id: `cleanup-test`,
        queryClient,
        queryKey,
        queryFn,
        getKey,
        startSync: true,
      }

      const options = queryCollectionOptions(config)
      const collection = createCollection(options)

      // Wait for initial data to load
      await vi.waitFor(() => {
        expect(queryFn).toHaveBeenCalledTimes(1)
        expect(collection.size).toBe(1)
      })

      // Cleanup the collection
      await collection.cleanup()

      // Verify collection status
      expect(collection.status).toBe(`cleaned-up`)

      // Note: Query cleanup happens during sync cleanup, not collection cleanup
      // We're mainly verifying the collection cleanup works without errors
    })

    it(`should call cancelQueries and removeQueries on sync cleanup`, async () => {
      const queryKey = [`sync-cleanup-test`]
      const items = [{ id: `1`, name: `Item 1` }]
      const queryFn = vi.fn().mockResolvedValue(items)

      const config: QueryCollectionConfig<TestItem> = {
        id: `sync-cleanup-test`,
        queryClient,
        queryKey,
        queryFn,
        getKey,
        startSync: true,
      }

      // Spy on the queryClient methods that should be called during sync cleanup
      const cancelQueriesSpy = vi
        .spyOn(queryClient, `cancelQueries`)
        .mockResolvedValue()
      const removeQueriesSpy = vi.spyOn(queryClient, `removeQueries`)

      const options = queryCollectionOptions(config)
      const collection = createCollection(options)

      // Wait for initial data to load
      await vi.waitFor(() => {
        expect(queryFn).toHaveBeenCalledTimes(1)
        expect(collection.size).toBe(1)
      })

      // Cleanup the collection which should trigger sync cleanup
      await collection.cleanup()

      // Wait a bit to ensure all async operations complete
      await flushPromises()

      // Verify collection status
      expect(collection.status).toBe(`cleaned-up`)

      // Verify that the TanStack Query cleanup methods were called
      expect(cancelQueriesSpy).toHaveBeenCalledWith({ queryKey })
      expect(removeQueriesSpy).toHaveBeenCalledWith({ queryKey })

      // Restore spies
      cancelQueriesSpy.mockRestore()
      removeQueriesSpy.mockRestore()
    })

    it(`should handle multiple cleanup calls gracefully`, async () => {
      const queryKey = [`multiple-cleanup-test`]
      const items = [{ id: `1`, name: `Item 1` }]
      const queryFn = vi.fn().mockResolvedValue(items)

      const config: QueryCollectionConfig<TestItem> = {
        id: `multiple-cleanup-test`,
        queryClient,
        queryKey,
        queryFn,
        getKey,
        startSync: true,
      }

      const options = queryCollectionOptions(config)
      const collection = createCollection(options)

      // Wait for initial data
      await vi.waitFor(() => {
        expect(collection.size).toBe(1)
      })

      // Call cleanup multiple times
      await collection.cleanup()
      expect(collection.status).toBe(`cleaned-up`)

      await collection.cleanup()
      await collection.cleanup()

      // Should handle multiple cleanups gracefully
      expect(collection.status).toBe(`cleaned-up`)
    })

    it(`should restart sync when collection is accessed after cleanup`, async () => {
      const queryKey = [`restart-sync-test`]
      const items = [{ id: `1`, name: `Item 1` }]
      const queryFn = vi.fn().mockResolvedValue(items)

      const config: QueryCollectionConfig<TestItem> = {
        id: `restart-sync-test`,
        queryClient,
        queryKey,
        queryFn,
        getKey,
        startSync: true,
      }

      const options = queryCollectionOptions(config)
      const collection = createCollection(options)

      // Wait for initial data
      await vi.waitFor(() => {
        expect(queryFn).toHaveBeenCalledTimes(1)
        expect(collection.size).toBe(1)
      })

      // Cleanup
      await collection.cleanup()
      expect(collection.status).toBe(`cleaned-up`)

      // Access collection data to restart sync
      const unsubscribe = collection.subscribeChanges(() => {})

      // Should restart sync (might be ready immediately if query is cached)
      expect([`loading`, `ready`]).toContain(collection.status)

      unsubscribe()
    })

    it(`should handle query lifecycle during restart cycle`, async () => {
      const queryKey = [`restart-lifecycle-test`]
      const items = [{ id: `1`, name: `Item 1` }]
      const queryFn = vi.fn().mockResolvedValue(items)

      const config: QueryCollectionConfig<TestItem> = {
        id: `restart-lifecycle-test`,
        queryClient,
        queryKey,
        queryFn,
        getKey,
        startSync: true,
      }

      // Spy on queryClient methods
      const cancelQueriesSpy = vi
        .spyOn(queryClient, `cancelQueries`)
        .mockResolvedValue()
      const removeQueriesSpy = vi.spyOn(queryClient, `removeQueries`)

      const options = queryCollectionOptions(config)
      const collection = createCollection(options)

      // Wait for initial data
      await vi.waitFor(() => {
        expect(collection.size).toBe(1)
      })

      // Cleanup which should call query cleanup methods
      await collection.cleanup()
      await flushPromises()
      expect(collection.status).toBe(`cleaned-up`)

      // Verify cleanup methods were called
      expect(cancelQueriesSpy).toHaveBeenCalledWith({ queryKey })
      expect(removeQueriesSpy).toHaveBeenCalledWith({ queryKey })

      // Clear the spies to track new calls
      cancelQueriesSpy.mockClear()
      removeQueriesSpy.mockClear()

      // Restart by accessing collection
      const unsubscribe = collection.subscribeChanges(() => {})

      // Should restart sync
      expect([`loading`, `ready`]).toContain(collection.status)

      // Cleanup again to verify the new sync cleanup works
      unsubscribe()
      await collection.cleanup()
      await flushPromises()

      // Verify cleanup methods were called again for the restarted sync
      expect(cancelQueriesSpy).toHaveBeenCalledWith({ queryKey })
      expect(removeQueriesSpy).toHaveBeenCalledWith({ queryKey })

      // Restore spies
      cancelQueriesSpy.mockRestore()
      removeQueriesSpy.mockRestore()
    })

    it(`should handle query invalidation and refetch properly`, async () => {
      const queryKey = [`invalidation-test`]
      let items = [{ id: `1`, name: `Item 1` }]
      const queryFn = vi.fn().mockImplementation(() => Promise.resolve(items))

      const config: QueryCollectionConfig<TestItem> = {
        id: `invalidation-test`,
        queryClient,
        queryKey,
        queryFn,
        getKey,
        startSync: true,
      }

      const options = queryCollectionOptions(config)
      const collection = createCollection(options)

      // Wait for initial data
      await vi.waitFor(() => {
        expect(queryFn).toHaveBeenCalledTimes(1)
        expect(collection.size).toBe(1)
      })

      // Update data for next fetch
      items = [
        { id: `1`, name: `Updated Item 1` },
        { id: `2`, name: `Item 2` },
      ]

      // Invalidate and refetch
      await queryClient.invalidateQueries({ queryKey })

      // Wait for refetch to complete
      await vi.waitFor(() => {
        expect(queryFn).toHaveBeenCalledTimes(2)
        expect(collection.size).toBe(2)
      })

      expect(collection.get(`1`)).toEqual({ id: `1`, name: `Updated Item 1` })
      expect(collection.get(`2`)).toEqual({ id: `2`, name: `Item 2` })
    })

    it(`should handle concurrent query operations`, async () => {
      const queryKey = [`concurrent-test`]
      const items = [{ id: `1`, name: `Item 1` }]
      const queryFn = vi.fn().mockResolvedValue(items)

      const config: QueryCollectionConfig<TestItem> = {
        id: `concurrent-test`,
        queryClient,
        queryKey,
        queryFn,
        getKey,
        startSync: true,
      }

      const options = queryCollectionOptions(config)
      const collection = createCollection(options)

      // Wait for initial data
      await vi.waitFor(() => {
        expect(collection.size).toBe(1)
      })

      // Perform concurrent operations
      const promises = [
        collection.utils.refetch(),
        collection.utils.refetch(),
        collection.utils.refetch(),
      ]

      // All should complete without errors
      await Promise.all(promises)

      // Collection should remain in a consistent state
      expect(collection.size).toBe(1)
      expect(collection.get(`1`)).toEqual({ id: `1`, name: `Item 1` })
    })

    it(`should handle query state transitions properly`, async () => {
      const queryKey = [`state-transition-test`]
      const items = [{ id: `1`, name: `Item 1` }]
      const queryFn = vi.fn().mockResolvedValue(items)

      const config: QueryCollectionConfig<TestItem> = {
        id: `state-transition-test`,
        queryClient,
        queryKey,
        queryFn,
        getKey,
        startSync: true,
      }

      const options = queryCollectionOptions(config)
      const collection = createCollection(options)

      // Initially loading
      expect(collection.status).toBe(`loading`)

      // Wait for data to load
      await vi.waitFor(() => {
        expect(collection.size).toBe(1)
        expect(collection.status).toBe(`ready`)
      })

      // Trigger a refetch which should transition to loading and back to ready
      const refetchPromise = collection.utils.refetch()

      // Should transition back to ready after refetch
      await refetchPromise
      expect(collection.status).toBe(`ready`)
    })

    it(`should properly handle subscription lifecycle`, async () => {
      const queryKey = [`subscription-lifecycle-test`]
      let items = [{ id: `1`, name: `Item 1` }]
      const queryFn = vi.fn().mockImplementation(() => Promise.resolve(items))

      const config: QueryCollectionConfig<TestItem> = {
        id: `subscription-lifecycle-test`,
        queryClient,
        queryKey,
        queryFn,
        getKey,
        startSync: true,
      }

      const options = queryCollectionOptions(config)
      const collection = createCollection(options)

      // Wait for initial data
      await vi.waitFor(() => {
        expect(collection.size).toBe(1)
      })

      // Create multiple subscriptions
      const changeHandler1 = vi.fn()
      const changeHandler2 = vi.fn()

      const unsubscribe1 = collection.subscribeChanges(changeHandler1)
      const unsubscribe2 = collection.subscribeChanges(changeHandler2)

      // Change the data and trigger a refetch
      items = [{ id: `1`, name: `Item 1 Updated` }]
      await collection.utils.refetch()

      // Wait for changes to propagate
      await vi.waitFor(() => {
        expect(collection.get(`1`)?.name).toBe(`Item 1 Updated`)
      })

      // Both handlers should have been called
      expect(changeHandler1).toHaveBeenCalled()
      expect(changeHandler2).toHaveBeenCalled()

      // Unsubscribe one
      unsubscribe1()
      changeHandler1.mockClear()
      changeHandler2.mockClear()

      // Change data again and trigger another refetch
      items = [{ id: `1`, name: `Item 1 Updated Again` }]
      await collection.utils.refetch()

      // Wait for changes to propagate
      await vi.waitFor(() => {
        expect(collection.get(`1`)?.name).toBe(`Item 1 Updated Again`)
      })

      // Only the second handler should be called
      expect(changeHandler1).not.toHaveBeenCalled()
      expect(changeHandler2).toHaveBeenCalled()

      // Cleanup
      unsubscribe2()
    })

    it(`should handle query cancellation gracefully`, async () => {
      const queryKey = [`cancellation-test`]
      let resolvePromise: (value: Array<TestItem>) => void
      const queryPromise = new Promise<Array<TestItem>>((resolve) => {
        resolvePromise = resolve
      })
      const queryFn = vi.fn().mockReturnValue(queryPromise)

      const config: QueryCollectionConfig<TestItem> = {
        id: `cancellation-test`,
        queryClient,
        queryKey,
        queryFn,
        getKey,
        startSync: true,
      }

      const options = queryCollectionOptions(config)
      const collection = createCollection(options)

      // Collection should be in loading state
      expect(collection.status).toBe(`loading`)

      // Cancel by cleaning up before query resolves
      await collection.cleanup()

      // Now resolve the promise
      resolvePromise!([{ id: `1`, name: `Item 1` }])

      // Wait a bit to ensure any async operations complete
      await flushPromises()

      // Collection should be cleaned up and not have processed the data
      expect(collection.status).toBe(`cleaned-up`)
      expect(collection.size).toBe(0)
    })

    it(`should maintain data consistency during rapid updates`, async () => {
      const queryKey = [`rapid-updates-test`]
      let updateCount = 0
      const queryFn = vi.fn().mockImplementation(() => {
        updateCount++
        return Promise.resolve([{ id: `1`, name: `Item ${updateCount}` }])
      })

      const config: QueryCollectionConfig<TestItem> = {
        id: `rapid-updates-test`,
        queryClient,
        queryKey,
        queryFn,
        getKey,
        startSync: true,
      }

      const options = queryCollectionOptions(config)
      const collection = createCollection(options)

      // Wait for initial data
      await vi.waitFor(() => {
        expect(collection.size).toBe(1)
      })

      // Perform rapid updates
      const updatePromises = []
      for (let i = 0; i < 5; i++) {
        updatePromises.push(collection.utils.refetch())
      }

      await Promise.all(updatePromises)

      // Collection should be in a consistent state
      expect(collection.size).toBe(1)
      expect(collection.status).toBe(`ready`)

      // The final data should reflect one of the updates
      const finalItem = collection.get(`1`)
      expect(finalItem?.name).toMatch(/^Item \d+$/)
    })
  })

<<<<<<< HEAD
  describe(`Manual Sync Operations`, () => {
    it(`should provide sync methods for manual collection updates`, async () => {
      const queryKey = [`sync-test`]
      const initialItems: Array<TestItem> = [
        { id: `1`, name: `Item 1`, value: 10 },
        { id: `2`, name: `Item 2`, value: 20 },
      ]

      const queryFn = vi.fn().mockResolvedValue(initialItems)

      const config: QueryCollectionConfig<TestItem> = {
        id: `sync-test-collection`,
        queryClient,
        queryKey,
        queryFn,
        getKey,
        startSync: true,
      }

      const options = queryCollectionOptions(config)
      const collection = createCollection(options)

      // Wait for collection to be ready
      await vi.waitFor(() => {
        expect(collection.status).toBe(`ready`)
        expect(collection.size).toBe(2)
      })

      // Test syncInsert
      const newItem: TestItem = { id: `3`, name: `Item 3`, value: 30 }
      collection.utils.syncInsert(newItem)

      expect(collection.size).toBe(3)
      expect(collection.get(`3`)).toEqual(newItem)

      // Test syncUpdate
      collection.utils.syncUpdate({ id: `1`, name: `Updated Item 1` })

      const updatedItem = collection.get(`1`)
      expect(updatedItem?.name).toBe(`Updated Item 1`)
      expect(updatedItem?.value).toBe(10) // Should preserve other fields

      // Test syncUpsert (update existing)
      collection.utils.syncUpsert({
        id: `2`,
        name: `Upserted Item 2`,
        value: 25,
      })

      const upsertedItem = collection.get(`2`)
      expect(upsertedItem?.name).toBe(`Upserted Item 2`)
      expect(upsertedItem?.value).toBe(25)

      // Test syncUpsert (insert new)
      collection.utils.syncUpsert({ id: `4`, name: `New Item 4`, value: 40 })

      expect(collection.size).toBe(4)
      expect(collection.get(`4`)).toEqual({
        id: `4`,
        name: `New Item 4`,
        value: 40,
      })

      // Test syncDelete
      collection.utils.syncDelete(`3`)

      expect(collection.size).toBe(3)
      expect(collection.has(`3`)).toBe(false)

      // Test batch operations
      collection.utils.syncInsert([
        { id: `5`, name: `Item 5`, value: 50 },
        { id: `6`, name: `Item 6`, value: 60 },
      ])

      expect(collection.size).toBe(5)
      expect(collection.get(`5`)?.name).toBe(`Item 5`)
      expect(collection.get(`6`)?.name).toBe(`Item 6`)

      // Test batch delete
      collection.utils.syncDelete([`5`, `6`])

      expect(collection.size).toBe(3)
      expect(collection.has(`5`)).toBe(false)
      expect(collection.has(`6`)).toBe(false)

      // Test syncBatch with mixed operations
      collection.utils.syncBatch([
        { type: `insert`, data: { id: `7`, name: `Batch Insert`, value: 70 } },
        { type: `update`, data: { id: `4`, name: `Batch Updated Item 4` } },
        { type: `upsert`, data: { id: `8`, name: `Batch Upsert`, value: 80 } },
        { type: `delete`, key: `1` },
      ])

      expect(collection.size).toBe(4) // 3 - 1 (delete) + 2 (insert + upsert) = 4
      expect(collection.get(`7`)?.name).toBe(`Batch Insert`)
      expect(collection.get(`4`)?.name).toBe(`Batch Updated Item 4`)
      expect(collection.get(`8`)?.name).toBe(`Batch Upsert`)
      expect(collection.has(`1`)).toBe(false)
    })

    it(`should handle sync method errors appropriately`, async () => {
      const queryKey = [`sync-error-test`]
      const initialItems: Array<TestItem> = [{ id: `1`, name: `Item 1` }]
      const queryFn = vi.fn().mockResolvedValue(initialItems)

      const config: QueryCollectionConfig<TestItem> = {
        id: `sync-error-test-collection`,
        queryClient,
        queryKey,
        queryFn,
        getKey,
        startSync: true,
      }

      const options = queryCollectionOptions(config)
      const collection = createCollection(options)

      // Wait for collection to be ready
      await vi.waitFor(() => {
        expect(collection.status).toBe(`ready`)
      })

      // Test missing key error in syncUpdate
      expect(() => {
        collection.utils.syncUpdate({ id: `999`, name: `Missing` })
      }).toThrow(/does not exist/)

      // Test missing key error in syncDelete
      expect(() => {
        collection.utils.syncDelete(`999`)
      }).toThrow(/does not exist/)
    })

    it(`should handle syncBatch validation errors`, async () => {
      const queryKey = [`sync-batch-error-test`]
      const initialItems: Array<TestItem> = [{ id: `1`, name: `Item 1` }]
      const queryFn = vi.fn().mockResolvedValue(initialItems)

      const config: QueryCollectionConfig<TestItem> = {
        id: `sync-batch-error-test-collection`,
        queryClient,
        queryKey,
        queryFn,
        getKey,
        startSync: true,
      }

      const options = queryCollectionOptions(config)
      const collection = createCollection(options)

      // Wait for collection to be ready
      await vi.waitFor(() => {
        expect(collection.status).toBe(`ready`)
      })

      // Test duplicate keys within batch
      expect(() => {
        collection.utils.syncBatch([
          { type: `insert`, data: { id: `2`, name: `Item 2` } },
          { type: `update`, data: { id: `2`, name: `Updated Item 2` } },
        ])
      }).toThrow(/Duplicate key.*found within batch operations/)

      // Test updating non-existent item in batch
      expect(() => {
        collection.utils.syncBatch([
          { type: `update`, data: { id: `999`, name: `Missing` } },
        ])
      }).toThrow(/does not exist/)

      // Test deleting non-existent item in batch
      expect(() => {
        collection.utils.syncBatch([{ type: `delete`, key: `999` }])
      }).toThrow(/does not exist/)
    })

    it(`should update query cache when using sync methods`, async () => {
      const queryKey = [`sync-cache-test`]
      const initialItems: Array<TestItem> = [
        { id: `1`, name: `Item 1`, value: 10 },
        { id: `2`, name: `Item 2`, value: 20 },
      ]

      const queryFn = vi.fn().mockResolvedValue(initialItems)

      const config: QueryCollectionConfig<TestItem> = {
        id: `sync-cache-test-collection`,
        queryClient,
        queryKey,
        queryFn,
        getKey,
        startSync: true,
      }

      const options = queryCollectionOptions(config)
      const collection = createCollection(options)

      // Wait for collection to be ready
      await vi.waitFor(() => {
        expect(collection.status).toBe(`ready`)
        expect(collection.size).toBe(2)
      })

      // Verify initial query cache state
      const initialCache = queryClient.getQueryData(queryKey) as Array<TestItem>
      expect(initialCache).toHaveLength(2)
      expect(initialCache).toEqual(initialItems)

      // Test syncInsert updates cache
      const newItem = { id: `3`, name: `Item 3`, value: 30 }
      collection.utils.syncInsert(newItem)

      const cacheAfterInsert = queryClient.getQueryData(
        queryKey
      ) as Array<TestItem>
      expect(cacheAfterInsert).toHaveLength(3)
      expect(cacheAfterInsert).toContainEqual(newItem)

      // Test syncUpdate updates cache
      collection.utils.syncUpdate({ id: `1`, name: `Updated Item 1` })

      const cacheAfterUpdate = queryClient.getQueryData(
        queryKey
      ) as Array<TestItem>
      expect(cacheAfterUpdate).toHaveLength(3)
      const updatedItem = cacheAfterUpdate.find((item) => item.id === `1`)
      expect(updatedItem?.name).toBe(`Updated Item 1`)
      expect(updatedItem?.value).toBe(10) // Original value preserved

      // Test syncDelete updates cache
      collection.utils.syncDelete(`2`)

      const cacheAfterDelete = queryClient.getQueryData(
        queryKey
      ) as Array<TestItem>
      expect(cacheAfterDelete).toHaveLength(2)
      expect(cacheAfterDelete).not.toContainEqual({
        id: `2`,
        name: `Item 2`,
        value: 20,
      })

      // Test syncUpsert updates cache
      collection.utils.syncUpsert({ id: `4`, name: `Item 4`, value: 40 })

      const cacheAfterUpsert = queryClient.getQueryData(
        queryKey
      ) as Array<TestItem>
      expect(cacheAfterUpsert).toHaveLength(3)
      expect(cacheAfterUpsert).toContainEqual({
        id: `4`,
        name: `Item 4`,
        value: 40,
      })

      // Test syncBatch updates cache with multiple operations
      collection.utils.syncBatch([
        { type: `insert`, data: { id: `5`, name: `Batch Item 5`, value: 50 } },
        { type: `update`, data: { id: `3`, name: `Batch Updated Item 3` } },
        { type: `delete`, key: `1` },
        { type: `upsert`, data: { id: `6`, name: `Batch Item 6`, value: 60 } },
      ])

      const cacheAfterBatch = queryClient.getQueryData(
        queryKey
      ) as Array<TestItem>
      expect(cacheAfterBatch).toHaveLength(4) // 3 - 1 (delete) + 1 (insert) + 1 (upsert) = 4

      // Verify specific changes from batch
      expect(cacheAfterBatch).not.toContainEqual(
        expect.objectContaining({ id: `1` })
      )
      expect(cacheAfterBatch).toContainEqual({
        id: `5`,
        name: `Batch Item 5`,
        value: 50,
      })
      expect(cacheAfterBatch).toContainEqual({
        id: `6`,
        name: `Batch Item 6`,
        value: 60,
      })

      const batchUpdatedItem = cacheAfterBatch.find((item) => item.id === `3`)
      expect(batchUpdatedItem?.name).toBe(`Batch Updated Item 3`)
      expect(batchUpdatedItem?.value).toBe(30) // Original value preserved

      // Verify cache and collection are in sync
      expect(cacheAfterBatch.length).toBe(collection.size)
      expect(new Set(cacheAfterBatch)).toEqual(new Set(collection.toArray))
    })

    it(`should maintain cache consistency during error scenarios`, async () => {
      const queryKey = [`sync-cache-error-test`]
      const initialItems: Array<TestItem> = [
        { id: `1`, name: `Item 1` },
        { id: `2`, name: `Item 2` },
      ]

      const queryFn = vi.fn().mockResolvedValue(initialItems)

      const config: QueryCollectionConfig<TestItem> = {
        id: `sync-cache-error-test-collection`,
        queryClient,
        queryKey,
        queryFn,
        getKey,
        startSync: true,
      }

      const options = queryCollectionOptions(config)
      const collection = createCollection(options)

      // Wait for collection to be ready
      await vi.waitFor(() => {
        expect(collection.status).toBe(`ready`)
      })

      // Get initial cache state
      const initialCache = queryClient.getQueryData(queryKey) as Array<TestItem>
      expect(initialCache).toHaveLength(2)

      // Try to update non-existent item (should throw and not update cache)
      expect(() => {
        collection.utils.syncUpdate({ id: `999`, name: `Should Fail` })
      }).toThrow()

      // Verify cache wasn't modified
      const cacheAfterError = queryClient.getQueryData(
        queryKey
      ) as Array<TestItem>
      expect(cacheAfterError).toEqual(initialCache)
      expect(cacheAfterError).toHaveLength(2)

      // Try batch with duplicate keys (should throw and not update cache)
      expect(() => {
        collection.utils.syncBatch([
          { type: `insert`, data: { id: `3`, name: `Item 3` } },
          { type: `update`, data: { id: `3`, name: `Duplicate` } },
        ])
      }).toThrow(/Duplicate key/)

      // Verify cache wasn't modified
      const cacheAfterBatchError = queryClient.getQueryData(
        queryKey
      ) as Array<TestItem>
      expect(cacheAfterBatchError).toEqual(initialCache)
      expect(cacheAfterBatchError).toHaveLength(2)
      expect(collection.size).toBe(2)
    })
=======
  it(`should call markReady when queryFn returns an empty array`, async () => {
    const queryKey = [`emptyArrayTest`]
    const queryFn = vi.fn().mockResolvedValue([])

    const config: QueryCollectionConfig<TestItem> = {
      id: `test`,
      queryClient,
      queryKey,
      queryFn,
      getKey,
      startSync: true,
    }

    const options = queryCollectionOptions(config)
    const collection = createCollection(options)

    // Wait for the query to complete
    await vi.waitFor(
      () => {
        expect(queryFn).toHaveBeenCalledTimes(1)
        // The collection should be marked as ready even with empty array
        expect(collection.status).toBe(`ready`)
      },
      {
        timeout: 1000,
        interval: 50,
      }
    )

    // Verify the collection is empty but ready
    expect(collection.size).toBe(0)
    expect(collection.status).toBe(`ready`)
>>>>>>> c32ab25c
  })
})<|MERGE_RESOLUTION|>--- conflicted
+++ resolved
@@ -1017,7 +1017,6 @@
     })
   })
 
-<<<<<<< HEAD
   describe(`Manual Sync Operations`, () => {
     it(`should provide sync methods for manual collection updates`, async () => {
       const queryKey = [`sync-test`]
@@ -1369,7 +1368,8 @@
       expect(cacheAfterBatchError).toHaveLength(2)
       expect(collection.size).toBe(2)
     })
-=======
+  })
+
   it(`should call markReady when queryFn returns an empty array`, async () => {
     const queryKey = [`emptyArrayTest`]
     const queryFn = vi.fn().mockResolvedValue([])
@@ -1402,6 +1402,5 @@
     // Verify the collection is empty but ready
     expect(collection.size).toBe(0)
     expect(collection.status).toBe(`ready`)
->>>>>>> c32ab25c
   })
 })