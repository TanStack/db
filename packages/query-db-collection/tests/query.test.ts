import { afterEach, beforeEach, describe, expect, it, vi } from "vitest"
import { QueryClient } from "@tanstack/query-core"
import { createCollection } from "@tanstack/db"
import { queryCollectionOptions } from "../src/query"
import type {
  CollectionImpl,
  DeleteMutationFnParams,
  InsertMutationFnParams,
  TransactionWithMutations,
  UpdateMutationFnParams,
} from "@tanstack/db"
import type { QueryCollectionConfig } from "../src/query"

interface TestItem {
  id: string
  name: string
  value?: number
}

const getKey = (item: TestItem) => item.id

// Helper to advance timers and allow microtasks to flush
const flushPromises = () => new Promise((resolve) => setTimeout(resolve, 0))

describe(`QueryCollection`, () => {
  let queryClient: QueryClient

  beforeEach(() => {
    queryClient = new QueryClient({
      defaultOptions: {
        queries: {
          // Setting a low staleTime and cacheTime to ensure queries can be refetched easily in tests
          // and GC'd quickly if not observed.
          staleTime: 0,
          retry: false, // Disable retries for tests to avoid delays
        },
      },
    })
  })

  afterEach(() => {
    // Ensure all queries are properly cleaned up after each test
    queryClient.clear()
  })

  it(`should initialize and fetch initial data`, async () => {
    const queryKey = [`testItems`]
    const initialItems: Array<TestItem> = [
      { id: `1`, name: `Item 1` },
      { id: `2`, name: `Item 2` },
    ]

    const queryFn = vi.fn().mockResolvedValue(initialItems)

    const config: QueryCollectionConfig<TestItem> = {
      id: `test`,
      queryClient,
      queryKey,
      queryFn,
      getKey,
      startSync: true,
    }

    const options = queryCollectionOptions(config)
    const collection = createCollection(options)

    // Wait for the query to complete and collection to update
    await vi.waitFor(
      () => {
        expect(queryFn).toHaveBeenCalledTimes(1)
        expect(collection.size).toBeGreaterThan(0)
      },
      {
        timeout: 1000, // Give it a reasonable timeout
        interval: 50, // Check frequently
      }
    )

    // Additional wait for internal processing if necessary
    await flushPromises()

    // Verify the collection state contains our items
    expect(collection.size).toBe(initialItems.length)
    expect(collection.get(`1`)).toEqual(initialItems[0])
    expect(collection.get(`2`)).toEqual(initialItems[1])

    // Verify the synced data
    expect(collection.syncedData.size).toBe(initialItems.length)
    expect(collection.syncedData.get(`1`)).toEqual(initialItems[0])
    expect(collection.syncedData.get(`2`)).toEqual(initialItems[1])
  })

  it(`should update collection when query data changes`, async () => {
    const queryKey = [`testItems`]
    const initialItems: Array<TestItem> = [
      { id: `1`, name: `Item 1` },
      { id: `2`, name: `Item 2` },
    ]

    // We'll use this to control what the queryFn returns in each call
    let currentItems = [...initialItems]

    const queryFn = vi
      .fn()
      .mockImplementation(() => Promise.resolve(currentItems))

    const config: QueryCollectionConfig<TestItem> = {
      id: `test`,
      queryClient,
      queryKey,
      queryFn,
      getKey,
      startSync: true,
    }

    const options = queryCollectionOptions(config)
    const collection = createCollection(options)

    // Wait for initial data to load
    await vi.waitFor(() => {
      expect(queryFn).toHaveBeenCalledTimes(1)
      expect(collection.size).toBeGreaterThan(0)
    })

    // Verify initial state
    expect(collection.size).toBe(initialItems.length)
    expect(collection.get(`1`)).toEqual(initialItems[0])
    expect(collection.get(`2`)).toEqual(initialItems[1])

    // Now update the data that will be returned by queryFn
    // 1. Modify an existing item
    // 2. Add a new item
    // 3. Remove an existing item
    const updatedItem = { id: `1`, name: `Item 1 Updated` }
    const newItem = { id: `3`, name: `Item 3` }
    currentItems = [
      updatedItem, // Modified
      newItem, // Added
      // Item 2 removed
    ]

    // Refetch the query.
    await collection.utils.refetch()

    expect(queryFn).toHaveBeenCalledTimes(2)
    // Check for update, addition, and removal
    expect(collection.size).toBe(2)
    expect(collection.has(`1`)).toBe(true)
    expect(collection.has(`3`)).toBe(true)
    expect(collection.has(`2`)).toBe(false)

    // Verify the final state more thoroughly
    expect(collection.get(`1`)).toEqual(updatedItem)
    expect(collection.get(`3`)).toEqual(newItem)
    expect(collection.get(`2`)).toBeUndefined()

    // Now update the data again.
    const item4 = { id: `4`, name: `Item 4` }
    currentItems = [...currentItems, item4]

    // Refetch the query to trigger a refetch.
    await collection.utils.refetch()

    // Verify expected.
    expect(queryFn).toHaveBeenCalledTimes(3)
    expect(collection.size).toBe(3)
    expect(collection.get(`4`)).toEqual(item4)
  })

  it(`should handle query errors gracefully`, async () => {
    const queryKey = [`errorItems`]
    const testError = new Error(`Test query error`)
    const initialItem = { id: `1`, name: `Initial Item` }

    // Mock console.error to verify it's called with our error
    const consoleErrorSpy = vi
      .spyOn(console, `error`)
      .mockImplementation(() => {})

    const queryFn = vi
      .fn()
      .mockResolvedValueOnce([initialItem])
      .mockRejectedValueOnce(testError)

    const options = queryCollectionOptions({
      id: `test`,
      queryClient,
      queryKey,
      queryFn,
      getKey,
      startSync: true,
      retry: 0, // Disable retries for this test case
    })
    const collection = createCollection(options)

    // Wait for initial data to load
    await vi.waitFor(() => {
      expect(queryFn).toHaveBeenCalledTimes(1)
      expect(collection.size).toBe(1)
      expect(collection.get(`1`)).toEqual(initialItem)
    })

    // Trigger an error by refetching
    await collection.utils.refetch()

    // Wait for the error to be logged
    expect(queryFn).toHaveBeenCalledTimes(2)
    expect(consoleErrorSpy).toHaveBeenCalled()

    // Verify the error was logged correctly
    const errorCallArgs = consoleErrorSpy.mock.calls.find((call) =>
      call[0].includes(`[QueryCollection] Error observing query`)
    )
    expect(errorCallArgs).toBeDefined()
    expect(errorCallArgs?.[1]).toBe(testError)

    // The collection should maintain its previous state
    expect(collection.size).toBe(1)
    expect(collection.get(`1`)).toEqual(initialItem)

    // Clean up the spy
    consoleErrorSpy.mockRestore()
  })

  it(`should validate that queryFn returns an array of objects`, async () => {
    const queryKey = [`invalidData`]
    const consoleErrorSpy = vi
      .spyOn(console, `error`)
      .mockImplementation(() => {})

    // Mock queryFn to return invalid data (not an array of objects)
    const queryFn = vi.fn().mockResolvedValue(`not an array` as any)

    const options = queryCollectionOptions({
      id: `test`,
      queryClient,
      queryKey,
      queryFn,
      getKey,
      startSync: true,
    })
    const collection = createCollection(options)

    // Wait for the query to execute
    await vi.waitFor(() => {
      expect(queryFn).toHaveBeenCalledTimes(1)
    })

    // Verify the validation error was logged
    await vi.waitFor(() => {
      const errorCallArgs = consoleErrorSpy.mock.calls.find((call) =>
        call[0].includes(
          `[QueryCollection] queryFn did not return an array of objects`
        )
      )
      expect(errorCallArgs).toBeDefined()
    })

    // The collection state should remain empty or unchanged
    // Since we're not setting any initial data, we expect the state to be empty
    expect(collection.size).toBe(0)

    // Clean up the spy
    consoleErrorSpy.mockRestore()
  })

  it(`should use shallow equality to avoid unnecessary updates`, async () => {
    const queryKey = [`shallowEqualityTest`]
    const initialItem = { id: `1`, name: `Test Item`, count: 42 }

    // First query returns the initial item
    // Second query returns a new object with the same properties (different reference)
    // Third query returns an object with an actual change
    const queryFn = vi
      .fn()
      .mockResolvedValueOnce([initialItem])
      .mockResolvedValueOnce([{ ...initialItem }]) // Same data, different object reference
      .mockResolvedValueOnce([{ ...initialItem, count: 43 }]) // Actually changed data

    // Spy on console.log to detect when commits happen
    const consoleSpy = vi.spyOn(console, `log`)

    const options = queryCollectionOptions({
      id: `test`,
      queryClient,
      queryKey,
      queryFn,
      getKey,
      startSync: true,
    })
    const collection = createCollection(options)

    // Wait for initial data to load
    await vi.waitFor(() => {
      expect(queryFn).toHaveBeenCalledTimes(1)
      expect(collection.size).toBe(1)
      expect(collection.get(`1`)).toEqual(initialItem)
    })

    // Store the initial state object reference to check if it changes
    const initialStateRef = collection.get(`1`)
    consoleSpy.mockClear()

    // Trigger first refetch - should not cause an update due to shallow equality
    await collection.utils.refetch()

    expect(queryFn).toHaveBeenCalledTimes(2)

    // Since the data is identical (though a different object reference),
    // the state object reference should remain the same due to shallow equality
    expect(collection.get(`1`)).toBe(initialStateRef) // Same reference

    consoleSpy.mockClear()

    // Trigger second refetch - should cause an update due to actual data change
    await collection.utils.refetch()

    expect(queryFn).toHaveBeenCalledTimes(3)

    // Now the state should be updated with the new value
    const updatedItem = collection.get(`1`)
    expect(updatedItem).not.toBe(initialStateRef) // Different reference
    expect(updatedItem).toEqual({ id: `1`, name: `Test Item`, count: 43 }) // Updated value

    consoleSpy.mockRestore()
  })

  it(`should use the provided getKey function to identify items`, async () => {
    const queryKey = [`customKeyTest`]

    // Items with a non-standard ID field
    const items = [
      { customId: `item1`, name: `First Item` },
      { customId: `item2`, name: `Second Item` },
    ]

    const queryFn = vi.fn().mockResolvedValue(items)

    // Create a spy for the getKey function
    const getKeySpy = vi.fn((item: any) => item.customId)

    const options = queryCollectionOptions({
      id: `test`,
      queryClient,
      queryKey,
      queryFn,
      getKey: getKeySpy,
      startSync: true,
    })
    const collection = createCollection(options)

    // Wait for initial data to load
    await vi.waitFor(() => {
      expect(queryFn).toHaveBeenCalledTimes(1)
      expect(collection.size).toBe(items.length)
    })

    // Verify getKey was called for each item
    expect(getKeySpy).toHaveBeenCalledTimes(items.length * 2)
    items.forEach((item) => {
      expect(getKeySpy).toHaveBeenCalledWith(item)
    })

    // Verify items are stored with the custom keys
    expect(collection.has(`item1`)).toBe(true)
    expect(collection.has(`item2`)).toBe(true)
    expect(collection.get(`item1`)).toEqual(items[0])
    expect(collection.get(`item2`)).toEqual(items[1])

    // Now update an item and add a new one
    const updatedItems = [
      { customId: `item1`, name: `Updated First Item` }, // Updated
      { customId: `item3`, name: `Third Item` }, // New
      // item2 removed
    ]

    // Reset the spy to track new calls
    getKeySpy.mockClear()
    queryFn.mockResolvedValueOnce(updatedItems)

    // Trigger a refetch
    await collection.utils.refetch()

    expect(queryFn).toHaveBeenCalledTimes(2)
    expect(collection.size).toBe(updatedItems.length)

    // Verify getKey was called at least once for each item
    // It may be called multiple times per item during the diffing process
    expect(getKeySpy).toHaveBeenCalled()
    updatedItems.forEach((item) => {
      expect(getKeySpy).toHaveBeenCalledWith(item)
    })

    // Verify the state reflects the changes
    expect(collection.has(`item1`)).toBe(true)
    expect(collection.has(`item2`)).toBe(false) // Removed
    expect(collection.has(`item3`)).toBe(true) // Added
    expect(collection.get(`item1`)).toEqual(updatedItems[0])
    expect(collection.get(`item3`)).toEqual(updatedItems[1])
  })

  it(`should pass meta property to queryFn context`, async () => {
    const queryKey = [`metaTest`]
    const meta = { errorMessage: `Failed to load items` }
    const queryFn = vi.fn().mockResolvedValueOnce([])

    const config: QueryCollectionConfig<TestItem> = {
      id: `test`,
      queryClient,
      queryKey,
      queryFn,
      getKey,
      meta,
      startSync: true,
    }

    const options = queryCollectionOptions(config)
    createCollection(options)

    // Wait for query to execute
    await vi.waitFor(() => {
      expect(queryFn).toHaveBeenCalledTimes(1)
    })

    // Verify queryFn was called with the correct context, including the meta object
    expect(queryFn).toHaveBeenCalledWith(expect.objectContaining({ meta }))
  })

  describe(`Direct persistence handlers`, () => {
    it(`should pass through direct persistence handlers to collection options`, () => {
      const queryKey = [`directPersistenceTest`]
      const items = [{ id: `1`, name: `Item 1` }]
      const queryFn = vi.fn().mockResolvedValue(items)

      // Create mock handlers
      const onInsert = vi.fn().mockResolvedValue(undefined)
      const onUpdate = vi.fn().mockResolvedValue(undefined)
      const onDelete = vi.fn().mockResolvedValue(undefined)

      const config: QueryCollectionConfig<TestItem> = {
        id: `test`,
        queryClient,
        queryKey,
        queryFn,
        getKey,
        onInsert,
        onUpdate,
        onDelete,
      }

      const options = queryCollectionOptions(config)

      // Verify that the handlers were passed to the collection options
      expect(options.onInsert).toBeDefined()
      expect(options.onUpdate).toBeDefined()
      expect(options.onDelete).toBeDefined()
    })

    it(`should wrap handlers and call the original handler`, async () => {
      const queryKey = [`handlerTest`]
      const items = [{ id: `1`, name: `Item 1` }]
      const queryFn = vi.fn().mockResolvedValue(items)

      // Create mock transactions for testing with proper types
      const insertTransaction = {
        id: `test-transaction-insert`,
        mutations: [] as any,
      } as TransactionWithMutations<TestItem, `insert`>

      const updateTransaction = {
        id: `test-transaction-update`,
        mutations: [] as any,
      } as TransactionWithMutations<TestItem, `update`>

      const deleteTransaction = {
        id: `test-transaction-delete`,
        mutations: [] as any,
      } as TransactionWithMutations<TestItem, `delete`>

      const insertMockParams: InsertMutationFnParams<TestItem> = {
        transaction: insertTransaction,
        // @ts-ignore not testing this
        collection: {} as CollectionImpl,
      }
      const updateMockParams: UpdateMutationFnParams<TestItem> = {
        transaction: updateTransaction,
        // @ts-ignore not testing this
        collection: {} as CollectionImpl,
      }
      const deleteMockParams: DeleteMutationFnParams<TestItem> = {
        transaction: deleteTransaction,
        // @ts-ignore not testing this
        collection: {} as CollectionImpl,
      }

      // Create handlers
      const onInsert = vi.fn().mockResolvedValue(undefined)
      const onUpdate = vi.fn().mockResolvedValue(undefined)
      const onDelete = vi.fn().mockResolvedValue(undefined)

      const config: QueryCollectionConfig<TestItem> = {
        id: `test`,
        queryClient,
        queryKey,
        queryFn,
        getKey,
        onInsert,
        onUpdate,
        onDelete,
      }

      const options = queryCollectionOptions(config)

      // Call the wrapped handlers
      await options.onInsert!(insertMockParams)
      await options.onUpdate!(updateMockParams)
      await options.onDelete!(deleteMockParams)

      // Verify the original handlers were called
      expect(onInsert).toHaveBeenCalledWith(insertMockParams)
      expect(onUpdate).toHaveBeenCalledWith(updateMockParams)
      expect(onDelete).toHaveBeenCalledWith(deleteMockParams)
    })

    it(`should call refetch based on handler return value`, async () => {
      // Create a mock transaction for testing with proper type
      const insertTransaction = {
        id: `test-transaction-insert`,
        mutations: [] as any,
      } as TransactionWithMutations<TestItem, `insert`>

      const insertMockParams: InsertMutationFnParams<TestItem> = {
        transaction: insertTransaction,
        // @ts-ignore not testing this
        collection: {} as CollectionImpl,
      }

      // Create handlers with different return values
      const onInsertDefault = vi.fn().mockResolvedValue(undefined) // Default behavior should refetch
      const onInsertFalse = vi.fn().mockResolvedValue({ refetch: false }) // No refetch

      // Create a spy on the refetch function itself
      const refetchSpy = vi.fn().mockResolvedValue(undefined)

      // Create configs with the handlers
      const configDefault: QueryCollectionConfig<TestItem> = {
        id: `test-default`,
        queryClient,
        queryKey: [`refetchTest`, `default`],
        queryFn: vi.fn().mockResolvedValue([{ id: `1`, name: `Item 1` }]),
        getKey,
        onInsert: onInsertDefault,
      }

      const configFalse: QueryCollectionConfig<TestItem> = {
        id: `test-false`,
        queryClient,
        queryKey: [`refetchTest`, `false`],
        queryFn: vi.fn().mockResolvedValue([{ id: `1`, name: `Item 1` }]),
        getKey,
        onInsert: onInsertFalse,
      }

      // Mock the queryClient.refetchQueries method which is called by collection.utils.refetch()
      vi.spyOn(queryClient, `refetchQueries`).mockImplementation(refetchSpy)

      // Test case 1: Default behavior (undefined return) should trigger refetch
      const optionsDefault = queryCollectionOptions(configDefault)
      await optionsDefault.onInsert!(insertMockParams)

      // Verify handler was called and refetch was triggered
      expect(onInsertDefault).toHaveBeenCalledWith(insertMockParams)
      expect(refetchSpy).toHaveBeenCalledTimes(1)

      // Reset mocks
      refetchSpy.mockClear()

      // Test case 2: Explicit { refetch: false } should not trigger refetch
      const optionsFalse = queryCollectionOptions(configFalse)
      await optionsFalse.onInsert!(insertMockParams)

      // Verify handler was called but refetch was NOT triggered
      expect(onInsertFalse).toHaveBeenCalledWith(insertMockParams)
      expect(refetchSpy).not.toHaveBeenCalled()

      // Restore original function
      vi.restoreAllMocks()
    })
  })

  // Tests for lifecycle management
  describe(`lifecycle management`, () => {
    it(`should properly cleanup query and collection when collection is cleaned up`, async () => {
      const queryKey = [`cleanup-test`]
      const items = [{ id: `1`, name: `Item 1` }]
      const queryFn = vi.fn().mockResolvedValue(items)

      const config: QueryCollectionConfig<TestItem> = {
        id: `cleanup-test`,
        queryClient,
        queryKey,
        queryFn,
        getKey,
        startSync: true,
      }

      const options = queryCollectionOptions(config)
      const collection = createCollection(options)

      // Wait for initial data to load
      await vi.waitFor(() => {
        expect(queryFn).toHaveBeenCalledTimes(1)
        expect(collection.size).toBe(1)
      })

      // Cleanup the collection
      await collection.cleanup()

      // Verify collection status
      expect(collection.status).toBe(`cleaned-up`)

      // Note: Query cleanup happens during sync cleanup, not collection cleanup
      // We're mainly verifying the collection cleanup works without errors
    })

    it(`should call cancelQueries and removeQueries on sync cleanup`, async () => {
      const queryKey = [`sync-cleanup-test`]
      const items = [{ id: `1`, name: `Item 1` }]
      const queryFn = vi.fn().mockResolvedValue(items)

      const config: QueryCollectionConfig<TestItem> = {
        id: `sync-cleanup-test`,
        queryClient,
        queryKey,
        queryFn,
        getKey,
        startSync: true,
      }

      // Spy on the queryClient methods that should be called during sync cleanup
      const cancelQueriesSpy = vi
        .spyOn(queryClient, `cancelQueries`)
        .mockResolvedValue()
      const removeQueriesSpy = vi.spyOn(queryClient, `removeQueries`)

      const options = queryCollectionOptions(config)
      const collection = createCollection(options)

      // Wait for initial data to load
      await vi.waitFor(() => {
        expect(queryFn).toHaveBeenCalledTimes(1)
        expect(collection.size).toBe(1)
      })

      // Cleanup the collection which should trigger sync cleanup
      await collection.cleanup()

      // Wait a bit to ensure all async operations complete
      await flushPromises()

      // Verify collection status
      expect(collection.status).toBe(`cleaned-up`)

      // Verify that the TanStack Query cleanup methods were called
      expect(cancelQueriesSpy).toHaveBeenCalledWith({ queryKey })
      expect(removeQueriesSpy).toHaveBeenCalledWith({ queryKey })

      // Restore spies
      cancelQueriesSpy.mockRestore()
      removeQueriesSpy.mockRestore()
    })

    it(`should handle multiple cleanup calls gracefully`, async () => {
      const queryKey = [`multiple-cleanup-test`]
      const items = [{ id: `1`, name: `Item 1` }]
      const queryFn = vi.fn().mockResolvedValue(items)

      const config: QueryCollectionConfig<TestItem> = {
        id: `multiple-cleanup-test`,
        queryClient,
        queryKey,
        queryFn,
        getKey,
        startSync: true,
      }

      const options = queryCollectionOptions(config)
      const collection = createCollection(options)

      // Wait for initial data
      await vi.waitFor(() => {
        expect(collection.size).toBe(1)
      })

      // Call cleanup multiple times
      await collection.cleanup()
      expect(collection.status).toBe(`cleaned-up`)

      await collection.cleanup()
      await collection.cleanup()

      // Should handle multiple cleanups gracefully
      expect(collection.status).toBe(`cleaned-up`)
    })

    it(`should restart sync when collection is accessed after cleanup`, async () => {
      const queryKey = [`restart-sync-test`]
      const items = [{ id: `1`, name: `Item 1` }]
      const queryFn = vi.fn().mockResolvedValue(items)

      const config: QueryCollectionConfig<TestItem> = {
        id: `restart-sync-test`,
        queryClient,
        queryKey,
        queryFn,
        getKey,
        startSync: true,
      }

      const options = queryCollectionOptions(config)
      const collection = createCollection(options)

      // Wait for initial data
      await vi.waitFor(() => {
        expect(queryFn).toHaveBeenCalledTimes(1)
        expect(collection.size).toBe(1)
      })

      // Cleanup
      await collection.cleanup()
      expect(collection.status).toBe(`cleaned-up`)

      // Access collection data to restart sync
      const unsubscribe = collection.subscribeChanges(() => {})

      // Should restart sync (might be ready immediately if query is cached)
      expect([`loading`, `ready`]).toContain(collection.status)

      unsubscribe()
    })

    it(`should handle query lifecycle during restart cycle`, async () => {
      const queryKey = [`restart-lifecycle-test`]
      const items = [{ id: `1`, name: `Item 1` }]
      const queryFn = vi.fn().mockResolvedValue(items)

      const config: QueryCollectionConfig<TestItem> = {
        id: `restart-lifecycle-test`,
        queryClient,
        queryKey,
        queryFn,
        getKey,
        startSync: true,
      }

      // Spy on queryClient methods
      const cancelQueriesSpy = vi
        .spyOn(queryClient, `cancelQueries`)
        .mockResolvedValue()
      const removeQueriesSpy = vi.spyOn(queryClient, `removeQueries`)

      const options = queryCollectionOptions(config)
      const collection = createCollection(options)

      // Wait for initial data
      await vi.waitFor(() => {
        expect(collection.size).toBe(1)
      })

      // Cleanup which should call query cleanup methods
      await collection.cleanup()
      await flushPromises()
      expect(collection.status).toBe(`cleaned-up`)

      // Verify cleanup methods were called
      expect(cancelQueriesSpy).toHaveBeenCalledWith({ queryKey })
      expect(removeQueriesSpy).toHaveBeenCalledWith({ queryKey })

      // Clear the spies to track new calls
      cancelQueriesSpy.mockClear()
      removeQueriesSpy.mockClear()

      // Restart by accessing collection
      const unsubscribe = collection.subscribeChanges(() => {})

      // Should restart sync
      expect([`loading`, `ready`]).toContain(collection.status)

      // Cleanup again to verify the new sync cleanup works
      unsubscribe()
      await collection.cleanup()
      await flushPromises()

      // Verify cleanup methods were called again for the restarted sync
      expect(cancelQueriesSpy).toHaveBeenCalledWith({ queryKey })
      expect(removeQueriesSpy).toHaveBeenCalledWith({ queryKey })

      // Restore spies
      cancelQueriesSpy.mockRestore()
      removeQueriesSpy.mockRestore()
    })

    it(`should handle query invalidation and refetch properly`, async () => {
      const queryKey = [`invalidation-test`]
      let items = [{ id: `1`, name: `Item 1` }]
      const queryFn = vi.fn().mockImplementation(() => Promise.resolve(items))

      const config: QueryCollectionConfig<TestItem> = {
        id: `invalidation-test`,
        queryClient,
        queryKey,
        queryFn,
        getKey,
        startSync: true,
      }

      const options = queryCollectionOptions(config)
      const collection = createCollection(options)

      // Wait for initial data
      await vi.waitFor(() => {
        expect(queryFn).toHaveBeenCalledTimes(1)
        expect(collection.size).toBe(1)
      })

      // Update data for next fetch
      items = [
        { id: `1`, name: `Updated Item 1` },
        { id: `2`, name: `Item 2` },
      ]

      // Invalidate and refetch
      await queryClient.invalidateQueries({ queryKey })

      // Wait for refetch to complete
      await vi.waitFor(() => {
        expect(queryFn).toHaveBeenCalledTimes(2)
        expect(collection.size).toBe(2)
      })

      expect(collection.get(`1`)).toEqual({ id: `1`, name: `Updated Item 1` })
      expect(collection.get(`2`)).toEqual({ id: `2`, name: `Item 2` })
    })

    it(`should handle concurrent query operations`, async () => {
      const queryKey = [`concurrent-test`]
      const items = [{ id: `1`, name: `Item 1` }]
      const queryFn = vi.fn().mockResolvedValue(items)

      const config: QueryCollectionConfig<TestItem> = {
        id: `concurrent-test`,
        queryClient,
        queryKey,
        queryFn,
        getKey,
        startSync: true,
      }

      const options = queryCollectionOptions(config)
      const collection = createCollection(options)

      // Wait for initial data
      await vi.waitFor(() => {
        expect(collection.size).toBe(1)
      })

      // Perform concurrent operations
      const promises = [
        collection.utils.refetch(),
        collection.utils.refetch(),
        collection.utils.refetch(),
      ]

      // All should complete without errors
      await Promise.all(promises)

      // Collection should remain in a consistent state
      expect(collection.size).toBe(1)
      expect(collection.get(`1`)).toEqual({ id: `1`, name: `Item 1` })
    })

    it(`should handle query state transitions properly`, async () => {
      const queryKey = [`state-transition-test`]
      const items = [{ id: `1`, name: `Item 1` }]
      const queryFn = vi.fn().mockResolvedValue(items)

      const config: QueryCollectionConfig<TestItem> = {
        id: `state-transition-test`,
        queryClient,
        queryKey,
        queryFn,
        getKey,
        startSync: true,
      }

      const options = queryCollectionOptions(config)
      const collection = createCollection(options)

      // Initially loading
      expect(collection.status).toBe(`loading`)

      // Wait for data to load
      await vi.waitFor(() => {
        expect(collection.size).toBe(1)
        expect(collection.status).toBe(`ready`)
      })

      // Trigger a refetch which should transition to loading and back to ready
      const refetchPromise = collection.utils.refetch()

      // Should transition back to ready after refetch
      await refetchPromise
      expect(collection.status).toBe(`ready`)
    })

    it(`should properly handle subscription lifecycle`, async () => {
      const queryKey = [`subscription-lifecycle-test`]
      let items = [{ id: `1`, name: `Item 1` }]
      const queryFn = vi.fn().mockImplementation(() => Promise.resolve(items))

      const config: QueryCollectionConfig<TestItem> = {
        id: `subscription-lifecycle-test`,
        queryClient,
        queryKey,
        queryFn,
        getKey,
        startSync: true,
      }

      const options = queryCollectionOptions(config)
      const collection = createCollection(options)

      // Wait for initial data
      await vi.waitFor(() => {
        expect(collection.size).toBe(1)
      })

      // Create multiple subscriptions
      const changeHandler1 = vi.fn()
      const changeHandler2 = vi.fn()

      const unsubscribe1 = collection.subscribeChanges(changeHandler1)
      const unsubscribe2 = collection.subscribeChanges(changeHandler2)

      // Change the data and trigger a refetch
      items = [{ id: `1`, name: `Item 1 Updated` }]
      await collection.utils.refetch()

      // Wait for changes to propagate
      await vi.waitFor(() => {
        expect(collection.get(`1`)?.name).toBe(`Item 1 Updated`)
      })

      // Both handlers should have been called
      expect(changeHandler1).toHaveBeenCalled()
      expect(changeHandler2).toHaveBeenCalled()

      // Unsubscribe one
      unsubscribe1()
      changeHandler1.mockClear()
      changeHandler2.mockClear()

      // Change data again and trigger another refetch
      items = [{ id: `1`, name: `Item 1 Updated Again` }]
      await collection.utils.refetch()

      // Wait for changes to propagate
      await vi.waitFor(() => {
        expect(collection.get(`1`)?.name).toBe(`Item 1 Updated Again`)
      })

      // Only the second handler should be called
      expect(changeHandler1).not.toHaveBeenCalled()
      expect(changeHandler2).toHaveBeenCalled()

      // Cleanup
      unsubscribe2()
    })

    it(`should handle query cancellation gracefully`, async () => {
      const queryKey = [`cancellation-test`]
      let resolvePromise: (value: Array<TestItem>) => void
      const queryPromise = new Promise<Array<TestItem>>((resolve) => {
        resolvePromise = resolve
      })
      const queryFn = vi.fn().mockReturnValue(queryPromise)

      const config: QueryCollectionConfig<TestItem> = {
        id: `cancellation-test`,
        queryClient,
        queryKey,
        queryFn,
        getKey,
        startSync: true,
      }

      const options = queryCollectionOptions(config)
      const collection = createCollection(options)

      // Collection should be in loading state
      expect(collection.status).toBe(`loading`)

      // Cancel by cleaning up before query resolves
      await collection.cleanup()

      // Now resolve the promise
      resolvePromise!([{ id: `1`, name: `Item 1` }])

      // Wait a bit to ensure any async operations complete
      await flushPromises()

      // Collection should be cleaned up and not have processed the data
      expect(collection.status).toBe(`cleaned-up`)
      expect(collection.size).toBe(0)
    })

    it(`should maintain data consistency during rapid updates`, async () => {
      const queryKey = [`rapid-updates-test`]
      let updateCount = 0
      const queryFn = vi.fn().mockImplementation(() => {
        updateCount++
        return Promise.resolve([{ id: `1`, name: `Item ${updateCount}` }])
      })

      const config: QueryCollectionConfig<TestItem> = {
        id: `rapid-updates-test`,
        queryClient,
        queryKey,
        queryFn,
        getKey,
        startSync: true,
      }

      const options = queryCollectionOptions(config)
      const collection = createCollection(options)

      // Wait for initial data
      await vi.waitFor(() => {
        expect(collection.size).toBe(1)
      })

      // Perform rapid updates
      const updatePromises = []
      for (let i = 0; i < 5; i++) {
        updatePromises.push(collection.utils.refetch())
      }

      await Promise.all(updatePromises)

      // Collection should be in a consistent state
      expect(collection.size).toBe(1)
      expect(collection.status).toBe(`ready`)

      // The final data should reflect one of the updates
      const finalItem = collection.get(`1`)
      expect(finalItem?.name).toMatch(/^Item \d+$/)
    })
  })

  describe(`Manual Sync Operations`, () => {
    it(`should provide sync methods for manual collection updates`, async () => {
      const queryKey = [`sync-test`]
      const initialItems: Array<TestItem> = [
        { id: `1`, name: `Item 1`, value: 10 },
        { id: `2`, name: `Item 2`, value: 20 },
      ]

      const queryFn = vi.fn().mockResolvedValue(initialItems)

      const config: QueryCollectionConfig<TestItem> = {
        id: `sync-test-collection`,
        queryClient,
        queryKey,
        queryFn,
        getKey,
        startSync: true,
      }

      const options = queryCollectionOptions(config)
      const collection = createCollection(options)

      // Wait for collection to be ready
      await vi.waitFor(() => {
        expect(collection.status).toBe(`ready`)
        expect(collection.size).toBe(2)
      })

      // Test writeInsert
      const newItem: TestItem = { id: `3`, name: `Item 3`, value: 30 }
      collection.utils.writeInsert(newItem)

      expect(collection.size).toBe(3)
      expect(collection.get(`3`)).toEqual(newItem)

      // Test writeUpdate
      collection.utils.writeUpdate({ id: `1`, name: `Updated Item 1` })

      const updatedItem = collection.get(`1`)
      expect(updatedItem?.name).toBe(`Updated Item 1`)
      expect(updatedItem?.value).toBe(10) // Should preserve other fields

      // Test writeUpsert (update existing)
      collection.utils.writeUpsert({
        id: `2`,
        name: `Upserted Item 2`,
        value: 25,
      })

      const upsertedItem = collection.get(`2`)
      expect(upsertedItem?.name).toBe(`Upserted Item 2`)
      expect(upsertedItem?.value).toBe(25)

      // Test writeUpsert (insert new)
      collection.utils.writeUpsert({ id: `4`, name: `New Item 4`, value: 40 })

      expect(collection.size).toBe(4)
      expect(collection.get(`4`)).toEqual({
        id: `4`,
        name: `New Item 4`,
        value: 40,
      })

      // Test writeDelete
      collection.utils.writeDelete(`3`)

      expect(collection.size).toBe(3)
      expect(collection.has(`3`)).toBe(false)

      // Test batch operations
      collection.utils.writeInsert([
        { id: `5`, name: `Item 5`, value: 50 },
        { id: `6`, name: `Item 6`, value: 60 },
      ])

      expect(collection.size).toBe(5)
      expect(collection.get(`5`)?.name).toBe(`Item 5`)
      expect(collection.get(`6`)?.name).toBe(`Item 6`)

      // Test batch delete
      collection.utils.writeDelete([`5`, `6`])

      expect(collection.size).toBe(3)
      expect(collection.has(`5`)).toBe(false)
      expect(collection.has(`6`)).toBe(false)

      // Test writeBatch with mixed operations
      collection.utils.writeBatch(() => {
        collection.utils.writeInsert({
          id: `7`,
          name: `Batch Insert`,
          value: 70,
        })
        collection.utils.writeUpdate({ id: `4`, name: `Batch Updated Item 4` })
        collection.utils.writeUpsert({
          id: `8`,
          name: `Batch Upsert`,
          value: 80,
        })
        collection.utils.writeDelete(`1`)
      })

      expect(collection.size).toBe(4) // 3 - 1 (delete) + 2 (insert + upsert) = 4
      expect(collection.get(`7`)?.name).toBe(`Batch Insert`)
      expect(collection.get(`4`)?.name).toBe(`Batch Updated Item 4`)
      expect(collection.get(`8`)?.name).toBe(`Batch Upsert`)
      expect(collection.has(`1`)).toBe(false)
    })

    it(`should handle sync method errors appropriately`, async () => {
      const queryKey = [`sync-error-test`]
      const initialItems: Array<TestItem> = [{ id: `1`, name: `Item 1` }]
      const queryFn = vi.fn().mockResolvedValue(initialItems)

      const config: QueryCollectionConfig<TestItem> = {
        id: `sync-error-test-collection`,
        queryClient,
        queryKey,
        queryFn,
        getKey,
        startSync: true,
      }

      const options = queryCollectionOptions(config)
      const collection = createCollection(options)

      // Wait for collection to be ready
      await vi.waitFor(() => {
        expect(collection.status).toBe(`ready`)
      })

      // Test missing key error in writeUpdate
      expect(() => {
        collection.utils.writeUpdate({ id: `999`, name: `Missing` })
      }).toThrow(/does not exist/)

      // Test missing key error in writeDelete
      expect(() => {
        collection.utils.writeDelete(`999`)
      }).toThrow(/does not exist/)
    })

    it(`should handle writeBatch validation errors`, async () => {
      const queryKey = [`sync-batch-error-test`]
      const initialItems: Array<TestItem> = [{ id: `1`, name: `Item 1` }]
      const queryFn = vi.fn().mockResolvedValue(initialItems)

      const config: QueryCollectionConfig<TestItem> = {
        id: `sync-batch-error-test-collection`,
        queryClient,
        queryKey,
        queryFn,
        getKey,
        startSync: true,
      }

      const options = queryCollectionOptions(config)
      const collection = createCollection(options)

      // Wait for collection to be ready
      await vi.waitFor(() => {
        expect(collection.status).toBe(`ready`)
      })

      // Test duplicate keys within batch
      expect(() => {
        collection.utils.writeBatch(() => {
          collection.utils.writeInsert({ id: `2`, name: `Item 2` })
          collection.utils.writeUpdate({ id: `2`, name: `Updated Item 2` })
        })
      }).toThrow(/Duplicate key.*found within batch operations/)

      // Test updating non-existent item in batch
      expect(() => {
        collection.utils.writeBatch(() => {
          collection.utils.writeUpdate({ id: `999`, name: `Missing` })
        })
      }).toThrow(/does not exist/)

      // Test deleting non-existent item in batch
      expect(() => {
        collection.utils.writeBatch(() => {
          collection.utils.writeDelete(`999`)
        })
      }).toThrow(/does not exist/)
    })

    it(`should update query cache when using sync methods`, async () => {
      const queryKey = [`sync-cache-test`]
      const initialItems: Array<TestItem> = [
        { id: `1`, name: `Item 1`, value: 10 },
        { id: `2`, name: `Item 2`, value: 20 },
      ]

      const queryFn = vi.fn().mockResolvedValue(initialItems)

      const config: QueryCollectionConfig<TestItem> = {
        id: `sync-cache-test-collection`,
        queryClient,
        queryKey,
        queryFn,
        getKey,
        startSync: true,
      }

      const options = queryCollectionOptions(config)
      const collection = createCollection(options)

      // Wait for collection to be ready
      await vi.waitFor(() => {
        expect(collection.status).toBe(`ready`)
        expect(collection.size).toBe(2)
      })

      // Verify initial query cache state
      const initialCache = queryClient.getQueryData(queryKey) as Array<TestItem>
      expect(initialCache).toHaveLength(2)
      expect(initialCache).toEqual(initialItems)

      // Test writeInsert updates cache
      const newItem = { id: `3`, name: `Item 3`, value: 30 }
      collection.utils.writeInsert(newItem)

      const cacheAfterInsert = queryClient.getQueryData(
        queryKey
      ) as Array<TestItem>
      expect(cacheAfterInsert).toHaveLength(3)
      expect(cacheAfterInsert).toContainEqual(newItem)

      // Test writeUpdate updates cache
      collection.utils.writeUpdate({ id: `1`, name: `Updated Item 1` })

      const cacheAfterUpdate = queryClient.getQueryData(
        queryKey
      ) as Array<TestItem>
      expect(cacheAfterUpdate).toHaveLength(3)
      const updatedItem = cacheAfterUpdate.find((item) => item.id === `1`)
      expect(updatedItem?.name).toBe(`Updated Item 1`)
      expect(updatedItem?.value).toBe(10) // Original value preserved

      // Test writeDelete updates cache
      collection.utils.writeDelete(`2`)

      const cacheAfterDelete = queryClient.getQueryData(
        queryKey
      ) as Array<TestItem>
      expect(cacheAfterDelete).toHaveLength(2)
      expect(cacheAfterDelete).not.toContainEqual({
        id: `2`,
        name: `Item 2`,
        value: 20,
      })

      // Test writeUpsert updates cache
      collection.utils.writeUpsert({ id: `4`, name: `Item 4`, value: 40 })

      const cacheAfterUpsert = queryClient.getQueryData(
        queryKey
      ) as Array<TestItem>
      expect(cacheAfterUpsert).toHaveLength(3)
      expect(cacheAfterUpsert).toContainEqual({
        id: `4`,
        name: `Item 4`,
        value: 40,
      })

      // Test writeBatch updates cache with multiple operations
      collection.utils.writeBatch(() => {
        collection.utils.writeInsert({
          id: `5`,
          name: `Batch Item 5`,
          value: 50,
        })
        collection.utils.writeUpdate({ id: `3`, name: `Batch Updated Item 3` })
        collection.utils.writeDelete(`1`)
        collection.utils.writeUpsert({
          id: `6`,
          name: `Batch Item 6`,
          value: 60,
        })
      })

      const cacheAfterBatch = queryClient.getQueryData(
        queryKey
      ) as Array<TestItem>
      expect(cacheAfterBatch).toHaveLength(4) // 3 - 1 (delete) + 1 (insert) + 1 (upsert) = 4

      // Verify specific changes from batch
      expect(cacheAfterBatch).not.toContainEqual(
        expect.objectContaining({ id: `1` })
      )
      expect(cacheAfterBatch).toContainEqual({
        id: `5`,
        name: `Batch Item 5`,
        value: 50,
      })
      expect(cacheAfterBatch).toContainEqual({
        id: `6`,
        name: `Batch Item 6`,
        value: 60,
      })

      const batchUpdatedItem = cacheAfterBatch.find((item) => item.id === `3`)
      expect(batchUpdatedItem?.name).toBe(`Batch Updated Item 3`)
      expect(batchUpdatedItem?.value).toBe(30) // Original value preserved

      // Verify cache and collection are in sync
      expect(cacheAfterBatch.length).toBe(collection.size)
      expect(new Set(cacheAfterBatch)).toEqual(new Set(collection.toArray))
    })

    it(`should maintain cache consistency during error scenarios`, async () => {
      const queryKey = [`sync-cache-error-test`]
      const initialItems: Array<TestItem> = [
        { id: `1`, name: `Item 1` },
        { id: `2`, name: `Item 2` },
      ]

      const queryFn = vi.fn().mockResolvedValue(initialItems)

      const config: QueryCollectionConfig<TestItem> = {
        id: `sync-cache-error-test-collection`,
        queryClient,
        queryKey,
        queryFn,
        getKey,
        startSync: true,
      }

      const options = queryCollectionOptions(config)
      const collection = createCollection(options)

      // Wait for collection to be ready
      await vi.waitFor(() => {
        expect(collection.status).toBe(`ready`)
      })

      // Get initial cache state
      const initialCache = queryClient.getQueryData(queryKey) as Array<TestItem>
      expect(initialCache).toHaveLength(2)

      // Try to update non-existent item (should throw and not update cache)
      expect(() => {
        collection.utils.writeUpdate({ id: `999`, name: `Should Fail` })
      }).toThrow()

      // Verify cache wasn't modified
      const cacheAfterError = queryClient.getQueryData(
        queryKey
      ) as Array<TestItem>
      expect(cacheAfterError).toEqual(initialCache)
      expect(cacheAfterError).toHaveLength(2)

      // Try batch with duplicate keys (should throw and not update cache)
      expect(() => {
        collection.utils.writeBatch(() => {
          collection.utils.writeInsert({ id: `3`, name: `Item 3` })
          collection.utils.writeUpdate({ id: `3`, name: `Duplicate` })
        })
      }).toThrow(/Duplicate key/)

      // Verify cache wasn't modified
      const cacheAfterBatchError = queryClient.getQueryData(
        queryKey
      ) as Array<TestItem>
      expect(cacheAfterBatchError).toEqual(initialCache)
      expect(cacheAfterBatchError).toHaveLength(2)
      expect(collection.size).toBe(2)
    })

    it(`should throw error for async callbacks in writeBatch`, async () => {
      const queryKey = [`asyncBatch`]
      const initialItems: Array<TestItem> = [{ id: `1`, name: `Item 1` }]
      const queryFn = vi.fn().mockResolvedValue(initialItems)

      const config: QueryCollectionConfig<TestItem> = {
        id: `async-batch-test`,
        queryClient,
        queryKey,
        queryFn,
        getKey,
        startSync: true,
      }

      const options = queryCollectionOptions(config)
      const collection = createCollection(options)

      await vi.waitFor(() => {
        expect(collection.size).toBe(1)
      })

      // Test async callback throws error
      expect(() => {
        collection.utils.writeBatch(async () => {
          await Promise.resolve()
          collection.utils.writeInsert({ id: `2`, name: `Item 2` })
        })
      }).toThrow(/async callbacks/)

      // Verify no changes were made
      expect(collection.size).toBe(1)
    })

    it(`should prevent nested writeBatch calls`, async () => {
      const queryKey = [`nestedBatch`]
      const initialItems: Array<TestItem> = [{ id: `1`, name: `Item 1` }]
      const queryFn = vi.fn().mockResolvedValue(initialItems)

      const config: QueryCollectionConfig<TestItem> = {
        id: `nested-batch-test`,
        queryClient,
        queryKey,
        queryFn,
        getKey,
        startSync: true,
      }

      const options = queryCollectionOptions(config)
      const collection = createCollection(options)

      await vi.waitFor(() => {
        expect(collection.size).toBe(1)
      })

      // Test nested writeBatch throws error
      expect(() => {
        collection.utils.writeBatch(() => {
          collection.utils.writeInsert({ id: `2`, name: `Item 2` })

          // Attempt nested batch
          collection.utils.writeBatch(() => {
            collection.utils.writeInsert({ id: `3`, name: `Item 3` })
          })
        })
      }).toThrow(/nest writeBatch/)

      // Verify no operations succeeded due to nested batch error
      expect(collection.size).toBe(1)
      expect(collection.has(`2`)).toBe(false)
      expect(collection.has(`3`)).toBe(false)
    })

    it(`should handle concurrent writeBatch calls from different collections`, async () => {
      const queryKey1 = [`collection1`]
      const queryKey2 = [`collection2`]
      const initialItems1: Array<TestItem> = [{ id: `1`, name: `Item 1` }]
      const initialItems2: Array<TestItem> = [{ id: `a`, name: `Item A` }]

      const queryFn1 = vi.fn().mockResolvedValue(initialItems1)
      const queryFn2 = vi.fn().mockResolvedValue(initialItems2)

      const config1: QueryCollectionConfig<TestItem> = {
        id: `collection-1`,
        queryClient,
        queryKey: queryKey1,
        queryFn: queryFn1,
        getKey,
        startSync: true,
      }

      const config2: QueryCollectionConfig<TestItem> = {
        id: `collection-2`,
        queryClient,
        queryKey: queryKey2,
        queryFn: queryFn2,
        getKey,
        startSync: true,
      }

      const options1 = queryCollectionOptions(config1)
      const options2 = queryCollectionOptions(config2)
      const collection1 = createCollection(options1)
      const collection2 = createCollection(options2)

      await vi.waitFor(() => {
        expect(collection1.size).toBe(1)
        expect(collection2.size).toBe(1)
      })

      // Execute batches concurrently (simulated by interleaving)
      let batch1Started = false
      let batch2Started = false

      collection1.utils.writeBatch(() => {
        batch1Started = true
        collection1.utils.writeInsert({ id: `2`, name: `Item 2` })

        // Start second batch while first is still active
        collection2.utils.writeBatch(() => {
          batch2Started = true
          collection2.utils.writeInsert({ id: `b`, name: `Item B` })
        })

        collection1.utils.writeInsert({ id: `3`, name: `Item 3` })
      })

      // Verify both batches executed successfully
      expect(batch1Started).toBe(true)
      expect(batch2Started).toBe(true)

      // Verify collection 1 has correct items
      expect(collection1.size).toBe(3)
      expect(collection1.has(`1`)).toBe(true)
      expect(collection1.has(`2`)).toBe(true)
      expect(collection1.has(`3`)).toBe(true)

      // Verify collection 2 has correct items
      expect(collection2.size).toBe(2)
      expect(collection2.has(`a`)).toBe(true)
      expect(collection2.has(`b`)).toBe(true)
    })
  })

  it(`should call markReady when queryFn returns an empty array`, async () => {
    const queryKey = [`emptyArrayTest`]
    const queryFn = vi.fn().mockResolvedValue([])

    const config: QueryCollectionConfig<TestItem> = {
      id: `test`,
      queryClient,
      queryKey,
      queryFn,
      getKey,
      startSync: true,
    }

    const options = queryCollectionOptions(config)
    const collection = createCollection(options)

    // Wait for the query to complete
    await vi.waitFor(
      () => {
        expect(queryFn).toHaveBeenCalledTimes(1)
        // The collection should be marked as ready even with empty array
        expect(collection.status).toBe(`ready`)
      },
      {
        timeout: 1000,
        interval: 50,
      }
    )

    // Verify the collection is empty but ready
    expect(collection.size).toBe(0)
    expect(collection.status).toBe(`ready`)
  })

<<<<<<< HEAD
  describe(`Error Handling`, () => {
    // Helper to create test collection with common configuration
    const createErrorHandlingTestCollection = (
      testId: string,
      queryFn: ReturnType<typeof vi.fn>
    ) => {
      const config: QueryCollectionConfig<TestItem> = {
        id: testId,
        queryClient,
        queryKey: [testId],
        queryFn,
        getKey,
        startSync: true,
        retry: false,
      }
      const options = queryCollectionOptions(config)
      return createCollection(options)
    }

    it(`should track error state, count, and support recovery`, async () => {
      const initialData = [{ id: `1`, name: `Item 1` }]
      const updatedData = [{ id: `1`, name: `Updated Item 1` }]
      const errors = [new Error(`First error`), new Error(`Second error`)]

      const queryFn = vi
        .fn()
        .mockResolvedValueOnce(initialData) // Initial success
        .mockRejectedValueOnce(errors[0]) // First error
        .mockRejectedValueOnce(errors[1]) // Second error
        .mockResolvedValueOnce(updatedData) // Recovery

      const collection = createErrorHandlingTestCollection(
        `error-tracking-test`,
        queryFn
      )

      // Wait for initial success - no errors
      await vi.waitFor(() => {
        expect(collection.status).toBe(`ready`)
        expect(collection.utils.lastError()).toBeUndefined()
        expect(collection.utils.isError()).toBe(false)
        expect(collection.utils.errorCount()).toBe(0)
      })

      // First error - count increments
      await collection.utils.refetch()
      await vi.waitFor(() => {
        expect(collection.utils.lastError()).toBe(errors[0])
        expect(collection.utils.errorCount()).toBe(1)
        expect(collection.utils.isError()).toBe(true)
      })

      // Second error - count increments again
      await collection.utils.refetch()
      await vi.waitFor(() => {
        expect(collection.utils.lastError()).toBe(errors[1])
        expect(collection.utils.errorCount()).toBe(2)
        expect(collection.utils.isError()).toBe(true)
      })

      // Successful refetch resets error state
      await collection.utils.refetch()
      await vi.waitFor(() => {
        expect(collection.utils.lastError()).toBeUndefined()
        expect(collection.utils.isError()).toBe(false)
        expect(collection.utils.errorCount()).toBe(0)
        expect(collection.get(`1`)).toEqual(updatedData[0])
      })
    })

    it(`should support manual error recovery with clearError`, async () => {
      const recoveryData = [{ id: `1`, name: `Item 1` }]
      const testError = new Error(`Test error`)

      const queryFn = vi
        .fn()
        .mockRejectedValueOnce(testError)
        .mockResolvedValueOnce(recoveryData)

      const collection = createErrorHandlingTestCollection(
        `clear-error-test`,
        queryFn
      )

      // Wait for initial error
      await vi.waitFor(() => {
        expect(collection.utils.isError()).toBe(true)
        expect(collection.utils.errorCount()).toBe(1)
      })

      // Manual error clearing triggers refetch
      await collection.utils.clearError()

      expect(collection.utils.lastError()).toBeUndefined()
      expect(collection.utils.isError()).toBe(false)
      expect(collection.utils.errorCount()).toBe(0)

      await vi.waitFor(() => {
        expect(collection.get(`1`)).toEqual(recoveryData[0])
      })
    })

    it(`should maintain collection functionality despite errors and persist error state`, async () => {
      const initialData = [
        { id: `1`, name: `Item 1` },
        { id: `2`, name: `Item 2` },
      ]
      const testError = new Error(`Query error`)

      const queryFn = vi
        .fn()
        .mockResolvedValueOnce(initialData)
        .mockRejectedValue(testError)

      const collection = createErrorHandlingTestCollection(
        `functionality-with-errors-test`,
        queryFn
      )

      await vi.waitFor(() => {
        expect(collection.status).toBe(`ready`)
        expect(collection.size).toBe(2)
      })

      // Cause error
      await collection.utils.refetch()
      await vi.waitFor(() => {
        expect(collection.utils.errorCount()).toBe(1)
        expect(collection.utils.isError()).toBe(true)
      })

      // Collection operations still work with cached data
      expect(collection.size).toBe(2)
      expect(collection.get(`1`)).toEqual(initialData[0])
      expect(collection.get(`2`)).toEqual(initialData[1])

      // Manual write operations work and clear error state
      const newItem = { id: `3`, name: `Manual Item` }
      collection.utils.writeInsert(newItem)
      expect(collection.size).toBe(3)
      expect(collection.get(`3`)).toEqual(newItem)

      await flushPromises()

      // Manual writes clear error state
      expect(collection.utils.lastError()).toBeUndefined()
      expect(collection.utils.isError()).toBe(false)
      expect(collection.utils.errorCount()).toBe(0)

      // Create error state again for persistence test
      await collection.utils.refetch()
      await vi.waitFor(() => expect(collection.utils.isError()).toBe(true))

      const originalError = collection.utils.lastError()
      const originalErrorCount = collection.utils.errorCount()

      // Read-only operations don't affect error state
      expect(collection.has(`1`)).toBe(true)
      const changeHandler = vi.fn()
      const unsubscribe = collection.subscribeChanges(changeHandler)

      expect(collection.utils.lastError()).toBe(originalError)
      expect(collection.utils.isError()).toBe(true)
      expect(collection.utils.errorCount()).toBe(originalErrorCount)

      unsubscribe()
    })

    it(`should handle custom error objects correctly`, async () => {
      interface CustomError {
        code: string
        message: string
        details?: Record<string, unknown>
      }
      const customError: CustomError = {
        code: `NETWORK_ERROR`,
        message: `Failed to fetch data`,
        details: { retryAfter: 5000 },
      }

      // Start with error immediately - no initial success needed
      const queryFn = vi.fn().mockRejectedValue(customError)

      const config: QueryCollectionConfig<
        TestItem,
        never,
        typeof queryFn,
        CustomError
      > = {
        id: `custom-error-test`,
        queryClient,
        queryKey: [`custom-error-test`],
        queryFn,
        getKey,
        startSync: true,
        retry: false,
      }

      const options = queryCollectionOptions(config)
      const collection = createCollection(options)

      // Wait for collection to be ready (even with error)
      await vi.waitFor(() => {
        expect(collection.status).toBe(`ready`)
        expect(collection.utils.isError()).toBe(true)
      })

      // Verify custom error is accessible with all its properties
      const lastError = collection.utils.lastError()
      expect(lastError).toBe(customError)
      expect(lastError?.code).toBe(`NETWORK_ERROR`)
      expect(lastError?.message).toBe(`Failed to fetch data`)
      expect(lastError?.details?.retryAfter).toBe(5000)
      expect(collection.utils.errorCount()).toBe(1)
    })

    it(`should persist error state after collection cleanup`, async () => {
      const testError = new Error(`Persistent error`)

      // Start with error immediately
      const queryFn = vi.fn().mockRejectedValue(testError)

      const collection = createErrorHandlingTestCollection(
        `error-persistence-cleanup-test`,
        queryFn
      )

      // Wait for collection to be ready (even with error)
      await vi.waitFor(() => {
        expect(collection.status).toBe(`ready`)
        expect(collection.utils.isError()).toBe(true)
      })

      // Verify error state before cleanup
      expect(collection.utils.lastError()).toBe(testError)
      expect(collection.utils.errorCount()).toBe(1)

      // Cleanup collection
      await collection.cleanup()
      expect(collection.status).toBe(`cleaned-up`)

      // Error state should persist after cleanup
      expect(collection.utils.isError()).toBe(true)
      expect(collection.utils.lastError()).toBe(testError)
      expect(collection.utils.errorCount()).toBe(1)
    })

    it(`should increment errorCount only after final failure when using Query retries`, async () => {
      const testError = new Error(`Retry test error`)
      const retryCount = 2
      const totalAttempts = retryCount + 1

      // Create a queryFn that fails consistently
      const queryFn = vi.fn().mockRejectedValue(testError)

      // Create collection with retry enabled (2 retries = 3 total attempts)
      const config: QueryCollectionConfig<TestItem> = {
        id: `retry-semantics-test`,
        queryClient,
        queryKey: [`retry-semantics-test`],
        queryFn,
        getKey,
        startSync: true,
        retry: retryCount, // This will result in 3 total attempts (initial + 2 retries)
        retryDelay: 5, // Short delay for faster tests
      }

      const options = queryCollectionOptions(config)
      const collection = createCollection(options)

      // Wait for all retry attempts to complete and final failure
      await vi.waitFor(
        () => {
          expect(collection.status).toBe(`ready`) // Should be ready even with error
          expect(queryFn).toHaveBeenCalledTimes(totalAttempts)
          expect(collection.utils.isError()).toBe(true)
        },
        { timeout: 2000 }
      )

      // Error count should only increment once after all retries are exhausted
      // This ensures we track "consecutive post-retry failures," not per-attempt failures
      expect(collection.utils.errorCount()).toBe(1)
      expect(collection.utils.lastError()).toBe(testError)
      expect(collection.utils.isError()).toBe(true)

      // Reset attempt counter for second test
      queryFn.mockClear()

      // Trigger another refetch which should also retry and fail
      await collection.utils.refetch()

      // Wait for the second set of retries to complete
      await vi.waitFor(
        () => {
          expect(queryFn).toHaveBeenCalledTimes(totalAttempts)
        },
        { timeout: 2000 }
      )

      // Error count should now be 2 (two post-retry failures)
      expect(collection.utils.errorCount()).toBe(2)
      expect(collection.utils.lastError()).toBe(testError)
      expect(collection.utils.isError()).toBe(true)
    })
=======
  it(`should read the state of a query that is already ready`, async () => {
    // Populate the query cache, so the query will immediately be loaded
    const queryKey = [`raceConditionTest`]
    const initialItems: Array<TestItem> = [
      { id: `1`, name: `Cached Item 1` },
      { id: `2`, name: `Cached Item 2` },
    ]
    const queryFn = vi.fn().mockReturnValue(initialItems)
    await queryClient.prefetchQuery({ queryKey, queryFn })

    // The collection should immediately be ready
    const collection = createCollection(
      queryCollectionOptions({
        id: `test`,
        queryClient,
        queryKey,
        queryFn,
        getKey,
        startSync: true,
        staleTime: 60000, // uses the prefetched value without a refetch
      })
    )
    expect(collection.status).toBe(`ready`)
    expect(collection.size).toBe(2)
    expect(Array.from(collection.values())).toEqual(
      expect.arrayContaining(initialItems)
    )
>>>>>>> 5db05b37
  })
})<|MERGE_RESOLUTION|>--- conflicted
+++ resolved
@@ -1604,7 +1604,35 @@
     expect(collection.status).toBe(`ready`)
   })
 
-<<<<<<< HEAD
+  it(`should read the state of a query that is already ready`, async () => {
+    // Populate the query cache, so the query will immediately be loaded
+    const queryKey = [`raceConditionTest`]
+    const initialItems: Array<TestItem> = [
+      { id: `1`, name: `Cached Item 1` },
+      { id: `2`, name: `Cached Item 2` },
+    ]
+    const queryFn = vi.fn().mockReturnValue(initialItems)
+    await queryClient.prefetchQuery({ queryKey, queryFn })
+
+    // The collection should immediately be ready
+    const collection = createCollection(
+      queryCollectionOptions({
+        id: `test`,
+        queryClient,
+        queryKey,
+        queryFn,
+        getKey,
+        startSync: true,
+        staleTime: 60000, // uses the prefetched value without a refetch
+      })
+    )
+    expect(collection.status).toBe(`ready`)
+    expect(collection.size).toBe(2)
+    expect(Array.from(collection.values())).toEqual(
+      expect.arrayContaining(initialItems)
+    )
+  })
+
   describe(`Error Handling`, () => {
     // Helper to create test collection with common configuration
     const createErrorHandlingTestCollection = (
@@ -1910,34 +1938,5 @@
       expect(collection.utils.lastError()).toBe(testError)
       expect(collection.utils.isError()).toBe(true)
     })
-=======
-  it(`should read the state of a query that is already ready`, async () => {
-    // Populate the query cache, so the query will immediately be loaded
-    const queryKey = [`raceConditionTest`]
-    const initialItems: Array<TestItem> = [
-      { id: `1`, name: `Cached Item 1` },
-      { id: `2`, name: `Cached Item 2` },
-    ]
-    const queryFn = vi.fn().mockReturnValue(initialItems)
-    await queryClient.prefetchQuery({ queryKey, queryFn })
-
-    // The collection should immediately be ready
-    const collection = createCollection(
-      queryCollectionOptions({
-        id: `test`,
-        queryClient,
-        queryKey,
-        queryFn,
-        getKey,
-        startSync: true,
-        staleTime: 60000, // uses the prefetched value without a refetch
-      })
-    )
-    expect(collection.status).toBe(`ready`)
-    expect(collection.size).toBe(2)
-    expect(Array.from(collection.values())).toEqual(
-      expect.arrayContaining(initialItems)
-    )
->>>>>>> 5db05b37
   })
 })