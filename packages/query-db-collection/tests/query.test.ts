--- conflicted
+++ resolved
@@ -3752,7 +3752,6 @@
     })
   })
 
-<<<<<<< HEAD
   describe(`Cache Persistence on Remount`, () => {
     it(`should process cached results immediately when QueryObserver resubscribes`, async () => {
       const queryKey = [`remount-cache-test`]
@@ -3783,43 +3782,11 @@
         getKey,
         startSync: true,
         syncMode: `on-demand`,
-=======
-  describe(`Static queryKey with on-demand mode`, () => {
-    it(`should automatically append serialized predicates to static queryKey in on-demand mode`, async () => {
-      const items: Array<CategorisedItem> = [
-        { id: `1`, name: `Item 1`, category: `A` },
-        { id: `2`, name: `Item 2`, category: `A` },
-        { id: `3`, name: `Item 3`, category: `B` },
-        { id: `4`, name: `Item 4`, category: `B` },
-      ]
-
-      const queryFn = vi.fn((ctx: QueryFunctionContext) => {
-        const loadSubsetOptions = ctx.meta?.loadSubsetOptions
-        // Filter items based on the where clause if present
-        if (loadSubsetOptions?.where) {
-          // Simple mock filtering - in real use, you'd use parseLoadSubsetOptions
-          return Promise.resolve(items)
-        }
-        return Promise.resolve(items)
-      })
-
-      const staticQueryKey = [`static-on-demand-test`]
-
-      const config: QueryCollectionConfig<CategorisedItem> = {
-        id: `static-on-demand-test`,
-        queryClient,
-        queryKey: staticQueryKey, // Static queryKey (not a function)
-        queryFn,
-        getKey: (item: CategorisedItem) => item.id,
-        syncMode: `on-demand`,
-        startSync: true,
->>>>>>> 464805d9
-      }
-
-      const options = queryCollectionOptions(config)
-      const collection = createCollection(options)
-
-<<<<<<< HEAD
+      }
+
+      const options = queryCollectionOptions(config)
+      const collection = createCollection(options)
+
       // Create first live query and load data
       const query1 = createLiveQueryCollection({
         query: (q) =>
@@ -3993,116 +3960,6 @@
 
     it(`should respect gcTime and not refetch when resubscribing within cache window`, async () => {
       const queryKey = [`gctime-respect-test`]
-=======
-      // Collection should start empty with on-demand sync mode
-      expect(collection.size).toBe(0)
-
-      // Create first live query with category A filter
-      const queryA = createLiveQueryCollection({
-        query: (q) =>
-          q
-            .from({ item: collection })
-            .where(({ item }) => eq(item.category, `A`))
-            .select(({ item }) => item),
-      })
-
-      await queryA.preload()
-
-      // Wait for first query to load
-      await vi.waitFor(() => {
-        expect(collection.size).toBeGreaterThan(0)
-      })
-
-      // Verify queryFn was called
-      expect(queryFn).toHaveBeenCalledTimes(1)
-      const firstCall = queryFn.mock.calls[0]?.[0]
-      expect(firstCall?.meta?.loadSubsetOptions).toBeDefined()
-
-      // Create second live query with category B filter
-      const queryB = createLiveQueryCollection({
-        query: (q) =>
-          q
-            .from({ item: collection })
-            .where(({ item }) => eq(item.category, `B`))
-            .select(({ item }) => item),
-      })
-
-      await queryB.preload()
-
-      // Wait for second query to trigger another queryFn call
-      await vi.waitFor(() => {
-        expect(queryFn).toHaveBeenCalledTimes(2)
-      })
-
-      // Verify the second call has different loadSubsetOptions
-      const secondCall = queryFn.mock.calls[1]?.[0]
-      expect(secondCall?.meta?.loadSubsetOptions).toBeDefined()
-
-      // The two queries should have triggered separate cache entries
-      // because the static queryKey was automatically extended with serialized predicates
-      expect(queryFn).toHaveBeenCalledTimes(2)
-
-      // Cleanup
-      await queryA.cleanup()
-      await queryB.cleanup()
-    })
-
-    it(`should create same cache key for identical predicates with static queryKey`, async () => {
-      const items: Array<CategorisedItem> = [
-        { id: `1`, name: `Item 1`, category: `A` },
-        { id: `2`, name: `Item 2`, category: `A` },
-      ]
-
-      const queryFn = vi.fn().mockResolvedValue(items)
-
-      const config: QueryCollectionConfig<CategorisedItem> = {
-        id: `static-identical-predicates-test`,
-        queryClient,
-        queryKey: [`identical-test`],
-        queryFn,
-        getKey: (item: CategorisedItem) => item.id,
-        syncMode: `on-demand`,
-        startSync: true,
-      }
-
-      const options = queryCollectionOptions(config)
-      const collection = createCollection(options)
-
-      // Create two live queries with identical predicates
-      const query1 = createLiveQueryCollection({
-        query: (q) =>
-          q
-            .from({ item: collection })
-            .where(({ item }) => eq(item.category, `A`))
-            .select(({ item }) => item),
-      })
-
-      const query2 = createLiveQueryCollection({
-        query: (q) =>
-          q
-            .from({ item: collection })
-            .where(({ item }) => eq(item.category, `A`))
-            .select(({ item }) => item),
-      })
-
-      await query1.preload()
-      await query2.preload()
-
-      await vi.waitFor(() => {
-        expect(collection.size).toBeGreaterThan(0)
-      })
-
-      // Should only call queryFn once because identical predicates
-      // should produce the same serialized cache key
-      expect(queryFn).toHaveBeenCalledTimes(1)
-
-      // Cleanup
-      await query1.cleanup()
-      await query2.cleanup()
-    })
-
-    it(`should work correctly in eager mode with static queryKey (no automatic serialization)`, async () => {
->>>>>>> 464805d9
       const items: Array<TestItem> = [
         { id: `1`, name: `Item 1` },
         { id: `2`, name: `Item 2` },
@@ -4110,7 +3967,6 @@
 
       const queryFn = vi.fn().mockResolvedValue(items)
 
-<<<<<<< HEAD
       // Use a longer gcTime to verify cache persistence
       const customQueryClient = new QueryClient({
         defaultOptions: {
@@ -4130,22 +3986,11 @@
         getKey,
         startSync: true,
         syncMode: `on-demand`,
-=======
-      const config: QueryCollectionConfig<TestItem> = {
-        id: `static-eager-test`,
-        queryClient,
-        queryKey: [`eager-test`],
-        queryFn,
-        getKey,
-        syncMode: `eager`, // Eager mode should NOT append predicates
-        startSync: true,
->>>>>>> 464805d9
-      }
-
-      const options = queryCollectionOptions(config)
-      const collection = createCollection(options)
-
-<<<<<<< HEAD
+      }
+
+      const options = queryCollectionOptions(config)
+      const collection = createCollection(options)
+
       // Create and load first query
       const query1 = createLiveQueryCollection({
         query: (q) => q.from({ item: collection }),
@@ -4182,7 +4027,171 @@
 
       // Cleanup
       customQueryClient.clear()
-=======
+    })
+  })
+
+  describe(`Static queryKey with on-demand mode`, () => {
+    it(`should automatically append serialized predicates to static queryKey in on-demand mode`, async () => {
+      const items: Array<CategorisedItem> = [
+        { id: `1`, name: `Item 1`, category: `A` },
+        { id: `2`, name: `Item 2`, category: `A` },
+        { id: `3`, name: `Item 3`, category: `B` },
+        { id: `4`, name: `Item 4`, category: `B` },
+      ]
+
+      const queryFn = vi.fn((ctx: QueryFunctionContext) => {
+        const loadSubsetOptions = ctx.meta?.loadSubsetOptions
+        // Filter items based on the where clause if present
+        if (loadSubsetOptions?.where) {
+          // Simple mock filtering - in real use, you'd use parseLoadSubsetOptions
+          return Promise.resolve(items)
+        }
+        return Promise.resolve(items)
+      })
+
+      const staticQueryKey = [`static-on-demand-test`]
+
+      const config: QueryCollectionConfig<CategorisedItem> = {
+        id: `static-on-demand-test`,
+        queryClient,
+        queryKey: staticQueryKey, // Static queryKey (not a function)
+        queryFn,
+        getKey: (item: CategorisedItem) => item.id,
+        syncMode: `on-demand`,
+        startSync: true,
+      }
+
+      const options = queryCollectionOptions(config)
+      const collection = createCollection(options)
+
+      // Collection should start empty with on-demand sync mode
+      expect(collection.size).toBe(0)
+
+      // Create first live query with category A filter
+      const queryA = createLiveQueryCollection({
+        query: (q) =>
+          q
+            .from({ item: collection })
+            .where(({ item }) => eq(item.category, `A`))
+            .select(({ item }) => item),
+      })
+
+      await queryA.preload()
+
+      // Wait for first query to load
+      await vi.waitFor(() => {
+        expect(collection.size).toBeGreaterThan(0)
+      })
+
+      // Verify queryFn was called
+      expect(queryFn).toHaveBeenCalledTimes(1)
+      const firstCall = queryFn.mock.calls[0]?.[0]
+      expect(firstCall?.meta?.loadSubsetOptions).toBeDefined()
+
+      // Create second live query with category B filter
+      const queryB = createLiveQueryCollection({
+        query: (q) =>
+          q
+            .from({ item: collection })
+            .where(({ item }) => eq(item.category, `B`))
+            .select(({ item }) => item),
+      })
+
+      await queryB.preload()
+
+      // Wait for second query to trigger another queryFn call
+      await vi.waitFor(() => {
+        expect(queryFn).toHaveBeenCalledTimes(2)
+      })
+
+      // Verify the second call has different loadSubsetOptions
+      const secondCall = queryFn.mock.calls[1]?.[0]
+      expect(secondCall?.meta?.loadSubsetOptions).toBeDefined()
+
+      // The two queries should have triggered separate cache entries
+      // because the static queryKey was automatically extended with serialized predicates
+      expect(queryFn).toHaveBeenCalledTimes(2)
+
+      // Cleanup
+      await queryA.cleanup()
+      await queryB.cleanup()
+    })
+
+    it(`should create same cache key for identical predicates with static queryKey`, async () => {
+      const items: Array<CategorisedItem> = [
+        { id: `1`, name: `Item 1`, category: `A` },
+        { id: `2`, name: `Item 2`, category: `A` },
+      ]
+
+      const queryFn = vi.fn().mockResolvedValue(items)
+
+      const config: QueryCollectionConfig<CategorisedItem> = {
+        id: `static-identical-predicates-test`,
+        queryClient,
+        queryKey: [`identical-test`],
+        queryFn,
+        getKey: (item: CategorisedItem) => item.id,
+        syncMode: `on-demand`,
+        startSync: true,
+      }
+
+      const options = queryCollectionOptions(config)
+      const collection = createCollection(options)
+
+      // Create two live queries with identical predicates
+      const query1 = createLiveQueryCollection({
+        query: (q) =>
+          q
+            .from({ item: collection })
+            .where(({ item }) => eq(item.category, `A`))
+            .select(({ item }) => item),
+      })
+
+      const query2 = createLiveQueryCollection({
+        query: (q) =>
+          q
+            .from({ item: collection })
+            .where(({ item }) => eq(item.category, `A`))
+            .select(({ item }) => item),
+      })
+
+      await query1.preload()
+      await query2.preload()
+
+      await vi.waitFor(() => {
+        expect(collection.size).toBeGreaterThan(0)
+      })
+
+      // Should only call queryFn once because identical predicates
+      // should produce the same serialized cache key
+      expect(queryFn).toHaveBeenCalledTimes(1)
+
+      // Cleanup
+      await query1.cleanup()
+      await query2.cleanup()
+    })
+
+    it(`should work correctly in eager mode with static queryKey (no automatic serialization)`, async () => {
+      const items: Array<TestItem> = [
+        { id: `1`, name: `Item 1` },
+        { id: `2`, name: `Item 2` },
+      ]
+
+      const queryFn = vi.fn().mockResolvedValue(items)
+
+      const config: QueryCollectionConfig<TestItem> = {
+        id: `static-eager-test`,
+        queryClient,
+        queryKey: [`eager-test`],
+        queryFn,
+        getKey,
+        syncMode: `eager`, // Eager mode should NOT append predicates
+        startSync: true,
+      }
+
+      const options = queryCollectionOptions(config)
+      const collection = createCollection(options)
+
       // Wait for initial load
       await vi.waitFor(() => {
         expect(collection.size).toBe(items.length)
@@ -4192,7 +4201,6 @@
       expect(queryFn).toHaveBeenCalledTimes(1)
       const call = queryFn.mock.calls[0]?.[0]
       expect(call?.meta?.loadSubsetOptions).toEqual({})
->>>>>>> 464805d9
     })
   })
 })