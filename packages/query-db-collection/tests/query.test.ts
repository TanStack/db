--- conflicted
+++ resolved
@@ -667,8 +667,8 @@
       expect(collection.status).toBe(`ready`)
 
       // Add explicit subscribers to test cleanup with active subscribers
-      const unsubscribe1 = collection.subscribeChanges(() => {})
-      const unsubscribe2 = collection.subscribeChanges(() => {})
+      const subscription1 = collection.subscribeChanges(() => {})
+      const subscription2 = collection.subscribeChanges(() => {})
       expect(collection.subscriberCount).toBe(2)
 
       // Cleanup the collection which should trigger sync cleanup
@@ -685,8 +685,8 @@
       expect(removeQueriesSpy).toHaveBeenCalledWith({ queryKey })
 
       // Verify subscribers can be safely cleaned up after collection cleanup
-      unsubscribe1()
-      unsubscribe2()
+      subscription1.unsubscribe()
+      subscription2.unsubscribe()
       expect(collection.subscriberCount).toBe(0)
 
       // Restore spies
@@ -717,8 +717,8 @@
       })
 
       // Add subscribers to test consistency during multiple cleanups
-      const unsubscribe1 = collection.subscribeChanges(() => {})
-      const unsubscribe2 = collection.subscribeChanges(() => {})
+      const subscription1 = collection.subscribeChanges(() => {})
+      const subscription2 = collection.subscribeChanges(() => {})
       expect(collection.subscriberCount).toBe(2)
 
       // Call cleanup multiple times - subscriber count should remain consistent
@@ -734,9 +734,9 @@
       expect(collection.subscriberCount).toBe(2) // Still consistent
 
       // Verify subscribers can be safely unsubscribed after multiple cleanups
-      unsubscribe1()
+      subscription1.unsubscribe()
       expect(collection.subscriberCount).toBe(1)
-      unsubscribe2()
+      subscription2.unsubscribe()
       expect(collection.subscriberCount).toBe(0)
     })
 
@@ -767,36 +767,27 @@
       expect(collection.subscriberCount).toBe(0) // startSync: true with no explicit subscribers
 
       // Add a subscriber before cleanup
-      const preCleanupUnsubscribe = collection.subscribeChanges(() => {})
+      const preCleanupSubscription = collection.subscribeChanges(() => {})
       expect(collection.subscriberCount).toBe(1)
 
       // Cleanup - should handle active subscribers gracefully
       await collection.cleanup()
       expect(collection.status).toBe(`cleaned-up`)
 
-<<<<<<< HEAD
       // Subscriber count should remain tracked even after cleanup
       expect(collection.subscriberCount).toBe(1)
-      preCleanupUnsubscribe() // Clean up old subscriber
+      preCleanupSubscription.unsubscribe() // Clean up old subscriber
       expect(collection.subscriberCount).toBe(0)
 
       // Access collection data to restart sync with new subscriber
-      const postCleanupUnsubscribe = collection.subscribeChanges(() => {})
+      const postCleanupSubscription = collection.subscribeChanges(() => {})
       expect(collection.subscriberCount).toBe(1) // Subscriber count tracking works after restart
-=======
-      // Access collection data to restart sync
-      const subscription = collection.subscribeChanges(() => {})
->>>>>>> 59b406ed
 
       // Should restart sync (might be ready immediately if query is cached)
       expect([`loading`, `ready`]).toContain(collection.status)
 
-<<<<<<< HEAD
-      postCleanupUnsubscribe()
+      postCleanupSubscription.unsubscribe()
       expect(collection.subscriberCount).toBe(0)
-=======
-      subscription.unsubscribe()
->>>>>>> 59b406ed
     })
 
     it(`should handle query lifecycle during restart cycle`, async () => {
@@ -1003,16 +994,11 @@
       const changeHandler1 = vi.fn()
       const changeHandler2 = vi.fn()
 
-<<<<<<< HEAD
-      const unsubscribe1 = collection.subscribeChanges(changeHandler1)
+      const subscription1 = collection.subscribeChanges(changeHandler1)
       expect(collection.subscriberCount).toBe(1) // 0 → 1
 
-      const unsubscribe2 = collection.subscribeChanges(changeHandler2)
+      const subscription2 = collection.subscribeChanges(changeHandler2)
       expect(collection.subscriberCount).toBe(2) // 1 → 2
-=======
-      const subscription1 = collection.subscribeChanges(changeHandler1)
-      const subscription2 = collection.subscribeChanges(changeHandler2)
->>>>>>> 59b406ed
 
       // Change the data and trigger a refetch
       items = [{ id: `1`, name: `Item 1 Updated` }]
@@ -1027,15 +1013,10 @@
       expect(changeHandler1).toHaveBeenCalled()
       expect(changeHandler2).toHaveBeenCalled()
 
-<<<<<<< HEAD
       // Unsubscribe one and verify count tracking
-      unsubscribe1()
+      subscription1.unsubscribe()
       expect(collection.subscriberCount).toBe(1) // 2 → 1
 
-=======
-      // Unsubscribe one
-      subscription1.unsubscribe()
->>>>>>> 59b406ed
       changeHandler1.mockClear()
       changeHandler2.mockClear()
 
@@ -1052,15 +1033,10 @@
       expect(changeHandler1).not.toHaveBeenCalled()
       expect(changeHandler2).toHaveBeenCalled()
 
-<<<<<<< HEAD
       // Final cleanup - verify query remains active due to startSync: true
-      unsubscribe2()
+      subscription2.unsubscribe()
       expect(collection.subscriberCount).toBe(0) // 1 → 0
       expect(collection.status).toBe(`ready`) // Still ready due to startSync: true
-=======
-      // Cleanup
-      subscription2.unsubscribe()
->>>>>>> 59b406ed
     })
 
     it(`should handle query cancellation gracefully`, async () => {
@@ -1190,7 +1166,7 @@
       expect(collection2.status).toBe(`idle`) // Inactive due to startSync: false + no subscribers
 
       // Add subscriber to collection2 -> should now activate
-      const unsubscribe = collection2.subscribeChanges(() => {})
+      const subscription = collection2.subscribeChanges(() => {})
 
       await vi.waitFor(() => expect(collection2.status).toBe(`ready`))
 
@@ -1198,7 +1174,7 @@
       expect(queryFn2).toHaveBeenCalled() // Now called due to subscriber
 
       // Remove subscriber -> query may still be active but subscriber count drops
-      unsubscribe()
+      subscription.unsubscribe()
       expect(collection2.subscriberCount).toBe(0)
 
       // Verify the core logic: startSync || subscriberCount > 0
@@ -1755,16 +1731,6 @@
     expect(collection.status).toBe(`ready`)
   })
 
-<<<<<<< HEAD
-  describe(`subscriber count tracking and auto-subscription`, () => {
-    it(`should not auto-subscribe when startSync=false and no subscribers`, async () => {
-      const queryKey = [`noSubscriptionTest`]
-      const items = [{ id: `1`, name: `Item 1` }]
-      const queryFn = vi.fn().mockResolvedValue(items)
-
-      const config: QueryCollectionConfig<TestItem> = {
-        id: `noSubscriptionTest`,
-=======
   it(`should read the state of a query that is already ready`, async () => {
     // Populate the query cache, so the query will immediately be loaded
     const queryKey = [`raceConditionTest`]
@@ -1781,39 +1747,10 @@
     const collection = createCollection(
       queryCollectionOptions({
         id: `test`,
->>>>>>> 59b406ed
-        queryClient,
-        queryKey,
-        queryFn,
-        getKey,
-<<<<<<< HEAD
-        startSync: false,
-      }
-
-      const options = queryCollectionOptions(config)
-      const collection = createCollection(options)
-
-      // Give it time to potentially subscribe (it shouldn't)
-      await flushPromises()
-
-      expect(collection.subscriberCount).toBe(0)
-      expect(collection.status).toBe(`idle`) // Should remain idle without startSync or subscribers
-      expect(queryFn).not.toHaveBeenCalled() // Query should not be executed
-    })
-
-    it(`should subscribe/unsubscribe based on subscriber count transitions`, async () => {
-      const queryKey = [`countTransitionTest`]
-      const items = [{ id: `1`, name: `Item 1` }]
-      const queryFn = vi.fn().mockResolvedValue(items)
-
-      const config: QueryCollectionConfig<TestItem> = {
-        id: `countTransition`,
-        queryClient,
-        queryKey,
-        queryFn,
-        getKey,
-        startSync: false, // Start unsubscribed
-=======
+        queryClient,
+        queryKey,
+        queryFn,
+        getKey,
         startSync: true,
         staleTime: 60000, // uses the prefetched value without a refetch
       })
@@ -1825,6 +1762,82 @@
     )
   })
 
+  describe(`subscriber count tracking and auto-subscription`, () => {
+    it(`should not auto-subscribe when startSync=false and no subscribers`, async () => {
+      const queryKey = [`noSubscriptionTest`]
+      const items = [{ id: `1`, name: `Item 1` }]
+      const queryFn = vi.fn().mockResolvedValue(items)
+
+      const config: QueryCollectionConfig<TestItem> = {
+        id: `noSubscriptionTest`,
+        queryClient,
+        queryKey,
+        queryFn,
+        getKey,
+        startSync: false,
+      }
+
+      const options = queryCollectionOptions(config)
+      const collection = createCollection(options)
+
+      // Give it time to potentially subscribe (it shouldn't)
+      await flushPromises()
+
+      expect(collection.subscriberCount).toBe(0)
+      expect(collection.status).toBe(`idle`) // Should remain idle without startSync or subscribers
+      expect(queryFn).not.toHaveBeenCalled() // Query should not be executed
+    })
+
+    it(`should subscribe/unsubscribe based on subscriber count transitions`, async () => {
+      const queryKey = [`countTransitionTest`]
+      const items = [{ id: `1`, name: `Item 1` }]
+      const queryFn = vi.fn().mockResolvedValue(items)
+
+      const config: QueryCollectionConfig<TestItem> = {
+        id: `countTransition`,
+        queryClient,
+        queryKey,
+        queryFn,
+        getKey,
+        startSync: false, // Start unsubscribed
+      }
+
+      const options = queryCollectionOptions(config)
+      const collection = createCollection(options)
+
+      // Should start unsubscribed
+      expect(collection.subscriberCount).toBe(0)
+      expect(collection.status).toBe(`idle`)
+
+      // Add a subscriber -> should subscribe and load data
+      const subscription1 = collection.subscribeChanges(() => {})
+
+      await vi.waitFor(() => {
+        expect(collection.status).toBe(`ready`)
+      })
+
+      expect(collection.subscriberCount).toBe(1)
+      expect(queryFn).toHaveBeenCalled()
+
+      // Add another subscriber - should not trigger additional queries
+      const initialCallCount = queryFn.mock.calls.length
+      const subscription2 = collection.subscribeChanges(() => {})
+      expect(collection.subscriberCount).toBe(2)
+
+      await flushPromises()
+      expect(queryFn.mock.calls.length).toBe(initialCallCount) // No additional calls
+
+      // Remove first subscriber - should still be subscribed
+      subscription1.unsubscribe()
+      expect(collection.subscriberCount).toBe(1)
+      expect(collection.status).toBe(`ready`)
+
+      // Remove last subscriber -> query should remain active but collection subscriber count drops to 0
+      subscription2.unsubscribe()
+      expect(collection.subscriberCount).toBe(0)
+    })
+  })
+
   describe(`Error Handling`, () => {
     // Helper to create test collection with common configuration
     const createErrorHandlingTestCollection = (
@@ -2027,44 +2040,11 @@
         getKey,
         startSync: true,
         retry: false,
->>>>>>> 59b406ed
       }
 
       const options = queryCollectionOptions(config)
       const collection = createCollection(options)
 
-<<<<<<< HEAD
-      // Should start unsubscribed
-      expect(collection.subscriberCount).toBe(0)
-      expect(collection.status).toBe(`idle`)
-
-      // Add a subscriber -> should subscribe and load data
-      const unsubscribe1 = collection.subscribeChanges(() => {})
-
-      await vi.waitFor(() => {
-        expect(collection.status).toBe(`ready`)
-      })
-
-      expect(collection.subscriberCount).toBe(1)
-      expect(queryFn).toHaveBeenCalled()
-
-      // Add another subscriber - should not trigger additional queries
-      const initialCallCount = queryFn.mock.calls.length
-      const unsubscribe2 = collection.subscribeChanges(() => {})
-      expect(collection.subscriberCount).toBe(2)
-
-      await flushPromises()
-      expect(queryFn.mock.calls.length).toBe(initialCallCount) // No additional calls
-
-      // Remove first subscriber - should still be subscribed
-      unsubscribe1()
-      expect(collection.subscriberCount).toBe(1)
-      expect(collection.status).toBe(`ready`)
-
-      // Remove last subscriber -> query should remain active but collection subscriber count drops to 0
-      unsubscribe2()
-      expect(collection.subscriberCount).toBe(0)
-=======
       // Wait for collection to be ready (even with error)
       await vi.waitFor(() => {
         expect(collection.status).toBe(`ready`)
@@ -2168,7 +2148,6 @@
       expect(collection.utils.errorCount()).toBe(2)
       expect(collection.utils.lastError()).toBe(testError)
       expect(collection.utils.isError()).toBe(true)
->>>>>>> 59b406ed
     })
   })
 })