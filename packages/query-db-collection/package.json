{
  "name": "@tanstack/query-db-collection",
  "description": "TanStack Query collection for TanStack DB",
  "version": "0.2.20",
  "dependencies": {
    "@standard-schema/spec": "^1.0.0",
    "@tanstack/db": "workspace:*"
  },
  "devDependencies": {
<<<<<<< HEAD
    "@tanstack/query-core": "^5.89.0",
=======
    "@tanstack/query-core": "^5.90.1",
>>>>>>> 5e2932fc
    "@vitest/coverage-istanbul": "^3.2.4"
  },
  "exports": {
    ".": {
      "import": {
        "types": "./dist/esm/index.d.ts",
        "default": "./dist/esm/index.js"
      },
      "require": {
        "types": "./dist/cjs/index.d.cts",
        "default": "./dist/cjs/index.cjs"
      }
    },
    "./package.json": "./package.json"
  },
  "files": [
    "dist",
    "src"
  ],
  "main": "dist/cjs/index.cjs",
  "module": "dist/esm/index.js",
  "packageManager": "pnpm@10.17.0",
  "peerDependencies": {
    "@tanstack/query-core": "^5.0.0",
    "typescript": ">=4.7"
  },
  "author": "Kyle Mathews",
  "license": "MIT",
  "repository": {
    "type": "git",
    "url": "https://github.com/TanStack/db.git",
    "directory": "packages/query-db-collection"
  },
  "homepage": "https://tanstack.com/db",
  "keywords": [
    "query",
    "tanstack",
    "optimistic",
    "typescript"
  ],
  "scripts": {
    "build": "vite build",
    "dev": "vite build --watch",
    "lint": "eslint . --fix",
    "test": "npx vitest --run"
  },
  "sideEffects": false,
  "type": "module",
  "types": "dist/esm/index.d.ts"
}<|MERGE_RESOLUTION|>--- conflicted
+++ resolved
@@ -7,11 +7,7 @@
     "@tanstack/db": "workspace:*"
   },
   "devDependencies": {
-<<<<<<< HEAD
-    "@tanstack/query-core": "^5.89.0",
-=======
     "@tanstack/query-core": "^5.90.1",
->>>>>>> 5e2932fc
     "@vitest/coverage-istanbul": "^3.2.4"
   },
   "exports": {
