--- conflicted
+++ resolved
@@ -520,7 +520,9 @@
       any
     >(queryClient, observerOptions)
 
-<<<<<<< HEAD
+    // Store reference for imperative refetch
+    queryObserver = localObserver
+
     // Initialize query state with current observer state
     const initialResult = localObserver.getCurrentResult()
     queryState.isFetching = initialResult.isFetching
@@ -528,10 +530,6 @@
     queryState.isLoading = initialResult.isLoading
     queryState.dataUpdatedAt = initialResult.dataUpdatedAt
     queryState.fetchStatus = initialResult.fetchStatus
-=======
-    // Store reference for imperative refetch
-    queryObserver = localObserver
->>>>>>> 979a66f2
 
     let isSubscribed = false
     let actualUnsubscribeFn: (() => void) | null = null
@@ -796,30 +794,16 @@
     onInsert: wrappedOnInsert,
     onUpdate: wrappedOnUpdate,
     onDelete: wrappedOnDelete,
-<<<<<<< HEAD
     utils: Object.defineProperties(
       {
         refetch,
         ...writeUtils,
-        clearError: () => {
+        clearError: async () => {
           lastError = undefined
           errorCount = 0
           lastErrorUpdatedAt = 0
-          return refetch({ throwOnError: true })
+          await refetch({ throwOnError: true })
         },
-=======
-    utils: {
-      refetch,
-      ...writeUtils,
-      lastError: () => lastError,
-      isError: () => !!lastError,
-      errorCount: () => errorCount,
-      clearError: async () => {
-        lastError = undefined
-        errorCount = 0
-        lastErrorUpdatedAt = 0
-        await refetch({ throwOnError: true })
->>>>>>> 979a66f2
       },
       {
         lastError: {
@@ -871,6 +855,6 @@
           enumerable: true,
         },
       }
-    ),
+    ) as any,
   }
 }