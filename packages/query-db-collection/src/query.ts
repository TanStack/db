--- conflicted
+++ resolved
@@ -20,7 +20,7 @@
   InsertMutationFn,
   InsertMutationFnParams,
   ResolveInput,
-  ResolveType,
+  // ResolveType,
   SyncConfig,
   UpdateMutationFn,
   UpdateMutationFnParams,
@@ -67,11 +67,6 @@
  * @template TQueryKey - The type of the query key
  */
 export interface QueryCollectionConfig<
-<<<<<<< HEAD
-  TExplicit extends object = Record<string, unknown>,
-  TSchema extends StandardSchemaV1 = never,
-  TFallback extends object = Record<string, unknown>,
-=======
   TExplicit extends object = object,
   TSchema extends StandardSchemaV1 = never,
   TQueryFn extends (
@@ -79,7 +74,6 @@
   ) => Promise<Array<any>> = (
     context: QueryFunctionContext<any>
   ) => Promise<Array<any>>,
->>>>>>> 049d8a55
   TError = unknown,
   TQueryKey extends QueryKey = QueryKey,
   TKey extends string | number = string | number,
@@ -87,11 +81,6 @@
   /** The query key used by TanStack Query to identify this query */
   queryKey: TQueryKey
   /** Function that fetches data from the server. Must return the complete collection state */
-<<<<<<< HEAD
-  queryFn: (
-    context: QueryFunctionContext<TQueryKey>
-  ) => Promise<Array<ResolveType<TExplicit, TSchema, TFallback>>>
-=======
   queryFn: TQueryFn extends (
     context: QueryFunctionContext<TQueryKey>
   ) => Promise<Array<any>>
@@ -100,7 +89,6 @@
         context: QueryFunctionContext<TQueryKey>
       ) => Promise<Array<ResolveType<TExplicit, TSchema, TQueryFn>>>
 
->>>>>>> 049d8a55
   /** The TanStack Query client instance */
   queryClient: QueryClient
 
@@ -108,59 +96,31 @@
   /** Whether the query should automatically run (default: true) */
   enabled?: boolean
   refetchInterval?: QueryObserverOptions<
-<<<<<<< HEAD
-    Array<ResolveType<TExplicit, TSchema, TFallback>>,
+    Array<ResolveType<TExplicit, TSchema, TQueryFn>>,
     TError,
-    Array<ResolveType<TExplicit, TSchema, TFallback>>,
-    Array<ResolveType<TExplicit, TSchema, TFallback>>,
+    Array<ResolveType<TExplicit, TSchema, TQueryFn>>,
+    Array<ResolveType<TExplicit, TSchema, TQueryFn>>,
     TQueryKey
   >[`refetchInterval`]
   retry?: QueryObserverOptions<
-    Array<ResolveType<TExplicit, TSchema, TFallback>>,
+    Array<ResolveType<TExplicit, TSchema, TQueryFn>>,
     TError,
-    Array<ResolveType<TExplicit, TSchema, TFallback>>,
-    Array<ResolveType<TExplicit, TSchema, TFallback>>,
+    Array<ResolveType<TExplicit, TSchema, TQueryFn>>,
+    Array<ResolveType<TExplicit, TSchema, TQueryFn>>,
     TQueryKey
   >[`retry`]
   retryDelay?: QueryObserverOptions<
-    Array<ResolveType<TExplicit, TSchema, TFallback>>,
+    Array<ResolveType<TExplicit, TSchema, TQueryFn>>,
     TError,
-    Array<ResolveType<TExplicit, TSchema, TFallback>>,
-    Array<ResolveType<TExplicit, TSchema, TFallback>>,
+    Array<ResolveType<TExplicit, TSchema, TQueryFn>>,
+    Array<ResolveType<TExplicit, TSchema, TQueryFn>>,
     TQueryKey
   >[`retryDelay`]
   staleTime?: QueryObserverOptions<
-    Array<ResolveType<TExplicit, TSchema, TFallback>>,
+    Array<ResolveType<TExplicit, TSchema, TQueryFn>>,
     TError,
-    Array<ResolveType<TExplicit, TSchema, TFallback>>,
-    Array<ResolveType<TExplicit, TSchema, TFallback>>,
-=======
-    Array<ResolveType<TExplicit, TSchema, TQueryFn>>,
-    TError,
-    Array<ResolveType<TExplicit, TSchema, TQueryFn>>,
-    Array<ResolveType<TExplicit, TSchema, TQueryFn>>,
-    TQueryKey
-  >[`refetchInterval`]
-  retry?: QueryObserverOptions<
-    Array<ResolveType<TExplicit, TSchema, TQueryFn>>,
-    TError,
-    Array<ResolveType<TExplicit, TSchema, TQueryFn>>,
-    Array<ResolveType<TExplicit, TSchema, TQueryFn>>,
-    TQueryKey
-  >[`retry`]
-  retryDelay?: QueryObserverOptions<
-    Array<ResolveType<TExplicit, TSchema, TQueryFn>>,
-    TError,
-    Array<ResolveType<TExplicit, TSchema, TQueryFn>>,
-    Array<ResolveType<TExplicit, TSchema, TQueryFn>>,
-    TQueryKey
-  >[`retryDelay`]
-  staleTime?: QueryObserverOptions<
-    Array<ResolveType<TExplicit, TSchema, TQueryFn>>,
-    TError,
-    Array<ResolveType<TExplicit, TSchema, TQueryFn>>,
-    Array<ResolveType<TExplicit, TSchema, TQueryFn>>,
->>>>>>> 049d8a55
+    Array<ResolveType<TExplicit, TSchema, TQueryFn>>,
+    Array<ResolveType<TExplicit, TSchema, TQueryFn>>,
     TQueryKey
   >[`staleTime`]
 
@@ -168,24 +128,12 @@
   /** Unique identifier for the collection */
   id?: string
   /** Function to extract the unique key from an item */
-<<<<<<< HEAD
-  getKey: CollectionConfig<
-    ResolveType<TExplicit, TSchema, TFallback>,
-    TKey
-  >[`getKey`]
-  /** Schema for validating items */
-  schema?: TSchema
-  sync?: CollectionConfig<ResolveType<TExplicit, TSchema, TFallback>>[`sync`]
-  startSync?: CollectionConfig<
-    ResolveType<TExplicit, TSchema, TFallback>
-=======
   getKey: CollectionConfig<ResolveType<TExplicit, TSchema, TQueryFn>>[`getKey`]
   /** Schema for validating items */
   schema?: TSchema
   sync?: CollectionConfig<ResolveType<TExplicit, TSchema, TQueryFn>>[`sync`]
   startSync?: CollectionConfig<
     ResolveType<TExplicit, TSchema, TQueryFn>
->>>>>>> 049d8a55
   >[`startSync`]
 
   // Direct persistence handlers
@@ -229,11 +177,7 @@
    *   }
    * }
    */
-<<<<<<< HEAD
-  onInsert?: InsertMutationFn<ResolveInput<TExplicit, TSchema, TFallback>, TKey>
-=======
   onInsert?: InsertMutationFn<ResolveType<TExplicit, TSchema, TQueryFn>>
->>>>>>> 049d8a55
 
   /**
    * Optional asynchronous handler function called before an update operation
@@ -286,11 +230,7 @@
    *   return { refetch: false } // Skip automatic refetch since we handled it manually
    * }
    */
-<<<<<<< HEAD
-  onUpdate?: UpdateMutationFn<ResolveType<TExplicit, TSchema, TFallback>, TKey>
-=======
   onUpdate?: UpdateMutationFn<ResolveType<TExplicit, TSchema, TQueryFn>>
->>>>>>> 049d8a55
 
   /**
    * Optional asynchronous handler function called before a delete operation
@@ -336,12 +276,7 @@
    *   return { refetch: false } // Skip automatic refetch since we handled it manually
    * }
    */
-<<<<<<< HEAD
-  onDelete?: DeleteMutationFn<ResolveType<TExplicit, TSchema, TFallback>, TKey>
-  // TODO type returning { refetch: boolean }
-=======
   onDelete?: DeleteMutationFn<ResolveType<TExplicit, TSchema, TQueryFn>>
->>>>>>> 049d8a55
 
   /**
    * Metadata to pass to the query.
@@ -376,17 +311,17 @@
  * Direct writes bypass the normal query/mutation flow and write directly to the synced data store.
  * @template TItem - The type of items stored in the collection
  * @template TKey - The type of the item keys
- * @template TInsertInput - The type accepted for insert operations
+ * @template TInput - The type accepted for insert operations
  */
 export interface QueryCollectionUtils<
   TItem extends object = Record<string, unknown>,
   TKey extends string | number = string | number,
-  TInsertInput extends object = TItem,
+  TInput extends object = TItem,
 > extends UtilsRecord {
   /** Manually trigger a refetch of the query */
   refetch: RefetchFn
   /** Insert one or more items directly into the synced data store without triggering a query refetch or optimistic update */
-  writeInsert: (data: TInsertInput | Array<TInsertInput>) => void
+  writeInsert: (data: TInput | Array<TInput>) => void
   /** Update one or more items directly in the synced data store without triggering a query refetch or optimistic update */
   writeUpdate: (updates: Partial<TItem> | Array<Partial<TItem>>) => void
   /** Delete one or more items directly from the synced data store without triggering a query refetch or optimistic update */
@@ -413,7 +348,7 @@
  * @template TError - The type of errors that can occur during queries
  * @template TQueryKey - The type of the query key
  * @template TKey - The type of the item keys
- * @template TInsertInput - The type accepted for insert operations
+ * @template TInput - The type accepted for insert operations
  * @param config - Configuration options for the Query collection
  * @returns Collection options with utilities for direct writes and manual operations
  *
@@ -475,37 +410,6 @@
  * )
  */
 export function queryCollectionOptions<
-<<<<<<< HEAD
-  TExplicit extends object = Record<string, unknown>,
-  TSchema extends StandardSchemaV1 = never,
-  TFallback extends object = Record<string, unknown>,
-  TError = unknown,
-  TQueryKey extends QueryKey = QueryKey,
-  TKey extends string | number = string | number,
->(
-  config: QueryCollectionConfig<
-    TExplicit,
-    TSchema,
-    TFallback,
-    TError,
-    TQueryKey,
-    TKey
-  >
-): CollectionConfig<
-  ResolveType<TExplicit, TSchema, TFallback>,
-  TKey,
-  TSchema,
-  ResolveInput<TExplicit, TSchema, TFallback>
-> & {
-  utils: QueryCollectionUtils<
-    ResolveType<TExplicit, TSchema, TFallback>,
-    TKey,
-    ResolveInput<TExplicit, TSchema, TFallback>
-  >
-} {
-  type TItem = ResolveType<TExplicit, TSchema, TFallback>
-  type TInsertInput = ResolveInput<TExplicit, TSchema, TFallback>
-=======
   TExplicit extends object = object,
   TSchema extends StandardSchemaV1 = never,
   TQueryFn extends (
@@ -516,19 +420,18 @@
   TError = unknown,
   TQueryKey extends QueryKey = QueryKey,
   TKey extends string | number = string | number,
-  TInsertInput extends object = ResolveType<TExplicit, TSchema, TQueryFn>,
+  TInput extends object = ResolveInput<TExplicit, TSchema, TQueryFn>,
 >(
   config: QueryCollectionConfig<TExplicit, TSchema, TQueryFn, TError, TQueryKey>
 ): CollectionConfig<ResolveType<TExplicit, TSchema, TQueryFn>> & {
   utils: QueryCollectionUtils<
     ResolveType<TExplicit, TSchema, TQueryFn>,
     TKey,
-    TInsertInput
+    TInput
   >
 } {
   type TItem = ResolveType<TExplicit, TSchema, TQueryFn>
 
->>>>>>> 049d8a55
   const {
     queryKey,
     queryFn,
@@ -615,7 +518,7 @@
         const currentSyncedItems = new Map(collection.syncedData)
         const newItemsMap = new Map<TKey, TItem>()
         newItemsArray.forEach((item) => {
-          const key = getKey(item)
+          const key = getKey(item) as TKey
           newItemsMap.set(key, item)
         })
 
@@ -731,13 +634,13 @@
   }
 
   // Create write utils using the manual-sync module
-  const writeUtils = createWriteUtils<TItem, TKey, TInsertInput>(
+  const writeUtils = createWriteUtils<TItem, TKey, TInput>(
     () => writeContext
   )
 
   // Create wrapper handlers for direct persistence operations that handle refetching
   const wrappedOnInsert = onInsert
-    ? async (params: InsertMutationFnParams<TInsertInput, TKey>) => {
+    ? async (params: InsertMutationFnParams<TInput, TKey>) => {
         const handlerResult = (await onInsert(params)) ?? {}
         const shouldRefetch =
           (handlerResult as { refetch?: boolean }).refetch !== false
