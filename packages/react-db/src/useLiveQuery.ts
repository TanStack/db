import { useRef, useSyncExternalStore } from "react"
import { createLiveQueryCollection } from "@tanstack/db"
import type {
  Collection,
  Context,
  GetResult,
  InitialQueryBuilder,
  LiveQueryCollectionConfig,
  QueryBuilder,
} from "@tanstack/db"

// Overload 1: Accept just the query function
export function useLiveQuery<TContext extends Context>(
  queryFn: (q: InitialQueryBuilder) => QueryBuilder<TContext>,
  deps?: Array<unknown>
): {
  state: Map<string | number, GetResult<TContext>>
  data: Array<GetResult<TContext>>
  collection: Collection<GetResult<TContext>, string | number, {}>
<<<<<<< HEAD
  hasLoaded: boolean
=======
>>>>>>> 1ea7941d
}

// Overload 2: Accept config object
export function useLiveQuery<TContext extends Context>(
  config: LiveQueryCollectionConfig<TContext>,
  deps?: Array<unknown>
): {
  state: Map<string | number, GetResult<TContext>>
  data: Array<GetResult<TContext>>
  collection: Collection<GetResult<TContext>, string | number, {}>
<<<<<<< HEAD
  hasLoaded: boolean
=======
>>>>>>> 1ea7941d
}

// Overload 3: Accept pre-created live query collection
export function useLiveQuery<
  TResult extends object,
  TKey extends string | number,
  TUtils extends Record<string, any>,
>(
  liveQueryCollection: Collection<TResult, TKey, TUtils>
): {
  state: Map<TKey, TResult>
  data: Array<TResult>
  collection: Collection<TResult, TKey, TUtils>
<<<<<<< HEAD
  hasLoaded: boolean
=======
>>>>>>> 1ea7941d
}

// Implementation - use function overloads to infer the actual collection type
export function useLiveQuery(
  configOrQueryOrCollection: any,
  deps: Array<unknown> = []
) {
  // Check if it's already a collection by checking for specific collection methods
  const isCollection =
    configOrQueryOrCollection &&
    typeof configOrQueryOrCollection === `object` &&
    typeof configOrQueryOrCollection.subscribeChanges === `function` &&
    typeof configOrQueryOrCollection.startSyncImmediate === `function` &&
    typeof configOrQueryOrCollection.id === `string`

  // Use refs to cache collection and track dependencies
  const collectionRef = useRef<any>(null)
  const depsRef = useRef<Array<unknown> | null>(null)
  const configRef = useRef<any>(null)

  // Check if we need to create/recreate the collection
  const needsNewCollection =
    !collectionRef.current ||
    (isCollection && configRef.current !== configOrQueryOrCollection) ||
    (!isCollection &&
      (depsRef.current === null ||
        depsRef.current.length !== deps.length ||
        depsRef.current.some((dep, i) => dep !== deps[i])))

  if (needsNewCollection) {
    if (isCollection) {
      // It's already a collection, ensure sync is started for React hooks
      configOrQueryOrCollection.startSyncImmediate()
      collectionRef.current = configOrQueryOrCollection
      configRef.current = configOrQueryOrCollection
    } else {
      // Original logic for creating collections
      // Ensure we always start sync for React hooks
      if (typeof configOrQueryOrCollection === `function`) {
        collectionRef.current = createLiveQueryCollection({
          query: configOrQueryOrCollection,
          startSync: true,
          gcTime: 0, // Live queries created by useLiveQuery are cleaned up immediately
        })
      } else {
        collectionRef.current = createLiveQueryCollection({
          startSync: true,
          gcTime: 0, // Live queries created by useLiveQuery are cleaned up immediately
          ...configOrQueryOrCollection,
        })
      }
      depsRef.current = [...deps]
    }
  }

  // Use refs to track version and memoized snapshot
  const versionRef = useRef(0)
  const snapshotRef = useRef<{
    state: Map<any, any>
    data: Array<any>
    collection: Collection<any, any, any>
    _version: number
  } | null>(null)

  // Reset refs when collection changes
  if (needsNewCollection) {
    versionRef.current = 0
    snapshotRef.current = null
  }

  // Create stable subscribe function using ref
  const subscribeRef = useRef<
    ((onStoreChange: () => void) => () => void) | null
  >(null)
  if (!subscribeRef.current || needsNewCollection) {
    subscribeRef.current = (onStoreChange: () => void) => {
      const unsubscribe = collectionRef.current!.subscribeChanges(() => {
        versionRef.current += 1
        onStoreChange()
      })
      return () => {
        unsubscribe()
      }
    }
  }

  // Create stable getSnapshot function using ref
  const getSnapshotRef = useRef<
    | (() => {
        state: Map<any, any>
        data: Array<any>
        collection: Collection<any, any, any>
      })
    | null
  >(null)
  if (!getSnapshotRef.current || needsNewCollection) {
    getSnapshotRef.current = () => {
      const currentVersion = versionRef.current
      const currentCollection = collectionRef.current!

      // If we don't have a snapshot or the version changed, create a new one
      if (
        !snapshotRef.current ||
        snapshotRef.current._version !== currentVersion
      ) {
        snapshotRef.current = {
          get state() {
            return new Map(currentCollection.entries())
          },
          get data() {
            return Array.from(currentCollection.values())
          },
          collection: currentCollection,
          _version: currentVersion,
        }
      }

      return snapshotRef.current
    }
  }

  // Use useSyncExternalStore to subscribe to collection changes
  const snapshot = useSyncExternalStore(
    subscribeRef.current,
    getSnapshotRef.current
  )

  return {
    state: snapshot.state,
    data: snapshot.data,
    collection: snapshot.collection,
<<<<<<< HEAD
    hasLoaded: snapshot.collection.status === `ready`,
=======
>>>>>>> 1ea7941d
  }
}<|MERGE_RESOLUTION|>--- conflicted
+++ resolved
@@ -17,10 +17,6 @@
   state: Map<string | number, GetResult<TContext>>
   data: Array<GetResult<TContext>>
   collection: Collection<GetResult<TContext>, string | number, {}>
-<<<<<<< HEAD
-  hasLoaded: boolean
-=======
->>>>>>> 1ea7941d
 }
 
 // Overload 2: Accept config object
@@ -31,10 +27,6 @@
   state: Map<string | number, GetResult<TContext>>
   data: Array<GetResult<TContext>>
   collection: Collection<GetResult<TContext>, string | number, {}>
-<<<<<<< HEAD
-  hasLoaded: boolean
-=======
->>>>>>> 1ea7941d
 }
 
 // Overload 3: Accept pre-created live query collection
@@ -48,10 +40,6 @@
   state: Map<TKey, TResult>
   data: Array<TResult>
   collection: Collection<TResult, TKey, TUtils>
-<<<<<<< HEAD
-  hasLoaded: boolean
-=======
->>>>>>> 1ea7941d
 }
 
 // Implementation - use function overloads to infer the actual collection type
@@ -183,9 +171,5 @@
     state: snapshot.state,
     data: snapshot.data,
     collection: snapshot.collection,
-<<<<<<< HEAD
-    hasLoaded: snapshot.collection.status === `ready`,
-=======
->>>>>>> 1ea7941d
   }
 }