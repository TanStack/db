import { describe, expect, it } from 'vitest'
import { renderHook, waitFor } from '@solidjs/testing-library'
import {
  Query,
  count,
  createCollection,
  createLiveQueryCollection,
  createOptimisticAction,
  eq,
  gt,
} from '@tanstack/db'
import { createComputed, createRoot, createSignal } from 'solid-js'
import { useLiveQuery } from '../src/useLiveQuery'
import { mockSyncCollectionOptions } from '../../db/tests/utils'
import type { Accessor } from 'solid-js'

type Person = {
  id: string
  name: string
  age: number
  email: string
  isActive: boolean
  team: string
}

type Issue = {
  id: string
  title: string
  description: string
  userId: string
}

const initialPersons: Array<Person> = [
  {
    id: `1`,
    name: `John Doe`,
    age: 30,
    email: `john.doe@example.com`,
    isActive: true,
    team: `team1`,
  },
  {
    id: `2`,
    name: `Jane Doe`,
    age: 25,
    email: `jane.doe@example.com`,
    isActive: true,
    team: `team2`,
  },
  {
    id: `3`,
    name: `John Smith`,
    age: 35,
    email: `john.smith@example.com`,
    isActive: true,
    team: `team1`,
  },
]

const initialIssues: Array<Issue> = [
  {
    id: `1`,
    title: `Issue 1`,
    description: `Issue 1 description`,
    userId: `1`,
  },
  {
    id: `2`,
    title: `Issue 2`,
    description: `Issue 2 description`,
    userId: `2`,
  },
  {
    id: `3`,
    title: `Issue 3`,
    description: `Issue 3 description`,
    userId: `1`,
  },
]

describe(`Query Collections`, () => {
  it(`should work with basic collection and select`, async () => {
    const collection = createCollection(
      mockSyncCollectionOptions<Person>({
        id: `test-persons`,
        getKey: (person: Person) => person.id,
        initialData: initialPersons,
      }),
    )

    const rendered = renderHook(() => {
      return useLiveQuery((q) =>
        q
          .from({ persons: collection })
          .where(({ persons }) => gt(persons.age, 30))
          .select(({ persons }) => ({
            id: persons.id,
            name: persons.name,
            age: persons.age,
          })),
      )
    })

    // Wait for collection to sync and state to update
    await waitFor(() => {
      expect(rendered.result.state.size).toBe(1) // Only John Smith (age 35)
    })
    expect(rendered.result()).toHaveLength(1)

    const johnSmith = rendered.result()[0]
    expect(johnSmith).toMatchObject({
      id: `3`,
      name: `John Smith`,
      age: 35,
    })
  })

  it(`should be able to query a collection with live updates`, async () => {
    const collection = createCollection(
      mockSyncCollectionOptions<Person>({
        id: `test-persons-2`,
        getKey: (person: Person) => person.id,
        initialData: initialPersons,
      }),
    )

    const rendered = renderHook(() => {
      return useLiveQuery((q) =>
        q
          .from({ collection })
          .where(({ collection: c }) => gt(c.age, 30))
          .select(({ collection: c }) => ({
            id: c.id,
            name: c.name,
          }))
          .orderBy(({ collection: c }) => c.id, `asc`),
      )
    })

    // Wait for collection to sync
    await waitFor(() => {
      expect(rendered.result.state.size).toBe(1)
    })
    expect(rendered.result.state.get(`3`)).toMatchObject({
      id: `3`,
      name: `John Smith`,
    })

    expect(rendered.result().length).toBe(1)
    expect(rendered.result()[0]).toMatchObject({
      id: `3`,
      name: `John Smith`,
    })

    // Insert a new person using the proper utils pattern
    collection.utils.begin()
    collection.utils.write({
      type: `insert`,
      value: {
        id: `4`,
        name: `Kyle Doe`,
        age: 40,
        email: `kyle.doe@example.com`,
        isActive: true,
        team: `team1`,
      },
    })
    collection.utils.commit()

    await waitFor(() => {
      expect(rendered.result.state.size).toBe(2)
    })
    expect(rendered.result.state.get(`3`)).toMatchObject({
      id: `3`,
      name: `John Smith`,
    })
    expect(rendered.result.state.get(`4`)).toMatchObject({
      id: `4`,
      name: `Kyle Doe`,
    })

    expect(rendered.result().length).toBe(2)
    expect(rendered.result()).toEqual(
      expect.arrayContaining([
        expect.objectContaining({
          id: `3`,
          name: `John Smith`,
        }),
        expect.objectContaining({
          id: `4`,
          name: `Kyle Doe`,
        }),
      ]),
    )

    // Update the person
    collection.utils.begin()
    collection.utils.write({
      type: `update`,
      value: {
        id: `4`,
        name: `Kyle Doe 2`,
        age: 40,
        email: `kyle.doe@example.com`,
        isActive: true,
        team: `team1`,
      },
    })
    collection.utils.commit()

    await waitFor(() => {
      expect(rendered.result.state.size).toBe(2)
    })
    expect(rendered.result.state.get(`4`)).toMatchObject({
      id: `4`,
      name: `Kyle Doe 2`,
    })

    expect(rendered.result().length).toBe(2)
    expect(rendered.result()).toEqual(
      expect.arrayContaining([
        expect.objectContaining({
          id: `3`,
          name: `John Smith`,
        }),
        expect.objectContaining({
          id: `4`,
          name: `Kyle Doe 2`,
        }),
      ]),
    )

    // Delete the person
    collection.utils.begin()
    collection.utils.write({
      type: `delete`,
      value: {
        id: `4`,
        name: `Kyle Doe 2`,
        age: 40,
        email: `kyle.doe@example.com`,
        isActive: true,
        team: `team1`,
      },
    })
    collection.utils.commit()

    await waitFor(() => {
      expect(rendered.result.state.size).toBe(1)
    })
    expect(rendered.result.state.get(`4`)).toBeUndefined()

    expect(rendered.result().length).toBe(1)
    expect(rendered.result()[0]).toMatchObject({
      id: `3`,
      name: `John Smith`,
    })
  })

  it(`should join collections and return combined results with live updates`, async () => {
    // Create person collection
    const personCollection = createCollection(
      mockSyncCollectionOptions<Person>({
        id: `person-collection-test`,
        getKey: (person: Person) => person.id,
        initialData: initialPersons,
      }),
    )

    // Create issue collection
    const issueCollection = createCollection(
      mockSyncCollectionOptions<Issue>({
        id: `issue-collection-test`,
        getKey: (issue: Issue) => issue.id,
        initialData: initialIssues,
      }),
    )

    const { result } = renderHook(() => {
      return useLiveQuery((q) =>
        q
          .from({ issues: issueCollection })
          .join({ persons: personCollection }, ({ issues, persons }) =>
            eq(issues.userId, persons.id),
          )
          .select(({ issues, persons }) => ({
            id: issues.id,
            title: issues.title,
<<<<<<< HEAD
            name: persons!.name,
          }))
=======
            name: persons.name,
          })),
>>>>>>> 5eb83006
      )
    })

    // Wait for collections to sync
    await waitFor(() => {
      expect(result.state.size).toBe(3)
    })

    // Verify that we have the expected joined results

    expect(result.state.get(`[1,1]`)).toMatchObject({
      id: `1`,
      name: `John Doe`,
      title: `Issue 1`,
    })

    expect(result.state.get(`[2,2]`)).toMatchObject({
      id: `2`,
      name: `Jane Doe`,
      title: `Issue 2`,
    })

    expect(result.state.get(`[3,1]`)).toMatchObject({
      id: `3`,
      name: `John Doe`,
      title: `Issue 3`,
    })

    // Add a new issue for user 2
    issueCollection.utils.begin()
    issueCollection.utils.write({
      type: `insert`,
      value: {
        id: `4`,
        title: `Issue 4`,
        description: `Issue 4 description`,
        userId: `2`,
      },
    })
    issueCollection.utils.commit()

    await waitFor(() => {
      expect(result.state.size).toBe(4)
    })
    expect(result.state.get(`[4,2]`)).toMatchObject({
      id: `4`,
      name: `Jane Doe`,
      title: `Issue 4`,
    })

    // Update an issue we're already joined with
    issueCollection.utils.begin()
    issueCollection.utils.write({
      type: `update`,
      value: {
        id: `2`,
        title: `Updated Issue 2`,
        description: `Issue 2 description`,
        userId: `2`,
      },
    })
    issueCollection.utils.commit()

    await waitFor(() => {
      // The updated title should be reflected in the joined results
      expect(result.state.get(`[2,2]`)).toMatchObject({
        id: `2`,
        name: `Jane Doe`,
        title: `Updated Issue 2`,
      })
    })

    // Delete an issue
    issueCollection.utils.begin()
    issueCollection.utils.write({
      type: `delete`,
      value: {
        id: `3`,
        title: `Issue 3`,
        description: `Issue 3 description`,
        userId: `1`,
      },
    })
    issueCollection.utils.commit()

    await waitFor(() => {
      // After deletion, issue 3 should no longer have a joined result
      expect(result.state.get(`[3,1]`)).toBeUndefined()
      expect(result.state.size).toBe(3)
    })
  })

  it(`should recompile query when parameters change and change results`, async () => {
    return createRoot(async (dispose) => {
      const collection = createCollection(
        mockSyncCollectionOptions<Person>({
          id: `params-change-test`,
          getKey: (person: Person) => person.id,
          initialData: initialPersons,
        }),
      )

      const [minAge, setMinAge] = createSignal(30)
      const rendered = renderHook(
        (props: { minAge: Accessor<number> }) => {
          return useLiveQuery((q) =>
            q
              .from({ collection })
              .where(({ collection: c }) => gt(c.age, props.minAge()))
              .select(({ collection: c }) => ({
                id: c.id,
                name: c.name,
                age: c.age,
              })),
          )
        },
        { initialProps: [{ minAge: minAge }] },
      )

      // Wait for collection to sync
      await new Promise((resolve) => setTimeout(resolve, 10))

      // Initially should return only people older than 30
      expect(rendered.result.state.size).toBe(1)
      expect(rendered.result.state.get(`3`)).toMatchObject({
        id: `3`,
        name: `John Smith`,
        age: 35,
      })

      // Change the parameter to include more people
      setMinAge(20)

      await new Promise((resolve) => setTimeout(resolve, 10))

      // Now should return all people as they're all older than 20
      expect(rendered.result.state.size).toBe(3)
      expect(rendered.result.state.get(`1`)).toMatchObject({
        id: `1`,
        name: `John Doe`,
        age: 30,
      })
      expect(rendered.result.state.get(`2`)).toMatchObject({
        id: `2`,
        name: `Jane Doe`,
        age: 25,
      })
      expect(rendered.result.state.get(`3`)).toMatchObject({
        id: `3`,
        name: `John Smith`,
        age: 35,
      })

      // Change to exclude everyone
      setMinAge(50)

      await new Promise((resolve) => setTimeout(resolve, 10))

      // Should now be empty
      expect(rendered.result.state.size).toBe(0)

      dispose()
    })
  })

  it(`should stop old query when parameters change`, async () => {
    return createRoot(async (dispose) => {
      const collection = createCollection(
        mockSyncCollectionOptions<Person>({
          id: `stop-query-test`,
          getKey: (person: Person) => person.id,
          initialData: initialPersons,
        }),
      )

      const [minAge, setMinAge] = createSignal(30)
      const rendered = renderHook(
        (props: { minAge: Accessor<number> }) => {
          return useLiveQuery((q) =>
            q
              .from({ collection })
              .where(({ collection: c }) => gt(c.age, props.minAge()))
              .select(({ collection: c }) => ({
                id: c.id,
                name: c.name,
              })),
          )
        },
        { initialProps: [{ minAge }] },
      )

      // Wait for collection to sync
      await new Promise((resolve) => setTimeout(resolve, 50))

      // Initial query should return only people older than 30
      expect(rendered.result.state.size).toBe(1)
      expect(rendered.result.state.get(`3`)).toMatchObject({
        id: `3`,
        name: `John Smith`,
      })

      // Change the parameter to include more people
      setMinAge(25)

      await new Promise((resolve) => setTimeout(resolve, 10))

      // Query should now return all people older than 25
      expect(rendered.result.state.size).toBe(2)
      expect(rendered.result.state.get(`1`)).toMatchObject({
        id: `1`,
        name: `John Doe`,
      })
      expect(rendered.result.state.get(`3`)).toMatchObject({
        id: `3`,
        name: `John Smith`,
      })

      // Change to a value that excludes everyone
      setMinAge(50)

      await new Promise((resolve) => setTimeout(resolve, 10))

      // Should now be empty
      expect(rendered.result.state.size).toBe(0)

      dispose()
    })
  })

  it(`should be able to query a result collection with live updates`, async () => {
    const collection = createCollection(
      mockSyncCollectionOptions<Person>({
        id: `optimistic-changes-test`,
        getKey: (person: Person) => person.id,
        initialData: initialPersons,
      }),
    )

    // Initial query
    const rendered = renderHook(() => {
      return useLiveQuery((q) =>
        q
          .from({ collection })
          .where(({ collection: c }) => gt(c.age, 30))
          .select(({ collection: c }) => ({
            id: c.id,
            name: c.name,
            team: c.team,
          }))
          .orderBy(({ collection: c }) => c.id, `asc`),
      )
    })

    // Wait for collection to sync
    await new Promise((resolve) => setTimeout(resolve, 10))

    // Grouped query derived from initial query
    const groupedLiveQuery = renderHook(() => {
      return useLiveQuery((q) =>
        q
          .from({ queryResult: rendered.result.collection })
          .groupBy(({ queryResult }) => queryResult.team)
          .select(({ queryResult }) => ({
            team: queryResult.team,
            count: count(queryResult.id),
          })),
      )
    })

    // Wait for grouped query to sync
    await new Promise((resolve) => setTimeout(resolve, 10))

    // Verify initial grouped results
    expect(groupedLiveQuery.result.state.size).toBe(1)
    const teamResult = Array.from(groupedLiveQuery.result.state.values())[0]
    expect(teamResult).toMatchObject({
      team: `team1`,
      count: 1,
    })

    // Insert two new users in different teams
    collection.utils.begin()
    collection.utils.write({
      type: `insert`,
      value: {
        id: `5`,
        name: `Sarah Jones`,
        age: 32,
        email: `sarah.jones@example.com`,
        isActive: true,
        team: `team1`,
      },
    })
    collection.utils.write({
      type: `insert`,
      value: {
        id: `6`,
        name: `Mike Wilson`,
        age: 38,
        email: `mike.wilson@example.com`,
        isActive: true,
        team: `team2`,
      },
    })
    collection.utils.commit()

    await new Promise((resolve) => setTimeout(resolve, 10))

    // Verify the grouped results include the new team members
    expect(groupedLiveQuery.result.state.size).toBe(2)

    const groupedResults = Array.from(groupedLiveQuery.result.state.values())
    const team1Result = groupedResults.find((r) => r.team === `team1`)
    const team2Result = groupedResults.find((r) => r.team === `team2`)

    expect(team1Result).toMatchObject({
      team: `team1`,
      count: 2, // John Smith + Sarah Jones
    })
    expect(team2Result).toMatchObject({
      team: `team2`,
      count: 1, // Mike Wilson
    })
  })

  it(`optimistic state is dropped after commit`, async () => {
    // Track renders and states
    const renderStates: Array<{
      stateSize: number
      hasTempKey: boolean
      hasPermKey: boolean
      timestamp: number
    }> = []

    // Create person collection
    const personCollection = createCollection(
      mockSyncCollectionOptions<Person>({
        id: `person-collection-test-bug`,
        getKey: (person: Person) => person.id,
        initialData: initialPersons,
      }),
    )

    // Create issue collection
    const issueCollection = createCollection(
      mockSyncCollectionOptions<Issue>({
        id: `issue-collection-test-bug`,
        getKey: (issue: Issue) => issue.id,
        initialData: initialIssues,
      }),
    )

    // Render the hook with a query that joins persons and issues
    const { result } = renderHook(() => {
      const queryResult = useLiveQuery((q) =>
        q
          .from({ issues: issueCollection })
          .join({ persons: personCollection }, ({ issues, persons }) =>
            eq(issues.userId, persons.id),
          )
          .select(({ issues, persons }) => ({
            id: issues.id,
            title: issues.title,
<<<<<<< HEAD
            name: persons!.name,
          }))
=======
            name: persons.name,
          })),
>>>>>>> 5eb83006
      )

      // Track each render state
      createComputed(() => {
        renderStates.push({
          stateSize: queryResult.state.size,
          hasTempKey: queryResult.state.has(`[temp-key,1]`),
          hasPermKey: queryResult.state.has(`[4,1]`),
          timestamp: Date.now(),
        })
      })

      return queryResult
    })

    // Wait for collections to sync and verify initial state
    await waitFor(() => {
      expect(result.state.size).toBe(3)
    })

    // Reset render states array for clarity in the remaining test
    renderStates.length = 0

    // Create an optimistic action for adding issues
    type AddIssueInput = {
      title: string
      description: string
      userId: string
    }

    const addIssue = createOptimisticAction<AddIssueInput>({
      onMutate: (issueInput) => {
        // Optimistically insert with temporary key
        issueCollection.insert({
          id: `temp-key`,
          title: issueInput.title,
          description: issueInput.description,
          userId: issueInput.userId,
        })
      },
      mutationFn: async (issueInput) => {
        // Simulate server persistence - in a real app, this would be an API call
        await new Promise((resolve) => setTimeout(resolve, 10)) // Simulate network delay

        // After "server" responds, update the collection with permanent ID using utils
        issueCollection.utils.begin()
        issueCollection.utils.write({
          type: `delete`,
          value: {
            id: `temp-key`,
            title: issueInput.title,
            description: issueInput.description,
            userId: issueInput.userId,
          },
        })
        issueCollection.utils.write({
          type: `insert`,
          value: {
            id: `4`, // Use the permanent ID
            title: issueInput.title,
            description: issueInput.description,
            userId: issueInput.userId,
          },
        })
        issueCollection.utils.commit()

        return { success: true, id: `4` }
      },
    })

    // Perform optimistic insert of a new issue
    const transaction = addIssue({
      title: `New Issue`,
      description: `New Issue Description`,
      userId: `1`,
    })

    await waitFor(() => {
      // Verify optimistic state is immediately reflected
      expect(result.state.size).toBe(4)
    })
    expect(result.state.get(`[temp-key,1]`)).toMatchObject({
      id: `temp-key`,
      name: `John Doe`,
      title: `New Issue`,
    })
    expect(result.state.get(`[4,1]`)).toBeUndefined()

    // Wait for the transaction to be committed
    await transaction.isPersisted.promise

    await waitFor(() => {
      // Wait for the permanent key to appear
      expect(result.state.get(`[4,1]`)).toBeDefined()
    })

    // Check if we had any render where the temp key was removed but the permanent key wasn't added yet
    const hadFlicker = renderStates.some(
      (state) =>
        !state.hasTempKey && !state.hasPermKey && state.stateSize === 3,
    )

    expect(hadFlicker).toBe(false)

    // Verify the temporary key is replaced by the permanent one
    expect(result.state.size).toBe(4)
    expect(result.state.get(`[temp-key,1]`)).toBeUndefined()
    expect(result.state.get(`[4,1]`)).toMatchObject({
      id: `4`,
      name: `John Doe`,
      title: `New Issue`,
    })
  })

  it(`should accept pre-created live query collection`, async () => {
    const collection = createCollection(
      mockSyncCollectionOptions<Person>({
        id: `pre-created-collection-test`,
        getKey: (person: Person) => person.id,
        initialData: initialPersons,
      }),
    )

    // Create a live query collection beforehand
    const liveQueryCollection = createLiveQueryCollection({
      query: (q) =>
        q
          .from({ persons: collection })
          .where(({ persons }) => gt(persons.age, 30))
          .select(({ persons }) => ({
            id: persons.id,
            name: persons.name,
            age: persons.age,
          })),
      startSync: true,
    })

    const { result } = renderHook(() => {
      return useLiveQuery(() => liveQueryCollection)
    })

    // Wait for collection to sync and state to update
    await waitFor(() => {
      expect(result.state.size).toBe(1) // Only John Smith (age 35)
    })
    expect(result()).toHaveLength(1)

    const johnSmith = result()[0]
    expect(johnSmith).toMatchObject({
      id: `3`,
      name: `John Smith`,
      age: 35,
    })

    // Verify that the returned collection is the same instance
    expect(result.collection).toBe(liveQueryCollection)
  })

  it(`should switch to a different pre-created live query collection when changed`, async () => {
    return createRoot(async (dispose) => {
      const collection1 = createCollection(
        mockSyncCollectionOptions<Person>({
          id: `collection-1`,
          getKey: (person: Person) => person.id,
          initialData: initialPersons,
        }),
      )

      const collection2 = createCollection(
        mockSyncCollectionOptions<Person>({
          id: `collection-2`,
          getKey: (person: Person) => person.id,
          initialData: [
            {
              id: `4`,
              name: `Alice Cooper`,
              age: 45,
              email: `alice.cooper@example.com`,
              isActive: true,
              team: `team3`,
            },
            {
              id: `5`,
              name: `Bob Dylan`,
              age: 50,
              email: `bob.dylan@example.com`,
              isActive: true,
              team: `team3`,
            },
          ],
        }),
      )

      // Create two different live query collections
      const liveQueryCollection1 = createLiveQueryCollection({
        query: (q) =>
          q
            .from({ persons: collection1 })
            .where(({ persons }) => gt(persons.age, 30))
            .select(({ persons }) => ({
              id: persons.id,
              name: persons.name,
            })),
        startSync: true,
      })

      const liveQueryCollection2 = createLiveQueryCollection({
        query: (q) =>
          q
            .from({ persons: collection2 })
            .where(({ persons }) => gt(persons.age, 40))
            .select(({ persons }) => ({
              id: persons.id,
              name: persons.name,
            })),
        startSync: true,
      })

      const [collection, setCollection] = createSignal(liveQueryCollection1)
      const rendered = renderHook(
        (props: { collection: Accessor<any> }) => {
          return useLiveQuery(props.collection)
        },
        { initialProps: [{ collection: collection }] },
      )

      // Wait for first collection to sync
      await waitFor(() => {
        expect(rendered.result.state.size).toBe(1) // Only John Smith from collection1
      })
      expect(rendered.result.state.get(`3`)).toMatchObject({
        id: `3`,
        name: `John Smith`,
      })
      expect(rendered.result.collection).toBe(liveQueryCollection1)

      // Switch to the second collection
      setCollection(liveQueryCollection2)

      // Wait for second collection to sync
      await waitFor(() => {
        expect(rendered.result.state.size).toBe(2) // Alice and Bob from collection2
      })
      expect(rendered.result.state.get(`4`)).toMatchObject({
        id: `4`,
        name: `Alice Cooper`,
      })
      expect(rendered.result.state.get(`5`)).toMatchObject({
        id: `5`,
        name: `Bob Dylan`,
      })
      expect(rendered.result.collection).toBe(liveQueryCollection2)

      // Verify we no longer have data from the first collection
      expect(rendered.result.state.get(`3`)).toBeUndefined()

      dispose()
    })
  })

  it(`should accept a config object with a pre-built QueryBuilder instance`, async () => {
    const collection = createCollection(
      mockSyncCollectionOptions<Person>({
        id: `test-persons-config-querybuilder`,
        getKey: (person: Person) => person.id,
        initialData: initialPersons,
      }),
    )

    // Create a QueryBuilder instance beforehand
    const queryBuilder = new Query()
      .from({ persons: collection })
      .where(({ persons }) => gt(persons.age, 30))
      .select(({ persons }) => ({
        id: persons.id,
        name: persons.name,
        age: persons.age,
      }))

    const { result } = renderHook(() => {
      return useLiveQuery(() => ({ query: queryBuilder }))
    })

    // Wait for collection to sync and state to update
    await waitFor(() => {
      expect(result.state.size).toBe(1) // Only John Smith (age 35)
    })
    expect(result()).toHaveLength(1)

    const johnSmith = result()[0]
    expect(johnSmith).toMatchObject({
      id: `3`,
      name: `John Smith`,
      age: 35,
    })
  })

  describe(`isLoaded property`, () => {
    it(`should be true initially and false after collection is ready`, async () => {
      let beginFn: (() => void) | undefined
      let commitFn: (() => void) | undefined

      // Create a collection that doesn't start sync immediately
      const collection = createCollection<Person>({
        id: `has-loaded-test`,
        getKey: (person: Person) => person.id,
        startSync: false, // Don't start sync immediately
        sync: {
          sync: ({ begin, commit, markReady }) => {
            beginFn = begin
            commitFn = () => {
              commit()
              markReady()
            }
            // Don't call begin/commit immediately
          },
        },
        onInsert: async () => {},
        onUpdate: async () => {},
        onDelete: async () => {},
      })

      const rendered = renderHook(() => {
        return useLiveQuery((q) =>
          q
            .from({ persons: collection })
            .where(({ persons }) => gt(persons.age, 30))
            .select(({ persons }) => ({
              id: persons.id,
              name: persons.name,
            })),
        )
      })

      // Initially isLoading should be true
      expect(rendered.result.isLoading).toBe(true)

      // Start sync manually
      collection.preload()

      // Trigger the first commit to make collection ready
      if (beginFn && commitFn) {
        beginFn()
        commitFn()
      }

      // Insert data
      collection.insert({
        id: `1`,
        name: `John Doe`,
        age: 35,
        email: `john.doe@example.com`,
        isActive: true,
        team: `team1`,
      })

      // Wait for collection to become ready
      await waitFor(() => {
        expect(rendered.result.isLoading).toBe(false)
      })
      // Note: Data may not appear immediately due to live query evaluation timing
      // The main test is that isLoading transitions from true to false
    })

    it(`should be false for pre-created collections that are already syncing`, async () => {
      const collection = createCollection(
        mockSyncCollectionOptions<Person>({
          id: `pre-created-has-loaded-test`,
          getKey: (person: Person) => person.id,
          initialData: initialPersons,
        }),
      )

      // Create a live query collection that's already syncing
      const liveQueryCollection = createLiveQueryCollection({
        query: (q) =>
          q
            .from({ persons: collection })
            .where(({ persons }) => gt(persons.age, 30))
            .select(({ persons }) => ({
              id: persons.id,
              name: persons.name,
            })),
        startSync: true,
      })

      // Wait a bit for the collection to start syncing
      await new Promise((resolve) => setTimeout(resolve, 10))

      const rendered = renderHook(() => {
        return useLiveQuery(() => liveQueryCollection)
      })

      // For pre-created collections that are already syncing, isLoading should be true
      expect(rendered.result.isLoading).toBe(false)
      expect(rendered.result.state.size).toBe(1)
    })

    it(`should update isLoading when collection status changes`, async () => {
      let beginFn: (() => void) | undefined
      let commitFn: (() => void) | undefined
      let markReadyFn: (() => void) | undefined

      const collection = createCollection<Person>({
        id: `status-change-has-loaded-test`,
        getKey: (person: Person) => person.id,
        startSync: false,
        sync: {
          sync: ({ begin, commit, markReady }) => {
            beginFn = begin
            commitFn = commit
            markReadyFn = markReady
            // Don't sync immediately
          },
        },
        onInsert: async () => {},
        onUpdate: async () => {},
        onDelete: async () => {},
      })

      const rendered = renderHook(() => {
        return useLiveQuery((q) =>
          q
            .from({ persons: collection })
            .where(({ persons }) => gt(persons.age, 30))
            .select(({ persons }) => ({
              id: persons.id,
              name: persons.name,
            })),
        )
      })

      // Initially should be true
      expect(rendered.result.isLoading).toBe(true)

      // Start sync manually
      collection.preload()

      // Trigger the first commit to make collection ready
      if (beginFn && commitFn && markReadyFn) {
        beginFn()
        commitFn()
        markReadyFn()
      }

      // Insert data
      collection.insert({
        id: `1`,
        name: `John Doe`,
        age: 35,
        email: `john.doe@example.com`,
        isActive: true,
        team: `team1`,
      })

      await new Promise((resolve) => setTimeout(resolve, 100))

      expect(rendered.result.isLoading).toBe(false)
      expect(rendered.result.isReady).toBe(true)

      // Wait for collection to become ready
      await waitFor(() => {
        expect(rendered.result.isLoading).toBe(false)
      })
      expect(rendered.result.status).toBe(`ready`)
    })

    it(`should maintain isReady state during live updates`, async () => {
      const collection = createCollection(
        mockSyncCollectionOptions<Person>({
          id: `live-updates-has-loaded-test`,
          getKey: (person: Person) => person.id,
          initialData: initialPersons,
        }),
      )

      const { result } = renderHook(() => {
        return useLiveQuery((q) =>
          q
            .from({ persons: collection })
            .where(({ persons }) => gt(persons.age, 30))
            .select(({ persons }) => ({
              id: persons.id,
              name: persons.name,
            })),
        )
      })

      // Wait for initial load
      await waitFor(() => {
        expect(result.isLoading).toBe(false)
      })

      const initialIsReady = result.isReady

      // Perform live updates
      collection.utils.begin()
      collection.utils.write({
        type: `insert`,
        value: {
          id: `4`,
          name: `Kyle Doe`,
          age: 40,
          email: `kyle.doe@example.com`,
          isActive: true,
          team: `team1`,
        },
      })
      collection.utils.commit()

      // Wait for update to process
      await waitFor(() => {
        expect(result.state.size).toBe(2)
      })

      // isReady should remain true during live updates
      expect(result.isReady).toBe(true)
      expect(result.isReady).toBe(initialIsReady)
    })

    it(`should handle isLoading with complex queries including joins`, async () => {
      let personBeginFn: (() => void) | undefined
      let personCommitFn: (() => void) | undefined
      let personMarkReadyFn: (() => void) | undefined
      let issueBeginFn: (() => void) | undefined
      let issueCommitFn: (() => void) | undefined
      let issueMarkReadyFn: (() => void) | undefined

      const personCollection = createCollection<Person>({
        id: `join-has-loaded-persons`,
        getKey: (person: Person) => person.id,
        startSync: false,
        sync: {
          sync: ({ begin, commit, markReady }) => {
            personBeginFn = begin
            personCommitFn = commit
            personMarkReadyFn = markReady
            // Don't sync immediately
          },
        },
        onInsert: async () => {},
        onUpdate: async () => {},
        onDelete: async () => {},
      })

      const issueCollection = createCollection<Issue>({
        id: `join-has-loaded-issues`,
        getKey: (issue: Issue) => issue.id,
        startSync: false,
        sync: {
          sync: ({ begin, commit, markReady }) => {
            issueBeginFn = begin
            issueCommitFn = commit
            issueMarkReadyFn = markReady
            // Don't sync immediately
          },
        },
        onInsert: async () => {},
        onUpdate: async () => {},
        onDelete: async () => {},
      })

      const { result } = renderHook(() => {
        return useLiveQuery((q) =>
          q
            .from({ issues: issueCollection })
            .join({ persons: personCollection }, ({ issues, persons }) =>
              eq(issues.userId, persons.id),
            )
            .select(({ issues, persons }) => ({
              id: issues.id,
              title: issues.title,
<<<<<<< HEAD
              name: persons!.name,
            }))
=======
              name: persons.name,
            })),
>>>>>>> 5eb83006
        )
      })

      // Initially should be true
      expect(result.isLoading).toBe(true)

      // Start sync for both collections
      personCollection.preload()
      issueCollection.preload()

      // Trigger the first commit for both collections to make them ready
      if (personBeginFn && personCommitFn && personMarkReadyFn) {
        personBeginFn()
        personCommitFn()
        personMarkReadyFn()
      }
      if (issueBeginFn && issueCommitFn && issueMarkReadyFn) {
        issueBeginFn()
        issueCommitFn()
        issueMarkReadyFn()
      }

      // Insert data into both collections
      personCollection.insert({
        id: `1`,
        name: `John Doe`,
        age: 30,
        email: `john.doe@example.com`,
        isActive: true,
        team: `team1`,
      })
      issueCollection.insert({
        id: `1`,
        title: `Issue 1`,
        description: `Issue 1 description`,
        userId: `1`,
      })

      // Wait for both collections to sync
      await waitFor(() => {
        expect(result.isReady).toBe(true)
      })
      // Note: Joined data may not appear immediately due to live query evaluation timing
      // The main test is that isLoading transitions from false to true
    })

    it(`should handle isLoading with parameterized queries`, async () => {
      return createRoot(async (dispose) => {
        let beginFn: (() => void) | undefined
        let commitFn: (() => void) | undefined

        const collection = createCollection<Person>({
          id: `params-has-loaded-test`,
          getKey: (person: Person) => person.id,
          startSync: false,
          sync: {
            sync: ({ begin, commit, markReady }) => {
              beginFn = begin
              commitFn = () => {
                commit()
                markReady()
              }
              // Don't sync immediately
            },
          },
          onInsert: async () => {},
          onUpdate: async () => {},
          onDelete: async () => {},
        })

        const [minAge, setMinAge] = createSignal(30)
        const { result } = renderHook(
          (props: { minAge: Accessor<number> }) => {
            return useLiveQuery((q) =>
              q
                .from({ collection })
                .where(({ collection: c }) => gt(c.age, props.minAge()))
                .select(({ collection: c }) => ({
                  id: c.id,
                  name: c.name,
                })),
            )
          },
          { initialProps: [{ minAge: minAge }] },
        )

        // Initially should be false
        expect(result.isLoading).toBe(true)

        // Start sync manually
        collection.preload()

        // Trigger the first commit to make collection ready
        if (beginFn && commitFn) {
          beginFn()
          commitFn()
        }

        // Insert data
        collection.insert({
          id: `1`,
          name: `John Doe`,
          age: 35,
          email: `john.doe@example.com`,
          isActive: true,
          team: `team1`,
        })
        collection.insert({
          id: `2`,
          name: `Jane Doe`,
          age: 25,
          email: `jane.doe@example.com`,
          isActive: true,
          team: `team2`,
        })

        // Wait for initial load
        await waitFor(() => {
          expect(result.isLoading).toBe(false)
        })

        // Change parameters
        setMinAge(25)

        // isReady should remain true even when parameters change
        await waitFor(() => {
          expect(result.isReady).toBe(true)
        })
        // Note: Data size may not change immediately due to live query evaluation timing
        // The main test is that isReady remains true when parameters change

        dispose()
      })
    })
  })

  describe(`eager execution during sync`, () => {
    it(`should show state while isLoading is true during sync`, async () => {
      let syncBegin: (() => void) | undefined
      let syncWrite: ((op: any) => void) | undefined
      let syncCommit: (() => void) | undefined
      let syncMarkReady: (() => void) | undefined

      const collection = createCollection<Person>({
        id: `eager-execution-test-solid`,
        getKey: (person: Person) => person.id,
        startSync: false,
        sync: {
          sync: ({ begin, write, commit, markReady }) => {
            syncBegin = begin
            syncWrite = write
            syncCommit = commit
            syncMarkReady = markReady
          },
        },
        onInsert: () => Promise.resolve(),
        onUpdate: () => Promise.resolve(),
        onDelete: () => Promise.resolve(),
      })

      const { result } = renderHook(() => {
        return useLiveQuery((q) =>
          q
            .from({ persons: collection })
            .where(({ persons }) => gt(persons.age, 30))
            .select(({ persons }) => ({
              id: persons.id,
              name: persons.name,
            })),
        )
      })

      // Initially isLoading should be true
      expect(result.isLoading).toBe(true)
      expect(result.state.size).toBe(0)
      expect(result()).toEqual([])

      // Start sync manually
      collection.preload()

      await new Promise((resolve) => setTimeout(resolve, 10))

      // Still loading
      expect(result.isLoading).toBe(true)

      // Add first batch of data (but don't mark ready yet)
      syncBegin!()
      syncWrite!({
        type: `insert`,
        value: {
          id: `1`,
          name: `John Smith`,
          age: 35,
          email: `john.smith@example.com`,
          isActive: true,
          team: `team1`,
        },
      })
      syncCommit!()

      // Data should be visible even though still loading
      await waitFor(() => {
        expect(result.state.size).toBe(1)
      })
      expect(result.isLoading).toBe(true) // Still loading
      expect(result()).toHaveLength(1)
      expect(result()[0]).toMatchObject({
        id: `1`,
        name: `John Smith`,
      })

      // Add second batch of data
      syncBegin!()
      syncWrite!({
        type: `insert`,
        value: {
          id: `2`,
          name: `Jane Doe`,
          age: 32,
          email: `jane.doe@example.com`,
          isActive: true,
          team: `team2`,
        },
      })
      syncCommit!()

      // More data should be visible
      await waitFor(() => {
        expect(result.state.size).toBe(2)
      })
      expect(result.isLoading).toBe(true) // Still loading
      expect(result()).toHaveLength(2)

      // Now mark as ready
      syncMarkReady!()

      // Should now be ready
      await waitFor(() => {
        expect(result.isLoading).toBe(false)
      })
      expect(result.state.size).toBe(2)
      expect(result()).toHaveLength(2)
    })

    it(`should show filtered results during sync with isLoading true`, async () => {
      let syncBegin: (() => void) | undefined
      let syncWrite: ((op: any) => void) | undefined
      let syncCommit: (() => void) | undefined
      let syncMarkReady: (() => void) | undefined

      const collection = createCollection<Person>({
        id: `eager-filter-test-solid`,
        getKey: (person: Person) => person.id,
        startSync: false,
        sync: {
          sync: ({ begin, write, commit, markReady }) => {
            syncBegin = begin
            syncWrite = write
            syncCommit = commit
            syncMarkReady = markReady
          },
        },
        onInsert: () => Promise.resolve(),
        onUpdate: () => Promise.resolve(),
        onDelete: () => Promise.resolve(),
      })

      const { result } = renderHook(() => {
        return useLiveQuery((q) =>
          q
            .from({ persons: collection })
            .where(({ persons }) => eq(persons.team, `team1`))
            .select(({ persons }) => ({
              id: persons.id,
              name: persons.name,
              team: persons.team,
            })),
        )
      })

      // Start sync
      collection.preload()

      await new Promise((resolve) => setTimeout(resolve, 10))

      expect(result.isLoading).toBe(true)

      // Add items from different teams
      syncBegin!()
      syncWrite!({
        type: `insert`,
        value: {
          id: `1`,
          name: `Alice`,
          age: 30,
          email: `alice@example.com`,
          isActive: true,
          team: `team1`,
        },
      })
      syncWrite!({
        type: `insert`,
        value: {
          id: `2`,
          name: `Bob`,
          age: 25,
          email: `bob@example.com`,
          isActive: true,
          team: `team2`,
        },
      })
      syncWrite!({
        type: `insert`,
        value: {
          id: `3`,
          name: `Charlie`,
          age: 35,
          email: `charlie@example.com`,
          isActive: true,
          team: `team1`,
        },
      })
      syncCommit!()

      // Should only show team1 members, even while loading
      await waitFor(() => {
        expect(result.state.size).toBe(2)
      })
      expect(result.isLoading).toBe(true)
      expect(result()).toHaveLength(2)
      expect(result().every((p) => p.team === `team1`)).toBe(true)

      // Mark ready
      syncMarkReady!()

      await waitFor(() => {
        expect(result.isLoading).toBe(false)
      })
      expect(result.state.size).toBe(2)
    })

    it(`should show join results during sync with isLoading true`, async () => {
      let userSyncBegin: (() => void) | undefined
      let userSyncWrite: ((op: any) => void) | undefined
      let userSyncCommit: (() => void) | undefined
      let userSyncMarkReady: (() => void) | undefined

      let issueSyncBegin: (() => void) | undefined
      let issueSyncWrite: ((op: any) => void) | undefined
      let issueSyncCommit: (() => void) | undefined
      let issueSyncMarkReady: (() => void) | undefined

      const personCollection = createCollection<Person>({
        id: `eager-join-persons-solid`,
        getKey: (person: Person) => person.id,
        startSync: false,
        sync: {
          sync: ({ begin, write, commit, markReady }) => {
            userSyncBegin = begin
            userSyncWrite = write
            userSyncCommit = commit
            userSyncMarkReady = markReady
          },
        },
        onInsert: () => Promise.resolve(),
        onUpdate: () => Promise.resolve(),
        onDelete: () => Promise.resolve(),
      })

      const issueCollection = createCollection<Issue>({
        id: `eager-join-issues-solid`,
        getKey: (issue: Issue) => issue.id,
        startSync: false,
        sync: {
          sync: ({ begin, write, commit, markReady }) => {
            issueSyncBegin = begin
            issueSyncWrite = write
            issueSyncCommit = commit
            issueSyncMarkReady = markReady
          },
        },
        onInsert: () => Promise.resolve(),
        onUpdate: () => Promise.resolve(),
        onDelete: () => Promise.resolve(),
      })

      const { result } = renderHook(() => {
        return useLiveQuery((q) =>
          q
            .from({ issues: issueCollection })
            .join({ persons: personCollection }, ({ issues, persons }) =>
              eq(issues.userId, persons.id),
            )
            .select(({ issues, persons }) => ({
              id: issues.id,
              title: issues.title,
<<<<<<< HEAD
              userName: persons!.name,
            }))
=======
              userName: persons.name,
            })),
>>>>>>> 5eb83006
        )
      })

      // Start sync for both
      personCollection.preload()
      issueCollection.preload()

      await new Promise((resolve) => setTimeout(resolve, 10))

      expect(result.isLoading).toBe(true)

      // Add a person first
      userSyncBegin!()
      userSyncWrite!({
        type: `insert`,
        value: {
          id: `1`,
          name: `John Doe`,
          age: 30,
          email: `john@example.com`,
          isActive: true,
          team: `team1`,
        },
      })
      userSyncCommit!()

      await new Promise((resolve) => setTimeout(resolve, 10))

      expect(result.isLoading).toBe(true)
      expect(result.state.size).toBe(0) // No joins yet

      // Add an issue for that person
      issueSyncBegin!()
      issueSyncWrite!({
        type: `insert`,
        value: {
          id: `1`,
          title: `First Issue`,
          description: `Description`,
          userId: `1`,
        },
      })
      issueSyncCommit!()

      // Should see join result even while loading
      await waitFor(() => {
        expect(result.state.size).toBe(1)
      })
      expect(result.isLoading).toBe(true)
      expect(result()).toHaveLength(1)
      expect(result()[0]).toMatchObject({
        id: `1`,
        title: `First Issue`,
        userName: `John Doe`,
      })

      // Mark both as ready
      userSyncMarkReady!()
      issueSyncMarkReady!()

      await waitFor(() => {
        expect(result.isLoading).toBe(false)
      })
      expect(result.state.size).toBe(1)
    })

    it(`should update isReady when source collection is marked ready with no data`, async () => {
      let syncMarkReady: (() => void) | undefined

      const collection = createCollection<Person>({
        id: `ready-no-data-test-solid`,
        getKey: (person: Person) => person.id,
        startSync: false,
        sync: {
          sync: ({ markReady }) => {
            syncMarkReady = markReady
            // Don't call begin/commit - just provide markReady
          },
        },
        onInsert: () => Promise.resolve(),
        onUpdate: () => Promise.resolve(),
        onDelete: () => Promise.resolve(),
      })

      const { result } = renderHook(() => {
        return useLiveQuery((q) =>
          q
            .from({ persons: collection })
            .where(({ persons }) => gt(persons.age, 30))
            .select(({ persons }) => ({
              id: persons.id,
              name: persons.name,
            })),
        )
      })

      // Initially isLoading should be true
      expect(result.isLoading).toBe(true)
      expect(result.isReady).toBe(false)
      expect(result.state.size).toBe(0)
      expect(result()).toEqual([])

      // Start sync manually
      collection.preload()

      await new Promise((resolve) => setTimeout(resolve, 10))

      // Still loading
      expect(result.isLoading).toBe(true)
      expect(result.isReady).toBe(false)

      // Mark ready without any data commits
      syncMarkReady!()

      // Should now be ready, even with no data
      await waitFor(() => {
        expect(result.isReady).toBe(true)
      })
      expect(result.isLoading).toBe(false)
      expect(result.state.size).toBe(0) // Still no data
      expect(result()).toEqual([]) // Empty array
      expect(result.status).toBe(`ready`)
    })
  })

  describe(`Disabled queries`, () => {
    it(`should handle callback returning undefined with proper state`, async () => {
      return createRoot(async (dispose) => {
        const collection = createCollection(
          mockSyncCollectionOptions<Person>({
            id: `disabled-undefined-test`,
            getKey: (person: Person) => person.id,
            initialData: initialPersons,
          }),
        )

        const [enabled, setEnabled] = createSignal(false)
        const rendered = renderHook(
          (props: { enabled: Accessor<boolean> }) => {
            return useLiveQuery((q) => {
              if (!props.enabled()) return undefined
              return q
                .from({ collection })
                .where(({ collection: c }) => gt(c.age, 30))
                .select(({ collection: c }) => ({
                  id: c.id,
                  name: c.name,
                  age: c.age,
                }))
            })
          },
          { initialProps: [{ enabled }] },
        )

        // When callback returns undefined, should return disabled state
        expect(rendered.result.state.size).toBe(0)
        expect(rendered.result.data).toEqual([])
        expect(rendered.result.collection()).toBeNull()
        expect(rendered.result.status()).toBe(`disabled`)
        expect(rendered.result.isLoading()).toBe(false)
        expect(rendered.result.isReady()).toBe(true)

        // Enable the query
        setEnabled(true)
        await new Promise((resolve) => setTimeout(resolve, 10))

        await waitFor(() => {
          expect(rendered.result.state.size).toBe(1) // Only John Smith (age 35)
        })
        expect(rendered.result.data).toHaveLength(1)
        expect(rendered.result.isReady()).toBe(true)

        // Disable the query again
        setEnabled(false)
        await new Promise((resolve) => setTimeout(resolve, 10))

        expect(rendered.result.status()).toBe(`disabled`)
        expect(rendered.result.isReady()).toBe(true)

        dispose()
      })
    })

    it(`should handle callback returning null with proper state`, async () => {
      return createRoot(async (dispose) => {
        const collection = createCollection(
          mockSyncCollectionOptions<Person>({
            id: `disabled-null-test`,
            getKey: (person: Person) => person.id,
            initialData: initialPersons,
          }),
        )

        const [enabled, setEnabled] = createSignal(false)
        const rendered = renderHook(
          (props: { enabled: Accessor<boolean> }) => {
            return useLiveQuery((q) => {
              if (!props.enabled()) return null
              return q
                .from({ collection })
                .where(({ collection: c }) => gt(c.age, 30))
                .select(({ collection: c }) => ({
                  id: c.id,
                  name: c.name,
                  age: c.age,
                }))
            })
          },
          { initialProps: [{ enabled }] },
        )

        // When callback returns null, should return disabled state
        expect(rendered.result.state.size).toBe(0)
        expect(rendered.result.data).toEqual([])
        expect(rendered.result.collection()).toBeNull()
        expect(rendered.result.status()).toBe(`disabled`)
        expect(rendered.result.isLoading()).toBe(false)
        expect(rendered.result.isReady()).toBe(true)

        // Enable the query
        setEnabled(true)
        await new Promise((resolve) => setTimeout(resolve, 10))

        await waitFor(() => {
          expect(rendered.result.state.size).toBe(1)
        })
        expect(rendered.result.data).toHaveLength(1)
        expect(rendered.result.isReady()).toBe(true)

        dispose()
      })
    })
  })
})<|MERGE_RESOLUTION|>--- conflicted
+++ resolved
@@ -286,13 +286,8 @@
           .select(({ issues, persons }) => ({
             id: issues.id,
             title: issues.title,
-<<<<<<< HEAD
-            name: persons!.name,
-          }))
-=======
             name: persons.name,
           })),
->>>>>>> 5eb83006
       )
     })
 
@@ -656,13 +651,8 @@
           .select(({ issues, persons }) => ({
             id: issues.id,
             title: issues.title,
-<<<<<<< HEAD
-            name: persons!.name,
-          }))
-=======
             name: persons.name,
           })),
->>>>>>> 5eb83006
       )
 
       // Track each render state
@@ -1235,13 +1225,8 @@
             .select(({ issues, persons }) => ({
               id: issues.id,
               title: issues.title,
-<<<<<<< HEAD
-              name: persons!.name,
-            }))
-=======
               name: persons.name,
             })),
->>>>>>> 5eb83006
         )
       })
 
@@ -1638,13 +1623,8 @@
             .select(({ issues, persons }) => ({
               id: issues.id,
               title: issues.title,
-<<<<<<< HEAD
-              userName: persons!.name,
-            }))
-=======
               userName: persons.name,
             })),
->>>>>>> 5eb83006
         )
       })
 
