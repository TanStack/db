--- conflicted
+++ resolved
@@ -354,12 +354,6 @@
           }
         }
 
-<<<<<<< HEAD
-        if (hasUpToDate && transactionStarted) {
-          transactionStarted = false
-
-          commit()
-=======
         if (hasUpToDate) {
           // Commit transaction if one was started
           if (transactionStarted) {
@@ -373,7 +367,6 @@
           }
 
           // Always commit txids when we receive up-to-date, regardless of transaction state
->>>>>>> 1c9e8676
           seenTxids.setState((currentTxids) => {
             const clonedSeen = new Set<string>(currentTxids)
             newTxids.forEach((txid) => clonedSeen.add(txid))
