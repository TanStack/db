--- conflicted
+++ resolved
@@ -461,11 +461,7 @@
       } as unknown as TransactionWithMutations<Row>
       const mockParams: InsertMutationFnParams<Row> = {
         transaction: mockTransaction,
-<<<<<<< HEAD
-        // @ts-expect-error missing type args but we don't care.
-=======
         // @ts-expect-error not relevant to test
->>>>>>> 266bd295
         collection: CollectionImpl,
       }
 
