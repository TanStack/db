import { afterEach, beforeEach, describe, expect, it, vi } from "vitest"
import { QueryClient } from "@tanstack/query-core"
import { CollectionImpl, createCollection } from "@tanstack/db"
import { queryCollectionOptions } from "../src/query"
import type {
<<<<<<< HEAD
=======
  CollectionImpl,
>>>>>>> 266bd295
  DeleteMutationFnParams,
  InsertMutationFnParams,
  Transaction,
  TransactionWithMutations,
  UpdateMutationFnParams,
} from "@tanstack/db"
import type { QueryCollectionConfig } from "../src/query"

interface TestItem {
  id: string
  name: string
  value?: number
}

const getKey = (item: TestItem) => item.id

// Helper to advance timers and allow microtasks to flush
const flushPromises = () => new Promise((resolve) => setTimeout(resolve, 0))

describe(`QueryCollection`, () => {
  let queryClient: QueryClient

  beforeEach(() => {
    queryClient = new QueryClient({
      defaultOptions: {
        queries: {
          // Setting a low staleTime and cacheTime to ensure queries can be refetched easily in tests
          // and GC'd quickly if not observed.
          staleTime: 0,
          retry: false, // Disable retries for tests to avoid delays
        },
      },
    })
  })

  afterEach(() => {
    // Ensure all queries are properly cleaned up after each test
    queryClient.clear()
  })

  it(`should initialize and fetch initial data`, async () => {
    const queryKey = [`testItems`]
    const initialItems: Array<TestItem> = [
      { id: `1`, name: `Item 1` },
      { id: `2`, name: `Item 2` },
    ]

    const queryFn = vi.fn().mockResolvedValue(initialItems)

    const config: QueryCollectionConfig<TestItem> = {
      id: `test`,
      queryClient,
      queryKey,
      queryFn,
      getKey,
      startSync: true,
    }

    const options = queryCollectionOptions(config)
    const collection = createCollection(options)

    // Wait for the query to complete and collection to update
    await vi.waitFor(
      () => {
        expect(queryFn).toHaveBeenCalledTimes(1)
        expect(collection.size).toBeGreaterThan(0)
      },
      {
        timeout: 1000, // Give it a reasonable timeout
        interval: 50, // Check frequently
      }
    )

    // Additional wait for internal processing if necessary
    await flushPromises()

    // Verify the collection state contains our items
    expect(collection.size).toBe(initialItems.length)
    expect(collection.get(`1`)).toEqual(initialItems[0])
    expect(collection.get(`2`)).toEqual(initialItems[1])

    // Verify the synced data
    expect(collection.syncedData.size).toBe(initialItems.length)
    expect(collection.syncedData.get(`1`)).toEqual(initialItems[0])
    expect(collection.syncedData.get(`2`)).toEqual(initialItems[1])
  })

  it(`should update collection when query data changes`, async () => {
    const queryKey = [`testItems`]
    const initialItems: Array<TestItem> = [
      { id: `1`, name: `Item 1` },
      { id: `2`, name: `Item 2` },
    ]

    // We'll use this to control what the queryFn returns in each call
    let currentItems = [...initialItems]

    const queryFn = vi
      .fn()
      .mockImplementation(() => Promise.resolve(currentItems))

    const config: QueryCollectionConfig<TestItem> = {
      id: `test`,
      queryClient,
      queryKey,
      queryFn,
      getKey,
      startSync: true,
    }

    const options = queryCollectionOptions(config)
    const collection = createCollection(options)

    // Wait for initial data to load
    await vi.waitFor(() => {
      expect(queryFn).toHaveBeenCalledTimes(1)
      expect(collection.size).toBeGreaterThan(0)
    })

    // Verify initial state
    expect(collection.size).toBe(initialItems.length)
    expect(collection.get(`1`)).toEqual(initialItems[0])
    expect(collection.get(`2`)).toEqual(initialItems[1])

    // Now update the data that will be returned by queryFn
    // 1. Modify an existing item
    // 2. Add a new item
    // 3. Remove an existing item
    const updatedItem = { id: `1`, name: `Item 1 Updated` }
    const newItem = { id: `3`, name: `Item 3` }
    currentItems = [
      updatedItem, // Modified
      newItem, // Added
      // Item 2 removed
    ]

    // Refetch the query.
    await collection.utils.refetch()

    expect(queryFn).toHaveBeenCalledTimes(2)
    // Check for update, addition, and removal
    expect(collection.size).toBe(2)
    expect(collection.has(`1`)).toBe(true)
    expect(collection.has(`3`)).toBe(true)
    expect(collection.has(`2`)).toBe(false)

    // Verify the final state more thoroughly
    expect(collection.get(`1`)).toEqual(updatedItem)
    expect(collection.get(`3`)).toEqual(newItem)
    expect(collection.get(`2`)).toBeUndefined()

    // Now update the data again.
    const item4 = { id: `4`, name: `Item 4` }
    currentItems = [...currentItems, item4]

    // Refetch the query to trigger a refetch.
    await collection.utils.refetch()

    // Verify expected.
    expect(queryFn).toHaveBeenCalledTimes(3)
    expect(collection.size).toBe(3)
    expect(collection.get(`4`)).toEqual(item4)
  })

  it(`should handle query errors gracefully`, async () => {
    const queryKey = [`errorItems`]
    const testError = new Error(`Test query error`)
    const initialItem = { id: `1`, name: `Initial Item` }

    // Mock console.error to verify it's called with our error
    const consoleErrorSpy = vi
      .spyOn(console, `error`)
      .mockImplementation(() => {})

    const queryFn = vi
      .fn()
      .mockResolvedValueOnce([initialItem])
      .mockRejectedValueOnce(testError)

    const options = queryCollectionOptions({
      id: `test`,
      queryClient,
      queryKey,
      queryFn,
      getKey,
      startSync: true,
      retry: 0, // Disable retries for this test case
    })
    const collection = createCollection(options)

    // Wait for initial data to load
    await vi.waitFor(() => {
      expect(queryFn).toHaveBeenCalledTimes(1)
      expect(collection.size).toBe(1)
      expect(collection.get(`1`)).toEqual(initialItem)
    })

    // Trigger an error by refetching
    await collection.utils.refetch()

    // Wait for the error to be logged
    expect(queryFn).toHaveBeenCalledTimes(2)
    expect(consoleErrorSpy).toHaveBeenCalled()

    // Verify the error was logged correctly
    const errorCallArgs = consoleErrorSpy.mock.calls.find((call) =>
      call[0].includes(`[QueryCollection] Error observing query`)
    )
    expect(errorCallArgs).toBeDefined()
    expect(errorCallArgs?.[1]).toBe(testError)

    // The collection should maintain its previous state
    expect(collection.size).toBe(1)
    expect(collection.get(`1`)).toEqual(initialItem)

    // Clean up the spy
    consoleErrorSpy.mockRestore()
  })

  it(`should validate that queryFn returns an array of objects`, async () => {
    const queryKey = [`invalidData`]
    const consoleErrorSpy = vi
      .spyOn(console, `error`)
      .mockImplementation(() => {})

    // Mock queryFn to return invalid data (not an array of objects)
    const queryFn = vi.fn().mockResolvedValue(`not an array` as any)

    const options = queryCollectionOptions({
      id: `test`,
      queryClient,
      queryKey,
      queryFn,
      getKey,
      startSync: true,
    })
    const collection = createCollection(options)

    // Wait for the query to execute
    await vi.waitFor(() => {
      expect(queryFn).toHaveBeenCalledTimes(1)
    })

    // Verify the validation error was logged
    await vi.waitFor(() => {
      const errorCallArgs = consoleErrorSpy.mock.calls.find((call) =>
        call[0].includes(
          `[QueryCollection] queryFn did not return an array of objects`
        )
      )
      expect(errorCallArgs).toBeDefined()
    })

    // The collection state should remain empty or unchanged
    // Since we're not setting any initial data, we expect the state to be empty
    expect(collection.size).toBe(0)

    // Clean up the spy
    consoleErrorSpy.mockRestore()
  })

  it(`should use shallow equality to avoid unnecessary updates`, async () => {
    const queryKey = [`shallowEqualityTest`]
    const initialItem = { id: `1`, name: `Test Item`, count: 42 }

    // First query returns the initial item
    // Second query returns a new object with the same properties (different reference)
    // Third query returns an object with an actual change
    const queryFn = vi
      .fn()
      .mockResolvedValueOnce([initialItem])
      .mockResolvedValueOnce([{ ...initialItem }]) // Same data, different object reference
      .mockResolvedValueOnce([{ ...initialItem, count: 43 }]) // Actually changed data

    // Spy on console.log to detect when commits happen
    const consoleSpy = vi.spyOn(console, `log`)

    const options = queryCollectionOptions({
      id: `test`,
      queryClient,
      queryKey,
      queryFn,
      getKey,
      startSync: true,
    })
    const collection = createCollection(options)

    // Wait for initial data to load
    await vi.waitFor(() => {
      expect(queryFn).toHaveBeenCalledTimes(1)
      expect(collection.size).toBe(1)
      expect(collection.get(`1`)).toEqual(initialItem)
    })

    // Store the initial state object reference to check if it changes
    const initialStateRef = collection.get(`1`)
    consoleSpy.mockClear()

    // Trigger first refetch - should not cause an update due to shallow equality
    await collection.utils.refetch()

    expect(queryFn).toHaveBeenCalledTimes(2)

    // Since the data is identical (though a different object reference),
    // the state object reference should remain the same due to shallow equality
    expect(collection.get(`1`)).toBe(initialStateRef) // Same reference

    consoleSpy.mockClear()

    // Trigger second refetch - should cause an update due to actual data change
    await collection.utils.refetch()

    expect(queryFn).toHaveBeenCalledTimes(3)

    // Now the state should be updated with the new value
    const updatedItem = collection.get(`1`)
    expect(updatedItem).not.toBe(initialStateRef) // Different reference
    expect(updatedItem).toEqual({ id: `1`, name: `Test Item`, count: 43 }) // Updated value

    consoleSpy.mockRestore()
  })

  it(`should use the provided getKey function to identify items`, async () => {
    const queryKey = [`customKeyTest`]

    // Items with a non-standard ID field
    const items = [
      { customId: `item1`, name: `First Item` },
      { customId: `item2`, name: `Second Item` },
    ]

    const queryFn = vi.fn().mockResolvedValue(items)

    // Create a spy for the getKey function
    const getKeySpy = vi.fn((item: any) => item.customId)

    const options = queryCollectionOptions({
      id: `test`,
      queryClient,
      queryKey,
      queryFn,
      getKey: getKeySpy,
      startSync: true,
    })
    const collection = createCollection(options)

    // Wait for initial data to load
    await vi.waitFor(() => {
      expect(queryFn).toHaveBeenCalledTimes(1)
      expect(collection.size).toBe(items.length)
    })

    // Verify getKey was called for each item
    expect(getKeySpy).toHaveBeenCalledTimes(items.length * 2)
    items.forEach((item) => {
      expect(getKeySpy).toHaveBeenCalledWith(item)
    })

    // Verify items are stored with the custom keys
    expect(collection.has(`item1`)).toBe(true)
    expect(collection.has(`item2`)).toBe(true)
    expect(collection.get(`item1`)).toEqual(items[0])
    expect(collection.get(`item2`)).toEqual(items[1])

    // Now update an item and add a new one
    const updatedItems = [
      { customId: `item1`, name: `Updated First Item` }, // Updated
      { customId: `item3`, name: `Third Item` }, // New
      // item2 removed
    ]

    // Reset the spy to track new calls
    getKeySpy.mockClear()
    queryFn.mockResolvedValueOnce(updatedItems)

    // Trigger a refetch
    await collection.utils.refetch()

    expect(queryFn).toHaveBeenCalledTimes(2)
    expect(collection.size).toBe(updatedItems.length)

    // Verify getKey was called at least once for each item
    // It may be called multiple times per item during the diffing process
    expect(getKeySpy).toHaveBeenCalled()
    updatedItems.forEach((item) => {
      expect(getKeySpy).toHaveBeenCalledWith(item)
    })

    // Verify the state reflects the changes
    expect(collection.has(`item1`)).toBe(true)
    expect(collection.has(`item2`)).toBe(false) // Removed
    expect(collection.has(`item3`)).toBe(true) // Added
    expect(collection.get(`item1`)).toEqual(updatedItems[0])
    expect(collection.get(`item3`)).toEqual(updatedItems[1])
  })

  describe(`Direct persistence handlers`, () => {
    it(`should pass through direct persistence handlers to collection options`, () => {
      const queryKey = [`directPersistenceTest`]
      const items = [{ id: `1`, name: `Item 1` }]
      const queryFn = vi.fn().mockResolvedValue(items)

      // Create mock handlers
      const onInsert = vi.fn().mockResolvedValue(undefined)
      const onUpdate = vi.fn().mockResolvedValue(undefined)
      const onDelete = vi.fn().mockResolvedValue(undefined)

      const config: QueryCollectionConfig<TestItem> = {
        id: `test`,
        queryClient,
        queryKey,
        queryFn,
        getKey,
        onInsert,
        onUpdate,
        onDelete,
      }

      const options = queryCollectionOptions(config)

      // Verify that the handlers were passed to the collection options
      expect(options.onInsert).toBeDefined()
      expect(options.onUpdate).toBeDefined()
      expect(options.onDelete).toBeDefined()
    })

    it(`should wrap handlers and call the original handler`, async () => {
      const queryKey = [`handlerTest`]
      const items = [{ id: `1`, name: `Item 1` }]
      const queryFn = vi.fn().mockResolvedValue(items)

      // Create a mock transaction for testing
      const mockTransaction = {
        id: `test-transaction`,
      } as Transaction<TestItem>
      const insertMockParams: InsertMutationFnParams<TestItem> = {
        transaction: mockTransaction as TransactionWithMutations<TestItem>,
<<<<<<< HEAD
        // @ts-expect-error not correct but we don't care
        collection: CollectionImpl,
      }
      const updateMockParams: UpdateMutationFnParams<TestItem> = {
        transaction: mockTransaction as TransactionWithMutations<TestItem>,
        // @ts-expect-error not correct but we don't care
        collection: CollectionImpl,
      }
      const deleteMockParams: DeleteMutationFnParams<TestItem> = {
        transaction: mockTransaction as TransactionWithMutations<TestItem>,
        // @ts-expect-error not correct but we don't care
        collection: CollectionImpl,
=======
        // @ts-ignore not testing this
        collection: {} as CollectionImpl,
      }
      const updateMockParams: UpdateMutationFnParams<TestItem> = {
        transaction: mockTransaction as TransactionWithMutations<TestItem>,
        // @ts-ignore not testing this
        collection: {} as CollectionImpl,
      }
      const deleteMockParams: DeleteMutationFnParams<TestItem> = {
        transaction: mockTransaction as TransactionWithMutations<TestItem>,
        // @ts-ignore not testing this
        collection: {} as CollectionImpl,
>>>>>>> 266bd295
      }

      // Create handlers
      const onInsert = vi.fn().mockResolvedValue(undefined)
      const onUpdate = vi.fn().mockResolvedValue(undefined)
      const onDelete = vi.fn().mockResolvedValue(undefined)

      const config: QueryCollectionConfig<TestItem> = {
        id: `test`,
        queryClient,
        queryKey,
        queryFn,
        getKey,
        onInsert,
        onUpdate,
        onDelete,
      }

      const options = queryCollectionOptions(config)

      // Call the wrapped handlers
      await options.onInsert!(insertMockParams)
      await options.onUpdate!(updateMockParams)
      await options.onDelete!(deleteMockParams)

      // Verify the original handlers were called
      expect(onInsert).toHaveBeenCalledWith(insertMockParams)
      expect(onUpdate).toHaveBeenCalledWith(updateMockParams)
      expect(onDelete).toHaveBeenCalledWith(deleteMockParams)
    })

    it(`should call refetch based on handler return value`, async () => {
      // Create a mock transaction for testing
      const mockTransaction = {
        id: `test-transaction`,
      } as Transaction<TestItem>
      const insertMockParams: InsertMutationFnParams<TestItem> = {
        transaction: mockTransaction as TransactionWithMutations<TestItem>,
<<<<<<< HEAD
        // @ts-expect-error not correct but we don't care
        collection: CollectionImpl,
=======
        // @ts-ignore not testing this
        collection: {} as CollectionImpl,
>>>>>>> 266bd295
      }

      // Create handlers with different return values
      const onInsertDefault = vi.fn().mockResolvedValue(undefined) // Default behavior should refetch
      const onInsertFalse = vi.fn().mockResolvedValue({ refetch: false }) // No refetch

      // Create a spy on the refetch function itself
      const refetchSpy = vi.fn().mockResolvedValue(undefined)

      // Create configs with the handlers
      const configDefault: QueryCollectionConfig<TestItem> = {
        id: `test-default`,
        queryClient,
        queryKey: [`refetchTest`, `default`],
        queryFn: vi.fn().mockResolvedValue([{ id: `1`, name: `Item 1` }]),
        getKey,
        onInsert: onInsertDefault,
      }

      const configFalse: QueryCollectionConfig<TestItem> = {
        id: `test-false`,
        queryClient,
        queryKey: [`refetchTest`, `false`],
        queryFn: vi.fn().mockResolvedValue([{ id: `1`, name: `Item 1` }]),
        getKey,
        onInsert: onInsertFalse,
      }

      // Mock the queryClient.refetchQueries method which is called by collection.utils.refetch()
      vi.spyOn(queryClient, `refetchQueries`).mockImplementation(refetchSpy)

      // Test case 1: Default behavior (undefined return) should trigger refetch
      const optionsDefault = queryCollectionOptions(configDefault)
      await optionsDefault.onInsert!(insertMockParams)

      // Verify handler was called and refetch was triggered
      expect(onInsertDefault).toHaveBeenCalledWith(insertMockParams)
      expect(refetchSpy).toHaveBeenCalledTimes(1)

      // Reset mocks
      refetchSpy.mockClear()

      // Test case 2: Explicit { refetch: false } should not trigger refetch
      const optionsFalse = queryCollectionOptions(configFalse)
      await optionsFalse.onInsert!(insertMockParams)

      // Verify handler was called but refetch was NOT triggered
      expect(onInsertFalse).toHaveBeenCalledWith(insertMockParams)
      expect(refetchSpy).not.toHaveBeenCalled()

      // Restore original function
      vi.restoreAllMocks()
    })
  })

  // Tests for lifecycle management
  describe(`lifecycle management`, () => {
    it(`should properly cleanup query and collection when collection is cleaned up`, async () => {
      const queryKey = [`cleanup-test`]
      const items = [{ id: `1`, name: `Item 1` }]
      const queryFn = vi.fn().mockResolvedValue(items)

      const config: QueryCollectionConfig<TestItem> = {
        id: `cleanup-test`,
        queryClient,
        queryKey,
        queryFn,
        getKey,
        startSync: true,
      }

      const options = queryCollectionOptions(config)
      const collection = createCollection(options)

      // Wait for initial data to load
      await vi.waitFor(() => {
        expect(queryFn).toHaveBeenCalledTimes(1)
        expect(collection.size).toBe(1)
      })

      // Cleanup the collection
      await collection.cleanup()

      // Verify collection status
      expect(collection.status).toBe(`cleaned-up`)

      // Note: Query cleanup happens during sync cleanup, not collection cleanup
      // We're mainly verifying the collection cleanup works without errors
    })

    it(`should call cancelQueries and removeQueries on sync cleanup`, async () => {
      const queryKey = [`sync-cleanup-test`]
      const items = [{ id: `1`, name: `Item 1` }]
      const queryFn = vi.fn().mockResolvedValue(items)

      const config: QueryCollectionConfig<TestItem> = {
        id: `sync-cleanup-test`,
        queryClient,
        queryKey,
        queryFn,
        getKey,
        startSync: true,
      }

      // Spy on the queryClient methods that should be called during sync cleanup
      const cancelQueriesSpy = vi
        .spyOn(queryClient, `cancelQueries`)
        .mockResolvedValue()
      const removeQueriesSpy = vi.spyOn(queryClient, `removeQueries`)

      const options = queryCollectionOptions(config)
      const collection = createCollection(options)

      // Wait for initial data to load
      await vi.waitFor(() => {
        expect(queryFn).toHaveBeenCalledTimes(1)
        expect(collection.size).toBe(1)
      })

      // Cleanup the collection which should trigger sync cleanup
      await collection.cleanup()

      // Wait a bit to ensure all async operations complete
      await flushPromises()

      // Verify collection status
      expect(collection.status).toBe(`cleaned-up`)

      // Verify that the TanStack Query cleanup methods were called
      expect(cancelQueriesSpy).toHaveBeenCalledWith({ queryKey })
      expect(removeQueriesSpy).toHaveBeenCalledWith({ queryKey })

      // Restore spies
      cancelQueriesSpy.mockRestore()
      removeQueriesSpy.mockRestore()
    })

    it(`should handle multiple cleanup calls gracefully`, async () => {
      const queryKey = [`multiple-cleanup-test`]
      const items = [{ id: `1`, name: `Item 1` }]
      const queryFn = vi.fn().mockResolvedValue(items)

      const config: QueryCollectionConfig<TestItem> = {
        id: `multiple-cleanup-test`,
        queryClient,
        queryKey,
        queryFn,
        getKey,
        startSync: true,
      }

      const options = queryCollectionOptions(config)
      const collection = createCollection(options)

      // Wait for initial data
      await vi.waitFor(() => {
        expect(collection.size).toBe(1)
      })

      // Call cleanup multiple times
      await collection.cleanup()
      expect(collection.status).toBe(`cleaned-up`)

      await collection.cleanup()
      await collection.cleanup()

      // Should handle multiple cleanups gracefully
      expect(collection.status).toBe(`cleaned-up`)
    })

    it(`should restart sync when collection is accessed after cleanup`, async () => {
      const queryKey = [`restart-sync-test`]
      const items = [{ id: `1`, name: `Item 1` }]
      const queryFn = vi.fn().mockResolvedValue(items)

      const config: QueryCollectionConfig<TestItem> = {
        id: `restart-sync-test`,
        queryClient,
        queryKey,
        queryFn,
        getKey,
        startSync: true,
      }

      const options = queryCollectionOptions(config)
      const collection = createCollection(options)

      // Wait for initial data
      await vi.waitFor(() => {
        expect(queryFn).toHaveBeenCalledTimes(1)
        expect(collection.size).toBe(1)
      })

      // Cleanup
      await collection.cleanup()
      expect(collection.status).toBe(`cleaned-up`)

      // Access collection data to restart sync
      const unsubscribe = collection.subscribeChanges(() => {})

      // Should restart sync (might be ready immediately if query is cached)
      expect([`loading`, `ready`]).toContain(collection.status)

      unsubscribe()
    })

    it(`should handle query lifecycle during restart cycle`, async () => {
      const queryKey = [`restart-lifecycle-test`]
      const items = [{ id: `1`, name: `Item 1` }]
      const queryFn = vi.fn().mockResolvedValue(items)

      const config: QueryCollectionConfig<TestItem> = {
        id: `restart-lifecycle-test`,
        queryClient,
        queryKey,
        queryFn,
        getKey,
        startSync: true,
      }

      // Spy on queryClient methods
      const cancelQueriesSpy = vi
        .spyOn(queryClient, `cancelQueries`)
        .mockResolvedValue()
      const removeQueriesSpy = vi.spyOn(queryClient, `removeQueries`)

      const options = queryCollectionOptions(config)
      const collection = createCollection(options)

      // Wait for initial data
      await vi.waitFor(() => {
        expect(collection.size).toBe(1)
      })

      // Cleanup which should call query cleanup methods
      await collection.cleanup()
      await flushPromises()
      expect(collection.status).toBe(`cleaned-up`)

      // Verify cleanup methods were called
      expect(cancelQueriesSpy).toHaveBeenCalledWith({ queryKey })
      expect(removeQueriesSpy).toHaveBeenCalledWith({ queryKey })

      // Clear the spies to track new calls
      cancelQueriesSpy.mockClear()
      removeQueriesSpy.mockClear()

      // Restart by accessing collection
      const unsubscribe = collection.subscribeChanges(() => {})

      // Should restart sync
      expect([`loading`, `ready`]).toContain(collection.status)

      // Cleanup again to verify the new sync cleanup works
      unsubscribe()
      await collection.cleanup()
      await flushPromises()

      // Verify cleanup methods were called again for the restarted sync
      expect(cancelQueriesSpy).toHaveBeenCalledWith({ queryKey })
      expect(removeQueriesSpy).toHaveBeenCalledWith({ queryKey })

      // Restore spies
      cancelQueriesSpy.mockRestore()
      removeQueriesSpy.mockRestore()
    })

    it(`should handle query invalidation and refetch properly`, async () => {
      const queryKey = [`invalidation-test`]
      let items = [{ id: `1`, name: `Item 1` }]
      const queryFn = vi.fn().mockImplementation(() => Promise.resolve(items))

      const config: QueryCollectionConfig<TestItem> = {
        id: `invalidation-test`,
        queryClient,
        queryKey,
        queryFn,
        getKey,
        startSync: true,
      }

      const options = queryCollectionOptions(config)
      const collection = createCollection(options)

      // Wait for initial data
      await vi.waitFor(() => {
        expect(queryFn).toHaveBeenCalledTimes(1)
        expect(collection.size).toBe(1)
      })

      // Update data for next fetch
      items = [
        { id: `1`, name: `Updated Item 1` },
        { id: `2`, name: `Item 2` },
      ]

      // Invalidate and refetch
      await queryClient.invalidateQueries({ queryKey })

      // Wait for refetch to complete
      await vi.waitFor(() => {
        expect(queryFn).toHaveBeenCalledTimes(2)
        expect(collection.size).toBe(2)
      })

      expect(collection.get(`1`)).toEqual({ id: `1`, name: `Updated Item 1` })
      expect(collection.get(`2`)).toEqual({ id: `2`, name: `Item 2` })
    })

    it(`should handle concurrent query operations`, async () => {
      const queryKey = [`concurrent-test`]
      const items = [{ id: `1`, name: `Item 1` }]
      const queryFn = vi.fn().mockResolvedValue(items)

      const config: QueryCollectionConfig<TestItem> = {
        id: `concurrent-test`,
        queryClient,
        queryKey,
        queryFn,
        getKey,
        startSync: true,
      }

      const options = queryCollectionOptions(config)
      const collection = createCollection(options)

      // Wait for initial data
      await vi.waitFor(() => {
        expect(collection.size).toBe(1)
      })

      // Perform concurrent operations
      const promises = [
        collection.utils.refetch(),
        collection.utils.refetch(),
        collection.utils.refetch(),
      ]

      // All should complete without errors
      await Promise.all(promises)

      // Collection should remain in a consistent state
      expect(collection.size).toBe(1)
      expect(collection.get(`1`)).toEqual({ id: `1`, name: `Item 1` })
    })

    it(`should handle query state transitions properly`, async () => {
      const queryKey = [`state-transition-test`]
      const items = [{ id: `1`, name: `Item 1` }]
      const queryFn = vi.fn().mockResolvedValue(items)

      const config: QueryCollectionConfig<TestItem> = {
        id: `state-transition-test`,
        queryClient,
        queryKey,
        queryFn,
        getKey,
        startSync: true,
      }

      const options = queryCollectionOptions(config)
      const collection = createCollection(options)

      // Initially loading
      expect(collection.status).toBe(`loading`)

      // Wait for data to load
      await vi.waitFor(() => {
        expect(collection.size).toBe(1)
        expect(collection.status).toBe(`ready`)
      })

      // Trigger a refetch which should transition to loading and back to ready
      const refetchPromise = collection.utils.refetch()

      // Should transition back to ready after refetch
      await refetchPromise
      expect(collection.status).toBe(`ready`)
    })

    it(`should properly handle subscription lifecycle`, async () => {
      const queryKey = [`subscription-lifecycle-test`]
      let items = [{ id: `1`, name: `Item 1` }]
      const queryFn = vi.fn().mockImplementation(() => Promise.resolve(items))

      const config: QueryCollectionConfig<TestItem> = {
        id: `subscription-lifecycle-test`,
        queryClient,
        queryKey,
        queryFn,
        getKey,
        startSync: true,
      }

      const options = queryCollectionOptions(config)
      const collection = createCollection(options)

      // Wait for initial data
      await vi.waitFor(() => {
        expect(collection.size).toBe(1)
      })

      // Create multiple subscriptions
      const changeHandler1 = vi.fn()
      const changeHandler2 = vi.fn()

      const unsubscribe1 = collection.subscribeChanges(changeHandler1)
      const unsubscribe2 = collection.subscribeChanges(changeHandler2)

      // Change the data and trigger a refetch
      items = [{ id: `1`, name: `Item 1 Updated` }]
      await collection.utils.refetch()

      // Wait for changes to propagate
      await vi.waitFor(() => {
        expect(collection.get(`1`)?.name).toBe(`Item 1 Updated`)
      })

      // Both handlers should have been called
      expect(changeHandler1).toHaveBeenCalled()
      expect(changeHandler2).toHaveBeenCalled()

      // Unsubscribe one
      unsubscribe1()
      changeHandler1.mockClear()
      changeHandler2.mockClear()

      // Change data again and trigger another refetch
      items = [{ id: `1`, name: `Item 1 Updated Again` }]
      await collection.utils.refetch()

      // Wait for changes to propagate
      await vi.waitFor(() => {
        expect(collection.get(`1`)?.name).toBe(`Item 1 Updated Again`)
      })

      // Only the second handler should be called
      expect(changeHandler1).not.toHaveBeenCalled()
      expect(changeHandler2).toHaveBeenCalled()

      // Cleanup
      unsubscribe2()
    })

    it(`should handle query cancellation gracefully`, async () => {
      const queryKey = [`cancellation-test`]
      let resolvePromise: (value: Array<TestItem>) => void
      const queryPromise = new Promise<Array<TestItem>>((resolve) => {
        resolvePromise = resolve
      })
      const queryFn = vi.fn().mockReturnValue(queryPromise)

      const config: QueryCollectionConfig<TestItem> = {
        id: `cancellation-test`,
        queryClient,
        queryKey,
        queryFn,
        getKey,
        startSync: true,
      }

      const options = queryCollectionOptions(config)
      const collection = createCollection(options)

      // Collection should be in loading state
      expect(collection.status).toBe(`loading`)

      // Cancel by cleaning up before query resolves
      await collection.cleanup()

      // Now resolve the promise
      resolvePromise!([{ id: `1`, name: `Item 1` }])

      // Wait a bit to ensure any async operations complete
      await flushPromises()

      // Collection should be cleaned up and not have processed the data
      expect(collection.status).toBe(`cleaned-up`)
      expect(collection.size).toBe(0)
    })

    it(`should maintain data consistency during rapid updates`, async () => {
      const queryKey = [`rapid-updates-test`]
      let updateCount = 0
      const queryFn = vi.fn().mockImplementation(() => {
        updateCount++
        return Promise.resolve([{ id: `1`, name: `Item ${updateCount}` }])
      })

      const config: QueryCollectionConfig<TestItem> = {
        id: `rapid-updates-test`,
        queryClient,
        queryKey,
        queryFn,
        getKey,
        startSync: true,
      }

      const options = queryCollectionOptions(config)
      const collection = createCollection(options)

      // Wait for initial data
      await vi.waitFor(() => {
        expect(collection.size).toBe(1)
      })

      // Perform rapid updates
      const updatePromises = []
      for (let i = 0; i < 5; i++) {
        updatePromises.push(collection.utils.refetch())
      }

      await Promise.all(updatePromises)

      // Collection should be in a consistent state
      expect(collection.size).toBe(1)
      expect(collection.status).toBe(`ready`)

      // The final data should reflect one of the updates
      const finalItem = collection.get(`1`)
      expect(finalItem?.name).toMatch(/^Item \d+$/)
    })
  })
})<|MERGE_RESOLUTION|>--- conflicted
+++ resolved
@@ -1,12 +1,9 @@
 import { afterEach, beforeEach, describe, expect, it, vi } from "vitest"
 import { QueryClient } from "@tanstack/query-core"
-import { CollectionImpl, createCollection } from "@tanstack/db"
+import { createCollection } from "@tanstack/db"
 import { queryCollectionOptions } from "../src/query"
 import type {
-<<<<<<< HEAD
-=======
   CollectionImpl,
->>>>>>> 266bd295
   DeleteMutationFnParams,
   InsertMutationFnParams,
   Transaction,
@@ -444,20 +441,6 @@
       } as Transaction<TestItem>
       const insertMockParams: InsertMutationFnParams<TestItem> = {
         transaction: mockTransaction as TransactionWithMutations<TestItem>,
-<<<<<<< HEAD
-        // @ts-expect-error not correct but we don't care
-        collection: CollectionImpl,
-      }
-      const updateMockParams: UpdateMutationFnParams<TestItem> = {
-        transaction: mockTransaction as TransactionWithMutations<TestItem>,
-        // @ts-expect-error not correct but we don't care
-        collection: CollectionImpl,
-      }
-      const deleteMockParams: DeleteMutationFnParams<TestItem> = {
-        transaction: mockTransaction as TransactionWithMutations<TestItem>,
-        // @ts-expect-error not correct but we don't care
-        collection: CollectionImpl,
-=======
         // @ts-ignore not testing this
         collection: {} as CollectionImpl,
       }
@@ -470,7 +453,6 @@
         transaction: mockTransaction as TransactionWithMutations<TestItem>,
         // @ts-ignore not testing this
         collection: {} as CollectionImpl,
->>>>>>> 266bd295
       }
 
       // Create handlers
@@ -509,13 +491,8 @@
       } as Transaction<TestItem>
       const insertMockParams: InsertMutationFnParams<TestItem> = {
         transaction: mockTransaction as TransactionWithMutations<TestItem>,
-<<<<<<< HEAD
-        // @ts-expect-error not correct but we don't care
-        collection: CollectionImpl,
-=======
         // @ts-ignore not testing this
         collection: {} as CollectionImpl,
->>>>>>> 266bd295
       }
 
       // Create handlers with different return values
