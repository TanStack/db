import { beforeEach, describe, expect, it, vi } from "vitest"
import {
  CollectionImpl,
  createCollection,
  createTransaction,
} from "@tanstack/db"
import { electricCollectionOptions, isChangeMessage } from "../src/electric"
import type { ElectricCollectionUtils } from "../src/electric"
import type {
  Collection,
  InsertMutationFnParams,
  MutationFnParams,
  PendingMutation,
  Transaction,
  TransactionWithMutations,
} from "@tanstack/db"
import type { Message, Row } from "@electric-sql/client"
import type { StandardSchemaV1 } from "@standard-schema/spec"

// Mock the ShapeStream module
const mockSubscribe = vi.fn()
const mockRequestSnapshot = vi.fn()
const mockStream = {
  subscribe: mockSubscribe,
  requestSnapshot: mockRequestSnapshot,
}

vi.mock(`@electric-sql/client`, async () => {
  const actual = await vi.importActual(`@electric-sql/client`)
  return {
    ...actual,
    ShapeStream: vi.fn(() => mockStream),
  }
})

describe(`Electric Integration`, () => {
  let collection: Collection<
    Row,
    string | number,
    ElectricCollectionUtils,
    StandardSchemaV1<unknown, unknown>,
    Row
  >
  let subscriber: (messages: Array<Message<Row>>) => void

  beforeEach(() => {
    vi.clearAllMocks()

    // Reset mock subscriber
    mockSubscribe.mockImplementation((callback) => {
      subscriber = callback
      return () => {}
    })

    // Reset mock requestSnapshot
    mockRequestSnapshot.mockResolvedValue(undefined)

    // Create collection with Electric configuration
    const config = {
      id: `test`,
      shapeOptions: {
        url: `http://test-url`,
        params: {
          table: `test_table`,
        },
      },
      startSync: true,
      getKey: (item: Row) => item.id as number,
    }

    // Get the options with utilities
    const options = electricCollectionOptions(config)

    // Create collection with Electric configuration using the new utility exposure pattern
    collection = createCollection(options)
  })

  it(`should commit an empty transaction when there's an up-to-date`, () => {
    expect(collection.status).toEqual(`loading`)
    expect(collection.state).toEqual(new Map([]))

    // Send up-to-date control message to commit transaction
    subscriber([
      {
        headers: { control: `up-to-date` },
      },
    ])
    expect(collection.state).toEqual(new Map([]))
    expect(collection.status).toEqual(`ready`)
  })

  it(`should handle incoming insert messages and commit on up-to-date`, () => {
    // Simulate incoming insert message
    subscriber([
      {
        key: `1`,
        value: { id: 1, name: `Test User` },
        headers: { operation: `insert` },
      },
    ])
    expect(collection.state).toEqual(new Map([]))

    // Send up-to-date control message to commit transaction
    subscriber([
      {
        headers: { control: `up-to-date` },
      },
    ])

    expect(collection.state).toEqual(
      new Map([[1, { id: 1, name: `Test User` }]])
    )
  })

  it(`should handle multiple changes before committing`, () => {
    // First batch of changes
    subscriber([
      {
        key: `1`,
        value: { id: 1, name: `Test User` },
        headers: { operation: `insert` },
      },
    ])

    // Second batch of changes
    subscriber([
      {
        key: `2`,
        value: { id: 2, name: `Another User` },
        headers: { operation: `insert` },
      },
    ])

    expect(collection.state).toEqual(new Map([]))
    expect(collection.status).toEqual(`loading`)

    // Send up-to-date to commit all changes
    subscriber([
      {
        headers: { control: `up-to-date` },
      },
    ])
    expect(collection.status).toEqual(`ready`)

    expect(collection.state).toEqual(
      new Map([
        [1, { id: 1, name: `Test User` }],
        [2, { id: 2, name: `Another User` }],
      ])
    )
  })

  it(`should handle updates across multiple messages`, () => {
    // First insert
    subscriber([
      {
        key: `1`,
        value: { id: 1, name: `Test User` },
        headers: { operation: `insert` },
      },
    ])

    // Update in a separate message
    subscriber([
      {
        key: `1`,
        value: { id: 1, name: `Updated User` },
        headers: { operation: `update` },
      },
    ])

    // Commit with up-to-date
    subscriber([
      {
        headers: { control: `up-to-date` },
      },
    ])

    expect(collection.state).toEqual(
      new Map([[1, { id: 1, name: `Updated User` }]])
    )
  })

  it(`should handle delete operations`, () => {
    // Insert and commit
    subscriber([
      {
        key: `1`,
        value: { id: 1, name: `Test User` },
        headers: { operation: `insert` },
      },
      {
        headers: { control: `up-to-date` },
      },
    ])

    // Delete in new transaction
    subscriber([
      {
        key: `1`,
        value: { id: 1 },
        headers: { operation: `delete` },
      },
      {
        headers: { control: `up-to-date` },
      },
    ])

    expect(collection.state).toEqual(new Map())
  })

  it(`should not commit changes without up-to-date message`, () => {
    // Send changes without up-to-date
    subscriber([
      {
        key: `1`,
        value: { id: 1, name: `Test User` },
        headers: { operation: `insert` },
      },
    ])

    // Send must-refetch control message
    subscriber([
      {
        headers: { control: `must-refetch` },
      },
    ])

    // Changes should still be pending until up-to-date is received
    expect(collection.state).toEqual(new Map())
  })

  it(`should handle must-refetch by clearing synced data and re-syncing`, () => {
    // First, populate the collection with some data
    subscriber([
      {
        key: `1`,
        value: { id: 1, name: `Test User` },
        headers: { operation: `insert` },
      },
      {
        key: `2`,
        value: { id: 2, name: `Another User` },
        headers: { operation: `insert` },
      },
      {
        headers: { control: `up-to-date` },
      },
    ])

    // Verify the data is in the collection
    expect(collection.state.size).toBe(2)
    expect(collection.status).toBe(`ready`)

    // Send must-refetch control message
    subscriber([
      {
        headers: { control: `must-refetch` },
      },
    ])

    // The collection should still have old data because truncate is in pending
    // transaction. This is the intended behavior of the collection, you should have
    // the old data until the next up-to-date message.
    expect(collection.state.size).toBe(2)
    expect(collection.status).toBe(`ready`)

    // Send new data after must-refetch
    subscriber([
      {
        key: `3`,
        value: { id: 3, name: `New User` },
        headers: { operation: `insert` },
      },
      {
        headers: { control: `up-to-date` },
      },
    ])

    // The collection should now have the new data
    expect(collection.state.size).toBe(1)
    expect(collection.state.get(3)).toEqual({ id: 3, name: `New User` })
    expect(collection.status).toBe(`ready`)
  })

  // Tests for txid tracking functionality
  describe(`txid tracking`, () => {
    it(`should track txids from incoming messages`, async () => {
      const testTxid = 123

      // Send a message with a txid
      subscriber([
        {
          key: `1`,
          value: { id: 1, name: `Test User` },
          headers: {
            operation: `insert`,
            txids: [testTxid],
          },
        },
        {
          headers: { control: `up-to-date` },
        },
      ])

      // awaitTxId throws if you pass it a string
      await expect(
        // @ts-expect-error
        collection.utils.awaitTxId(`123`)
      ).rejects.toThrowErrorMatchingInlineSnapshot(
        `[ExpectedNumberInAwaitTxIdError: [test] Expected number in awaitTxId, received string]`
      )

      // The txid should be tracked and awaitTxId should resolve immediately
      await expect(collection.utils.awaitTxId(testTxid)).resolves.toBe(true)
    })

    it(`should track multiple txids`, async () => {
      const txid1 = 100
      const txid2 = 200

      // Send a message with multiple txids
      subscriber([
        {
          key: `1`,
          value: { id: 1, name: `Test User` },
          headers: {
            operation: `insert`,
            txids: [txid1, txid2],
          },
        },
        {
          headers: { control: `up-to-date` },
        },
      ])

      // Both txids should be tracked
      await expect(collection.utils.awaitTxId(txid1)).resolves.not.toThrow()
      await expect(collection.utils.awaitTxId(txid2)).resolves.not.toThrow()
    })

    it(`should reject with timeout when waiting for unknown txid`, async () => {
      // Set a short timeout for the test
      const unknownTxid = 0
      const shortTimeout = 100

      // Attempt to await a txid that hasn't been seen with a short timeout
      const promise = collection.utils.awaitTxId(unknownTxid, shortTimeout)

      // The promise should reject with a timeout error
      await expect(promise).rejects.toThrow(
        `Timeout waiting for txId: ${unknownTxid}`
      )
    })

    it(`should resolve when a txid arrives after awaitTxId is called`, async () => {
      const laterTxid = 1000

      // Start waiting for a txid that hasn't arrived yet
      const promise = collection.utils.awaitTxId(laterTxid, 1000)

      // Send the txid after a short delay
      setTimeout(() => {
        subscriber([
          {
            key: `foo`,
            value: { id: 1, bar: true },
            headers: {
              operation: `insert`,
            },
          },
          {
            headers: {
              control: `up-to-date`,
              txids: [laterTxid],
            },
          },
          {
            headers: {
              control: `up-to-date`,
            },
          },
        ])
      }, 50)

      // The promise should resolve when the txid arrives
      await expect(promise).resolves.not.toThrow()
    })

    // Test the complete flow
    it(`should simulate the complete flow`, async () => {
      // Create a fake backend store to simulate server-side storage
      const fakeBackend = {
        data: new Map<number, { txid: number; value: unknown }>(),
        // Simulates persisting data to a backend and returning a txid
        persist: (mutations: Array<PendingMutation<Row>>): Promise<number> => {
          const txid = Math.floor(Math.random() * 10000)

          // Store the changes with the txid
          mutations.forEach((mutation) => {
            fakeBackend.data.set(mutation.key, {
              value: mutation.changes,
              txid,
            })
          })

          return Promise.resolve(txid)
        },
        // Simulates the server sending sync messages with txids
        simulateSyncMessage: (txid: number) => {
          // Create messages for each item in the store that has this txid
          const messages: Array<Message<Row>> = []

          fakeBackend.data.forEach((value, key) => {
            if (value.txid === txid) {
              messages.push({
                key: key.toString(),
                value: value.value as Row,
                headers: {
                  operation: `insert`,
                  txids: [txid],
                },
              })
            }
          })

          // Add an up-to-date message to complete the sync
          messages.push({
            headers: {
              control: `up-to-date`,
            },
          })

          // Send the messages to the subscriber
          subscriber(messages)
        },
      }

      // Create a test mutation function that uses our fake backend
      const testMutationFn = vi.fn(
        async ({ transaction }: { transaction: Transaction }) => {
          // Persist to fake backend and get txid
          const txid = await fakeBackend.persist(
            transaction.mutations as Array<PendingMutation<Row>>
          )

          if (!txid) {
            throw new Error(`No txid found`)
          }

          // Start waiting for the txid
          const promise = collection.utils.awaitTxId(txid, 1000)

          // Simulate the server sending sync messages after a delay
          setTimeout(() => {
            fakeBackend.simulateSyncMessage(txid)
          }, 50)

          // Wait for the txid to be seen
          await promise

          return Promise.resolve()
        }
      )

      const tx1 = createTransaction({ mutationFn: testMutationFn })

      let transaction = tx1.mutate(() =>
        collection.insert({ id: 1, name: `Test item 1` })
      )

      await transaction.isPersisted.promise

      transaction = collection._state.transactions.get(transaction.id)!

      // Verify the mutation function was called correctly
      expect(testMutationFn).toHaveBeenCalledTimes(1)

      // Check that the data was added to the collection
      // Note: In a real implementation, the collection would be updated by the sync process
      // This is just verifying our test setup worked correctly
      expect(fakeBackend.data.has(1)).toBe(true)
      expect(collection.has(1)).toBe(true)
    })
  })

  // Tests for direct persistence handlers
  describe(`Direct persistence handlers`, () => {
    it(`should pass through direct persistence handlers to collection options`, () => {
      // Create mock handlers
      const onInsert = vi.fn().mockResolvedValue({ txid: 123 })
      const onUpdate = vi.fn().mockResolvedValue({ txid: 456 })
      const onDelete = vi.fn().mockResolvedValue({ txid: 789 })

      const config = {
        id: `test-handlers`,
        shapeOptions: {
          url: `http://test-url`,
          params: {
            table: `test_table`,
          },
        },
        getKey: (item: Row) => item.id as number,
        onInsert,
        onUpdate,
        onDelete,
      }

      const options = electricCollectionOptions(config)

      // Verify that the handlers were passed to the collection options
      expect(options.onInsert).toBeDefined()
      expect(options.onUpdate).toBeDefined()
      expect(options.onDelete).toBeDefined()
    })

    it(`should throw an error if handler doesn't return a txid`, async () => {
      // Create a mock transaction for testing
      const mockTransaction = {
        id: `test-transaction`,
        mutations: [],
      } as unknown as TransactionWithMutations<Row, `insert`>
      const mockParams: InsertMutationFnParams<Row> = {
        transaction: mockTransaction,
        // @ts-expect-error not relevant to test
        collection: CollectionImpl,
      }

      // Create a handler that doesn't return a txid
      const onInsert = vi.fn().mockResolvedValue({})

      const config = {
        id: `test-handlers`,
        shapeOptions: {
          url: `http://test-url`,
          params: {
            table: `test_table`,
          },
        },
        getKey: (item: Row) => item.id as number,
        onInsert,
      }

      const options = electricCollectionOptions(config)

      // Call the wrapped handler and expect it to throw
      // With the new matching strategies, empty object triggers void strategy (3-second wait)
      // So we expect it to resolve, not throw
      await expect(options.onInsert!(mockParams)).resolves.not.toThrow()
    })

    it(`should simulate complete flow with direct persistence handlers`, async () => {
      // Create a fake backend store to simulate server-side storage
      const fakeBackend = {
        data: new Map<string, { txid: number; value: unknown }>(),
        // Simulates persisting data to a backend and returning a txid
        persist: (mutations: Array<PendingMutation<Row>>): Promise<number> => {
          const txid = Math.floor(Math.random() * 10000)

          // Store the changes with the txid
          mutations.forEach((mutation) => {
            const key = mutation.key
            fakeBackend.data.set(key, { txid, value: mutation.changes })
          })

          return Promise.resolve(txid)
        },
        // Simulates the server sending sync messages with txids
        simulateSyncMessage: (txid: number) => {
          // Create messages for each item in the store that has this txid
          const messages: Array<Message<Row>> = []

          fakeBackend.data.forEach((value, key) => {
            if (value.txid === txid) {
              messages.push({
                key,
                value: value.value as Row,
                headers: {
                  operation: `insert`,
                  txids: [txid],
                },
              })
            }
          })

          // Add up-to-date message
          messages.push({
            headers: { control: `up-to-date` },
          })

          // Send the messages to the subscriber
          subscriber(messages)
        },
      }

      // Create a mutation function for the transaction
      const mutationFn = vi.fn(async (params: MutationFnParams<Row>) => {
        const txid = await fakeBackend.persist(params.transaction.mutations)

        // Simulate server sending sync message after a delay
        setTimeout(() => {
          fakeBackend.simulateSyncMessage(txid)
        }, 50)

        return txid
      })

      // Create direct persistence handler that returns the txid
      const onInsert = vi.fn(async (params: MutationFnParams<Row>) => {
        return { txid: await mutationFn(params) }
      })

      // Create a test collection with our direct persistence handler
      const config = {
        id: `test-direct-persistence`,
        shapeOptions: {
          url: `http://test-url`,
          params: {
            table: `test_table`,
          },
        },
        startSync: true,
        getKey: (item: Row) => item.id as number,
        onInsert,
      }

      const testCollection = createCollection(electricCollectionOptions(config))

      // Insert data using the transaction
      const tx = testCollection.insert({
        id: 1,
        name: `Direct Persistence User`,
      })

      // If awaitTxId wasn't called automatically, this wouldn't be true.
      expect(testCollection._state.syncedData.size).toEqual(0)

      // Verify that our onInsert handler was called
      expect(onInsert).toHaveBeenCalled()

      await tx.isPersisted.promise

      // Verify that the data was added to the collection via the sync process
      expect(testCollection.has(1)).toBe(true)
      expect(testCollection.get(1)).toEqual({
        id: 1,
        name: `Direct Persistence User`,
      })
      expect(testCollection._state.syncedData.size).toEqual(1)
    })

    it(`should support void strategy when handler returns nothing`, async () => {
      const onInsert = vi.fn().mockResolvedValue(undefined)

      const config = {
        id: `test-void-strategy`,
        shapeOptions: {
          url: `http://test-url`,
          params: { table: `test_table` },
        },
        startSync: true,
        getKey: (item: Row) => item.id as number,
        onInsert,
      }

      const testCollection = createCollection(electricCollectionOptions(config))

      // Insert with void strategy - should complete immediately without waiting
      const tx = testCollection.insert({ id: 1, name: `Void Test` })

      await expect(tx.isPersisted.promise).resolves.toBeDefined()
      expect(onInsert).toHaveBeenCalled()
    })

<<<<<<< HEAD
    it(`should support custom timeout in matching strategy`, async () => {
      const onInsert = vi.fn(async () => {
        // Return a txid that will never arrive with a very short timeout
        return { txid: 999999, timeout: 100 }
      })

      const config = {
        id: `test-custom-timeout`,
=======
    it(`should handle array of txids returned from handler`, async () => {
      // Create a fake backend that returns multiple txids
      const fakeBackend = {
        persist: (
          mutations: Array<PendingMutation<Row>>
        ): Promise<Array<number>> => {
          // Simulate multiple items being persisted and each getting a txid
          const txids = mutations.map(() => Math.floor(Math.random() * 10000))
          return Promise.resolve(txids)
        },
      }

      // Create handler that returns array of txids
      const onInsert = vi.fn(async (params: MutationFnParams<Row>) => {
        const txids = await fakeBackend.persist(params.transaction.mutations)

        // Simulate server sending sync messages on different ticks
        // In the real world, multiple txids rarely arrive together
        setTimeout(() => {
          subscriber([
            {
              key: `1`,
              value: { id: 1, name: `Item 1` },
              headers: {
                operation: `insert`,
                txids: [txids[0]!],
              },
            },
            { headers: { control: `up-to-date` } },
          ])
        }, 1)

        setTimeout(() => {
          subscriber([
            {
              key: `2`,
              value: { id: 2, name: `Item 2` },
              headers: {
                operation: `insert`,
                txids: [txids[1]!],
              },
            },
            { headers: { control: `up-to-date` } },
          ])
        }, 2)

        // Return array of txids - this is the pattern that's failing
        return { txid: txids }
      })

      const config = {
        id: `test-array-txids`,
>>>>>>> 58f119ac
        shapeOptions: {
          url: `http://test-url`,
          params: { table: `test_table` },
        },
        startSync: true,
        getKey: (item: Row) => item.id as number,
        onInsert,
      }

      const testCollection = createCollection(electricCollectionOptions(config))

<<<<<<< HEAD
      // Insert data - should timeout after 100ms
      const tx = testCollection.insert({ id: 1, name: `Timeout Test` })

      // Verify that our onInsert handler was called
      expect(onInsert).toHaveBeenCalled()

      // The transaction should reject due to timeout
      await expect(tx.isPersisted.promise).rejects.toThrow(
        `Timeout waiting for txId: 999999`
      )
=======
      // Insert multiple items
      const tx = testCollection.insert([
        { id: 1, name: `Item 1` },
        { id: 2, name: `Item 2` },
      ])

      // This should resolve when all txids are seen
      await expect(tx.isPersisted.promise).resolves.toBeDefined()
      expect(onInsert).toHaveBeenCalled()

      // Verify both items were added
      expect(testCollection.has(1)).toBe(true)
      expect(testCollection.has(2)).toBe(true)
>>>>>>> 58f119ac
    })

    it(`should support custom match function using awaitMatch utility`, async () => {
      let resolveCustomMatch: () => void
      const customMatchPromise = new Promise<void>((resolve) => {
        resolveCustomMatch = resolve
      })

      const onInsert = vi
        .fn()
        .mockImplementation(async ({ transaction, collection: col }) => {
          const item = transaction.mutations[0].modified
          await col.utils.awaitMatch((message: any) => {
            if (
              isChangeMessage(message) &&
              message.headers.operation === `insert` &&
              message.value.name === item.name
            ) {
              resolveCustomMatch()
              return true
            }
            return false
          }, 5000)
        })

      const config = {
        id: `test-custom-match`,
        shapeOptions: {
          url: `http://test-url`,
          params: { table: `test_table` },
        },
        startSync: true,
        getKey: (item: Row) => item.id as number,
        onInsert,
      }

      const testCollection = createCollection(electricCollectionOptions(config))

      // Start insert - will wait for custom match
      const insertPromise = testCollection.insert({
        id: 1,
        name: `Custom Match Test`,
      })

      // Wait a moment then send matching message
      setTimeout(() => {
        subscriber([
          {
            key: `1`,
            value: { id: 1, name: `Custom Match Test` },
            headers: { operation: `insert` },
          },
          { headers: { control: `up-to-date` } },
        ])
      }, 100)

      // Wait for both the custom match and persistence
      await Promise.all([customMatchPromise, insertPromise.isPersisted.promise])

      expect(onInsert).toHaveBeenCalled()
      expect(testCollection.has(1)).toBe(true)
    })

    // NOTE: This test has a known issue with unhandled rejection warnings
    // This is a pre-existing issue from main branch (not caused by merge)
    // The test functionality works correctly, but vitest reports unhandled rejections
    it(`should timeout with custom match function when no match found`, async () => {
      vi.useFakeTimers()

      const onInsert = vi
        .fn()
        .mockImplementation(async ({ collection: col }) => {
          await col.utils.awaitMatch(
            () => false, // Never matches
            1 // Short timeout for test
          )
        })

      const config = {
        id: `test-timeout`,
        shapeOptions: {
          url: `http://test-url`,
          params: { table: `test_table` },
        },
        startSync: true,
        getKey: (item: Row) => item.id as number,
        onInsert,
      }

      const testCollection = createCollection(electricCollectionOptions(config))
      const tx = testCollection.insert({ id: 1, name: `Timeout Test` })

      // Capture the rejection promise before advancing timers
      const rejectionPromise = expect(tx.isPersisted.promise).rejects.toThrow(
        `Timeout waiting for custom match function`
      )

      // Advance timers to trigger timeout
      await vi.runOnlyPendingTimersAsync()

      // Should timeout and fail
      await rejectionPromise

      vi.useRealTimers()
    })
  })

  // Tests for matching strategies utilities
  describe(`Matching strategies utilities`, () => {
    it(`should export isChangeMessage helper for custom match functions`, () => {
      expect(typeof isChangeMessage).toBe(`function`)

      // Test with a change message
      const changeMessage = {
        key: `1`,
        value: { id: 1, name: `Test` },
        headers: { operation: `insert` as const },
      }
      expect(isChangeMessage(changeMessage)).toBe(true)

      // Test with a control message
      const controlMessage = {
        headers: { control: `up-to-date` as const },
      }
      expect(isChangeMessage(controlMessage)).toBe(false)
    })

    it(`should provide awaitMatch utility in collection utils`, () => {
      const config = {
        id: `test-await-match`,
        shapeOptions: {
          url: `http://test-url`,
          params: { table: `test_table` },
        },
        getKey: (item: Row) => item.id as number,
      }

      const testCollection = createCollection(electricCollectionOptions(config))
      expect(typeof testCollection.utils.awaitMatch).toBe(`function`)
    })

    it(`should support multiple strategies in different handlers`, () => {
      const onInsert = vi.fn().mockResolvedValue({ txid: 100 }) // Txid strategy
      const onUpdate = vi.fn().mockResolvedValue(undefined) // Void strategy (no return)
      const onDelete = vi
        .fn()
        .mockImplementation(async ({ collection: col }) => {
          // Custom match using awaitMatch utility
          await col.utils.awaitMatch(
            (message: any) =>
              isChangeMessage(message) && message.headers.operation === `delete`
          )
        })

      const config = {
        id: `test-mixed-strategies`,
        shapeOptions: {
          url: `http://test-url`,
          params: { table: `test_table` },
        },
        getKey: (item: Row) => item.id as number,
        onInsert,
        onUpdate,
        onDelete,
      }

      const options = electricCollectionOptions(config)

      // All handlers should be wrapped properly
      expect(options.onInsert).toBeDefined()
      expect(options.onUpdate).toBeDefined()
      expect(options.onDelete).toBeDefined()
    })

    // NOTE: This test has a known issue with unhandled rejection warnings
    // This is a pre-existing issue from main branch (not caused by merge)
    // The test functionality works correctly, but vitest reports unhandled rejections
    it(`should cleanup pending matches on timeout without memory leaks`, async () => {
      vi.useFakeTimers()

      const onInsert = vi
        .fn()
        .mockImplementation(async ({ collection: col }) => {
          await col.utils.awaitMatch(
            () => false, // Never matches
            1 // Short timeout for test
          )
        })

      const config = {
        id: `test-cleanup`,
        shapeOptions: {
          url: `http://test-url`,
          params: { table: `test_table` },
        },
        startSync: true,
        getKey: (item: Row) => item.id as number,
        onInsert,
      }

      const testCollection = createCollection(electricCollectionOptions(config))

      // Start insert that will timeout
      const tx = testCollection.insert({ id: 1, name: `Timeout Test` })

      // Capture the rejection promise before advancing timers
      const rejectionPromise = expect(tx.isPersisted.promise).rejects.toThrow(
        `Timeout waiting for custom match function`
      )

      // Advance timers to trigger timeout
      await vi.runOnlyPendingTimersAsync()

      // Should timeout and fail
      await rejectionPromise

      // Send a message after timeout - should not cause any side effects
      // This verifies that the pending match was properly cleaned up
      expect(() => {
        subscriber([
          {
            key: `1`,
            value: { id: 1, name: `Timeout Test` },
            headers: { operation: `insert` },
          },
          { headers: { control: `up-to-date` } },
        ])
      }).not.toThrow()

      vi.useRealTimers()
    })

    it(`should wait for up-to-date after custom match (commit semantics)`, async () => {
      let matchFound = false
      let persistenceCompleted = false

      const onInsert = vi
        .fn()
        .mockImplementation(async ({ transaction, collection: col }) => {
          const item = transaction.mutations[0].modified
          await col.utils.awaitMatch((message: any) => {
            if (
              isChangeMessage(message) &&
              message.headers.operation === `insert` &&
              message.value.name === item.name
            ) {
              matchFound = true
              return true
            }
            return false
          }, 5000)
        })

      const config = {
        id: `test-commit-semantics`,
        shapeOptions: {
          url: `http://test-url`,
          params: { table: `test_table` },
        },
        startSync: true,
        getKey: (item: Row) => item.id as number,
        onInsert,
      }

      const testCollection = createCollection(electricCollectionOptions(config))

      // Start insert
      const insertPromise = testCollection.insert({
        id: 1,
        name: `Commit Test`,
      })

      // Set up persistence completion tracking
      insertPromise.isPersisted.promise.then(() => {
        persistenceCompleted = true
      })

      // Give a moment for handler setup
      await new Promise((resolve) => setTimeout(resolve, 50))

      // Send matching message (should match but not complete persistence yet)
      subscriber([
        {
          key: `1`,
          value: { id: 1, name: `Commit Test` },
          headers: { operation: `insert` },
        },
      ])

      // Give time for match to be processed
      await new Promise((resolve) => setTimeout(resolve, 50))

      // Verify match was found but persistence not yet completed
      expect(matchFound).toBe(true)
      expect(persistenceCompleted).toBe(false)

      // Now send up-to-date (should complete persistence)
      subscriber([{ headers: { control: `up-to-date` } }])

      // Wait for persistence to complete
      await insertPromise.isPersisted.promise

      // Verify persistence completed after up-to-date
      expect(persistenceCompleted).toBe(true)
      expect(testCollection._state.syncedData.has(1)).toBe(true)
    })

    it(`should support custom timeout using setTimeout`, async () => {
      vi.useFakeTimers()

      const customTimeout = 500 // Custom short timeout

      const onInsert = vi.fn().mockImplementation(async () => {
        // Simple timeout approach
        await new Promise((resolve) => setTimeout(resolve, customTimeout))
      })

      const config = {
        id: `test-void-timeout`,
        shapeOptions: {
          url: `http://test-url`,
          params: { table: `test_table` },
        },
        startSync: true,
        getKey: (item: Row) => item.id as number,
        onInsert,
      }

      const testCollection = createCollection(electricCollectionOptions(config))

      // Insert with custom void timeout
      const tx = testCollection.insert({ id: 1, name: `Custom Timeout Test` })

      // Use runOnlyPendingTimers to execute the timeout
      await vi.runOnlyPendingTimersAsync()

      await expect(tx.isPersisted.promise).resolves.toBeDefined()
      expect(onInsert).toHaveBeenCalled()

      vi.useRealTimers()
    })
  })

  // Tests for Electric stream lifecycle management
  describe(`Electric stream lifecycle management`, () => {
    let mockUnsubscribe: ReturnType<typeof vi.fn>
    let mockAbortController: {
      abort: ReturnType<typeof vi.fn>
      signal: AbortSignal
    }

    beforeEach(() => {
      // Clear all mocks before each lifecycle test
      vi.clearAllMocks()

      // Reset mocks before each test
      mockUnsubscribe = vi.fn()
      mockAbortController = {
        abort: vi.fn(),
        signal: new AbortController().signal,
      }

      // Update the mock to return our mock unsubscribe function
      mockSubscribe.mockImplementation((callback) => {
        subscriber = callback
        return mockUnsubscribe
      })

      // Mock AbortController
      global.AbortController = vi
        .fn()
        .mockImplementation(() => mockAbortController)
    })

    it(`should call unsubscribe and abort when collection is cleaned up`, async () => {
      const config = {
        id: `cleanup-test`,
        shapeOptions: {
          url: `http://test-url`,
          params: {
            table: `test_table`,
          },
        },
        getKey: (item: Row) => item.id as number,
        startSync: true,
      }

      const testCollection = createCollection(electricCollectionOptions(config))

      // Verify stream is set up
      expect(mockSubscribe).toHaveBeenCalled()

      // Cleanup the collection
      await testCollection.cleanup()

      // Verify that both unsubscribe and abort were called
      expect(mockUnsubscribe).toHaveBeenCalledTimes(1)
      expect(mockAbortController.abort).toHaveBeenCalledTimes(1)
    })

    it(`should properly cleanup Electric-specific resources`, async () => {
      const config = {
        id: `resource-cleanup-test`,
        shapeOptions: {
          url: `http://test-url`,
          params: {
            table: `test_table`,
          },
        },
        getKey: (item: Row) => item.id as number,
        startSync: true,
      }

      const testCollection = createCollection(electricCollectionOptions(config))

      // Add some txids to track
      subscriber([
        {
          key: `1`,
          value: { id: 1, name: `Test` },
          headers: {
            operation: `insert`,
            txids: [100, 200],
          },
        },
        {
          headers: { control: `up-to-date` },
        },
      ])

      // Verify txids are tracked
      await expect(testCollection.utils.awaitTxId(100)).resolves.toBe(true)

      // Cleanup collection
      await testCollection.cleanup()

      // Verify cleanup was called
      expect(mockUnsubscribe).toHaveBeenCalled()
      expect(mockAbortController.abort).toHaveBeenCalled()
    })

    it(`should handle multiple cleanup calls gracefully`, async () => {
      const config = {
        id: `multiple-cleanup-test`,
        shapeOptions: {
          url: `http://test-url`,
          params: {
            table: `test_table`,
          },
        },
        getKey: (item: Row) => item.id as number,
        startSync: true,
      }

      const testCollection = createCollection(electricCollectionOptions(config))

      // Call cleanup multiple times
      await testCollection.cleanup()
      await testCollection.cleanup()
      await testCollection.cleanup()

      // Should only call unsubscribe once (from the first cleanup)
      expect(mockUnsubscribe).toHaveBeenCalledTimes(1)
      expect(mockAbortController.abort).toHaveBeenCalledTimes(1)
    })

    it(`should restart stream when collection is accessed after cleanup`, async () => {
      const config = {
        id: `restart-stream-test`,
        shapeOptions: {
          url: `http://test-url`,
          params: {
            table: `test_table`,
          },
        },
        getKey: (item: Row) => item.id as number,
        startSync: true,
      }

      const testCollection = createCollection(electricCollectionOptions(config))

      // Initial stream setup
      expect(mockSubscribe).toHaveBeenCalledTimes(1)

      // Cleanup
      await testCollection.cleanup()
      expect(testCollection.status).toBe(`cleaned-up`)

      // Access collection data to restart sync
      const subscription = testCollection.subscribeChanges(() => {})

      // Should have started a new stream
      expect(mockSubscribe).toHaveBeenCalledTimes(2)
      expect(testCollection.status).toBe(`loading`)

      subscription.unsubscribe()
    })

    it(`should handle stream errors gracefully`, () => {
      const config = {
        id: `error-handling-test`,
        shapeOptions: {
          url: `http://test-url`,
          params: {
            table: `test_table`,
          },
        },
        getKey: (item: Row) => item.id as number,
        startSync: true,
      }

      // Mock stream to throw an error
      mockSubscribe.mockImplementation(() => {
        throw new Error(`Stream connection failed`)
      })

      expect(() => {
        createCollection(electricCollectionOptions(config))
      }).toThrow(`Stream connection failed`)
    })

    it(`should handle subscriber function errors without breaking`, () => {
      const config = {
        id: `subscriber-error-test`,
        shapeOptions: {
          url: `http://test-url`,
          params: {
            table: `test_table`,
          },
        },
        getKey: (item: Row) => item.id as number,
        startSync: true,
      }

      const testCollection = createCollection(electricCollectionOptions(config))

      // Mock console.error to capture error logs
      const consoleSpy = vi.spyOn(console, `error`).mockImplementation(() => {})

      // Send messages with invalid data that might cause internal errors
      // but shouldn't break the entire system
      expect(() => {
        subscriber([
          {
            key: `1`,
            value: { id: 1, name: `Valid User` }, // Use valid data
            headers: { operation: `insert` },
          },
        ])
      }).not.toThrow()

      // Should have processed the valid message without issues
      expect(testCollection._state.syncedData.size).toBe(0) // Still pending until up-to-date

      // Send up-to-date to commit
      expect(() => {
        subscriber([
          {
            headers: { control: `up-to-date` },
          },
        ])
      }).not.toThrow()

      // Now the data should be committed
      expect(testCollection.has(1)).toBe(true)

      consoleSpy.mockRestore()
    })

    it(`should properly handle concurrent stream operations`, async () => {
      const config = {
        id: `concurrent-test`,
        shapeOptions: {
          url: `http://test-url`,
          params: {
            table: `test_table`,
          },
        },
        getKey: (item: Row) => item.id as number,
        startSync: true,
      }

      const testCollection = createCollection(electricCollectionOptions(config))

      // Simulate concurrent messages
      const promises = [
        new Promise<void>((resolve) => {
          setTimeout(() => {
            subscriber([
              {
                key: `1`,
                value: { id: 1, name: `User 1` },
                headers: { operation: `insert` },
              },
            ])
            resolve()
          }, 10)
        }),
        new Promise<void>((resolve) => {
          setTimeout(() => {
            subscriber([
              {
                key: `2`,
                value: { id: 2, name: `User 2` },
                headers: { operation: `insert` },
              },
            ])
            resolve()
          }, 20)
        }),
        new Promise<void>((resolve) => {
          setTimeout(() => {
            subscriber([
              {
                headers: { control: `up-to-date` },
              },
            ])
            resolve()
          }, 30)
        }),
      ]

      await Promise.all(promises)

      // Both items should be in the collection
      expect(testCollection.has(1)).toBe(true)
      expect(testCollection.has(2)).toBe(true)
    })

    it(`should handle schema information extraction from messages`, () => {
      const config = {
        id: `schema-test`,
        shapeOptions: {
          url: `http://test-url`,
          params: {
            table: `test_table`,
          },
        },
        getKey: (item: Row) => item.id as number,
        startSync: true,
      }

      const testCollection = createCollection(electricCollectionOptions(config))

      // Send message with schema information
      subscriber([
        {
          key: `1`,
          value: { id: 1, name: `User 1` },
          headers: {
            operation: `insert`,
            schema: `custom_schema`,
          },
        },
        {
          headers: { control: `up-to-date` },
        },
      ])

      // Schema should be stored and used in sync metadata
      // This is internal behavior, but we can verify it doesn't cause errors
      expect(testCollection.has(1)).toBe(true)
    })

    it(`should handle invalid schema information gracefully`, () => {
      const config = {
        id: `invalid-schema-test`,
        shapeOptions: {
          url: `http://test-url`,
          params: {
            table: `test_table`,
          },
        },
        getKey: (item: Row) => item.id as number,
        startSync: true,
      }

      const testCollection = createCollection(electricCollectionOptions(config))

      // Send message with invalid schema information
      expect(() => {
        subscriber([
          {
            key: `1`,
            value: { id: 1, name: `User 1` },
            headers: {
              operation: `insert`,
              schema: 123 as any, // Invalid schema type
            },
          },
          {
            headers: { control: `up-to-date` },
          },
        ])
      }).not.toThrow()

      expect(testCollection.has(1)).toBe(true)
    })

    it(`should handle txids from control messages`, async () => {
      const config = {
        id: `control-txid-test`,
        shapeOptions: {
          url: `http://test-url`,
          params: {
            table: `test_table`,
          },
        },
        getKey: (item: Row) => item.id as number,
        startSync: true,
      }

      const testCollection = createCollection(electricCollectionOptions(config))

      // Send control message with txids (as numbers, per Electric API)
      subscriber([
        {
          headers: {
            control: `up-to-date`,
            txids: [300, 400],
          },
        },
      ])

      // Txids should be tracked (converted to strings internally)
      await expect(testCollection.utils.awaitTxId(300)).resolves.toBe(true)
      await expect(testCollection.utils.awaitTxId(400)).resolves.toBe(true)
    })

    it(`should handle snapshot-end messages and match txids via snapshot metadata`, async () => {
      const config = {
        id: `snapshot-test`,
        shapeOptions: {
          url: `http://test-url`,
          params: {
            table: `test_table`,
          },
        },
        getKey: (item: Row) => item.id as number,
        startSync: true,
      }

      const testCollection = createCollection(electricCollectionOptions(config))

      // Send snapshot-end message with PostgresSnapshot metadata
      // xmin=100, xmax=150, xip_list=[120, 130]
      // Visible: txid < 100 (committed before snapshot) OR (100 <= txid < 150 AND txid NOT IN [120, 130])
      // Not visible: txid >= 150 (not yet assigned) OR txid IN [120, 130] (in-progress)
      subscriber([
        {
          key: `1`,
          value: { id: 1, name: `Test User` },
          headers: { operation: `insert` },
        },
        {
          headers: {
            control: `snapshot-end`,
            xmin: `100`,
            xmax: `150`,
            xip_list: [`120`, `130`],
          },
        },
        {
          headers: { control: `up-to-date` },
        },
      ])

      // Txids that are visible in the snapshot should resolve
      // Txids < xmin are committed and visible
      await expect(testCollection.utils.awaitTxId(50)).resolves.toBe(true)
      await expect(testCollection.utils.awaitTxId(99)).resolves.toBe(true)

      // Txids in range [xmin, xmax) not in xip_list are visible
      await expect(testCollection.utils.awaitTxId(100)).resolves.toBe(true)
      await expect(testCollection.utils.awaitTxId(110)).resolves.toBe(true)
      await expect(testCollection.utils.awaitTxId(121)).resolves.toBe(true)
      await expect(testCollection.utils.awaitTxId(125)).resolves.toBe(true)
      await expect(testCollection.utils.awaitTxId(131)).resolves.toBe(true)
      await expect(testCollection.utils.awaitTxId(149)).resolves.toBe(true)

      // Txids in xip_list (in-progress transactions) should NOT resolve
      await expect(testCollection.utils.awaitTxId(120, 100)).rejects.toThrow(
        `Timeout waiting for txId: 120`
      )
      await expect(testCollection.utils.awaitTxId(130, 100)).rejects.toThrow(
        `Timeout waiting for txId: 130`
      )

      // Txids >= xmax should NOT resolve (not yet assigned)
      await expect(testCollection.utils.awaitTxId(150, 100)).rejects.toThrow(
        `Timeout waiting for txId: 150`
      )
      await expect(testCollection.utils.awaitTxId(200, 100)).rejects.toThrow(
        `Timeout waiting for txId: 200`
      )
    })

    it(`should await for txid that arrives later via snapshot-end`, async () => {
      const config = {
        id: `snapshot-await-test`,
        shapeOptions: {
          url: `http://test-url`,
          params: {
            table: `test_table`,
          },
        },
        getKey: (item: Row) => item.id as number,
        startSync: true,
      }

      const testCollection = createCollection(electricCollectionOptions(config))

      // Start waiting for a txid before snapshot arrives
      const txidToAwait = 105
      const promise = testCollection.utils.awaitTxId(txidToAwait, 2000)

      // Send snapshot-end message after a delay
      setTimeout(() => {
        subscriber([
          {
            headers: {
              control: `snapshot-end`,
              xmin: `100`,
              xmax: `110`,
              xip_list: [],
            },
          },
          {
            headers: { control: `up-to-date` },
          },
        ])
      }, 50)

      // The promise should resolve when the snapshot arrives
      await expect(promise).resolves.toBe(true)
    })

    it(`should handle multiple snapshots and track all of them`, async () => {
      const config = {
        id: `multiple-snapshots-test`,
        shapeOptions: {
          url: `http://test-url`,
          params: {
            table: `test_table`,
          },
        },
        getKey: (item: Row) => item.id as number,
        startSync: true,
      }

      const testCollection = createCollection(electricCollectionOptions(config))

      // Send first snapshot: visible txids < 110
      subscriber([
        {
          headers: {
            control: `snapshot-end`,
            xmin: `100`,
            xmax: `110`,
            xip_list: [],
          },
        },
        {
          headers: { control: `up-to-date` },
        },
      ])

      // Send second snapshot: visible txids < 210
      subscriber([
        {
          headers: {
            control: `snapshot-end`,
            xmin: `200`,
            xmax: `210`,
            xip_list: [],
          },
        },
        {
          headers: { control: `up-to-date` },
        },
      ])

      // Txids visible in first snapshot
      await expect(testCollection.utils.awaitTxId(105)).resolves.toBe(true)

      // Txids visible in second snapshot
      await expect(testCollection.utils.awaitTxId(205)).resolves.toBe(true)

      // Txid 150 is visible in second snapshot (< xmin=200 means committed)
      await expect(testCollection.utils.awaitTxId(150)).resolves.toBe(true)

      // Txids >= second snapshot's xmax should timeout (not yet assigned)
      await expect(testCollection.utils.awaitTxId(210, 100)).rejects.toThrow(
        `Timeout waiting for txId: 210`
      )
      await expect(testCollection.utils.awaitTxId(300, 100)).rejects.toThrow(
        `Timeout waiting for txId: 300`
      )
    })

    it(`should prefer explicit txids over snapshot matching when both are available`, async () => {
      const config = {
        id: `explicit-txid-priority-test`,
        shapeOptions: {
          url: `http://test-url`,
          params: {
            table: `test_table`,
          },
        },
        getKey: (item: Row) => item.id as number,
        startSync: true,
      }

      const testCollection = createCollection(electricCollectionOptions(config))

      // Send message with explicit txid and snapshot
      subscriber([
        {
          key: `1`,
          value: { id: 1, name: `Test User` },
          headers: {
            operation: `insert`,
            txids: [500],
          },
        },
        {
          headers: {
            control: `snapshot-end`,
            xmin: `100`,
            xmax: `110`,
            xip_list: [],
          },
        },
        {
          headers: { control: `up-to-date` },
        },
      ])

      // Explicit txid should resolve
      await expect(testCollection.utils.awaitTxId(500)).resolves.toBe(true)

      // Snapshot txid should also resolve
      await expect(testCollection.utils.awaitTxId(105)).resolves.toBe(true)
    })
  })

  // Tests for syncMode configuration
  describe(`syncMode configuration`, () => {
    it(`should not request snapshots during subscription in eager mode`, () => {
      vi.clearAllMocks()

      const config = {
        id: `eager-no-snapshot-test`,
        shapeOptions: {
          url: `http://test-url`,
          params: {
            table: `test_table`,
          },
        },
        syncMode: `eager` as const,
        getKey: (item: Row) => item.id as number,
        startSync: true,
      }

      const testCollection = createCollection(electricCollectionOptions(config))

      // Subscribe and try to get more data
      const subscription = testCollection.subscribeChanges(() => {})

      // In eager mode, requestSnapshot should not be called
      expect(mockRequestSnapshot).not.toHaveBeenCalled()

      subscription.unsubscribe()
    })

    it(`should request incremental snapshots in on-demand mode when loadSubset is called`, async () => {
      vi.clearAllMocks()

      const config = {
        id: `on-demand-snapshot-test`,
        shapeOptions: {
          url: `http://test-url`,
          params: {
            table: `test_table`,
          },
        },
        syncMode: `on-demand` as const,
        getKey: (item: Row) => item.id as number,
        startSync: true,
      }

      const testCollection = createCollection(electricCollectionOptions(config))

      // Send up-to-date to mark collection as ready
      subscriber([
        {
          headers: { control: `up-to-date` },
        },
      ])

      // In on-demand mode, calling loadSubset should request a snapshot
      await testCollection._sync.loadSubset({ limit: 10 })

      // Verify requestSnapshot was called
      expect(mockRequestSnapshot).toHaveBeenCalledWith(
        expect.objectContaining({
          limit: 10,
          params: {},
        })
      )
    })

    it(`should request incremental snapshots in progressive mode when loadSubset is called before sync completes`, async () => {
      vi.clearAllMocks()

      const config = {
        id: `progressive-snapshot-test`,
        shapeOptions: {
          url: `http://test-url`,
          params: {
            table: `test_table`,
          },
        },
        syncMode: `progressive` as const,
        getKey: (item: Row) => item.id as number,
        startSync: true,
      }

      const testCollection = createCollection(electricCollectionOptions(config))

      // Send initial data with snapshot-end (but not up-to-date yet - still syncing)
      subscriber([
        {
          key: `1`,
          value: { id: 1, name: `Test User` },
          headers: { operation: `insert` },
        },
        {
          headers: {
            control: `snapshot-end`,
            xmin: `100`,
            xmax: `110`,
            xip_list: [],
          },
        },
      ])

      expect(testCollection.status).toBe(`loading`) // Not ready yet

      // In progressive mode, calling loadSubset should request a snapshot BEFORE full sync completes
      await testCollection._sync.loadSubset({ limit: 20 })

      // Verify requestSnapshot was called
      expect(mockRequestSnapshot).toHaveBeenCalledWith(
        expect.objectContaining({
          limit: 20,
          params: {},
        })
      )
    })

    it(`should not request snapshots when loadSubset is called in eager mode`, async () => {
      vi.clearAllMocks()

      const config = {
        id: `eager-no-loadsubset-test`,
        shapeOptions: {
          url: `http://test-url`,
          params: {
            table: `test_table`,
          },
        },
        syncMode: `eager` as const,
        getKey: (item: Row) => item.id as number,
        startSync: true,
      }

      const testCollection = createCollection(electricCollectionOptions(config))

      // Send up-to-date to mark collection as ready
      subscriber([
        {
          headers: { control: `up-to-date` },
        },
      ])

      // In eager mode, loadSubset should do nothing
      await testCollection._sync.loadSubset({ limit: 10 })

      // Verify requestSnapshot was NOT called
      expect(mockRequestSnapshot).not.toHaveBeenCalled()
    })

    it(`should handle progressive mode syncing in background`, async () => {
      vi.clearAllMocks()

      const config = {
        id: `progressive-background-sync-test`,
        shapeOptions: {
          url: `http://test-url`,
          params: {
            table: `test_table`,
          },
        },
        syncMode: `progressive` as const,
        getKey: (item: Row) => item.id as number,
        startSync: true,
      }

      const testCollection = createCollection(electricCollectionOptions(config))

      // Send initial data with snapshot-end (but not up-to-date - still syncing)
      subscriber([
        {
          key: `1`,
          value: { id: 1, name: `Initial User` },
          headers: { operation: `insert` },
        },
        {
          headers: {
            control: `snapshot-end`,
            xmin: `100`,
            xmax: `110`,
            xip_list: [],
          },
        },
      ])

      // Collection should have data but not be ready yet
      expect(testCollection.status).toBe(`loading`)
      expect(testCollection.has(1)).toBe(true)

      // Should be able to request more data incrementally before full sync completes
      await testCollection._sync.loadSubset({ limit: 10 })
      expect(mockRequestSnapshot).toHaveBeenCalled()

      // Now send up-to-date to complete the sync
      subscriber([
        {
          headers: { control: `up-to-date` },
        },
      ])

      expect(testCollection.status).toBe(`ready`)
    })

    it(`should stop requesting snapshots in progressive mode after first up-to-date`, async () => {
      vi.clearAllMocks()

      const config = {
        id: `progressive-stop-after-sync-test`,
        shapeOptions: {
          url: `http://test-url`,
          params: {
            table: `test_table`,
          },
        },
        syncMode: `progressive` as const,
        getKey: (item: Row) => item.id as number,
        startSync: true,
      }

      const testCollection = createCollection(electricCollectionOptions(config))

      // Send initial data with snapshot-end (not up-to-date yet)
      subscriber([
        {
          key: `1`,
          value: { id: 1, name: `User 1` },
          headers: { operation: `insert` },
        },
        {
          headers: {
            control: `snapshot-end`,
            xmin: `100`,
            xmax: `110`,
            xip_list: [],
          },
        },
      ])

      expect(testCollection.status).toBe(`loading`) // Not ready yet in progressive
      expect(testCollection.has(1)).toBe(true)

      // Should be able to request more data before up-to-date
      vi.clearAllMocks()
      await testCollection._sync.loadSubset({ limit: 10 })
      expect(mockRequestSnapshot).toHaveBeenCalledTimes(1)

      // Now send up-to-date to complete the full sync
      subscriber([
        {
          headers: { control: `up-to-date` },
        },
      ])

      expect(testCollection.status).toBe(`ready`)

      // Try to request more data - should NOT make a request since full sync is complete
      vi.clearAllMocks()
      await testCollection._sync.loadSubset({ limit: 10 })
      expect(mockRequestSnapshot).not.toHaveBeenCalled()
    })

    it(`should allow snapshots in on-demand mode even after up-to-date`, async () => {
      vi.clearAllMocks()

      const config = {
        id: `on-demand-after-sync-test`,
        shapeOptions: {
          url: `http://test-url`,
          params: {
            table: `test_table`,
          },
        },
        syncMode: `on-demand` as const,
        getKey: (item: Row) => item.id as number,
        startSync: true,
      }

      const testCollection = createCollection(electricCollectionOptions(config))

      // Send initial data with up-to-date
      subscriber([
        {
          key: `1`,
          value: { id: 1, name: `User 1` },
          headers: { operation: `insert` },
        },
        {
          headers: { control: `up-to-date` },
        },
      ])

      expect(testCollection.status).toBe(`ready`)

      // Should STILL be able to request more data in on-demand mode
      vi.clearAllMocks()
      await testCollection._sync.loadSubset({ limit: 10 })
      expect(mockRequestSnapshot).toHaveBeenCalled()
    })

    it(`should default offset to 'now' in on-demand mode when no offset provided`, async () => {
      vi.clearAllMocks()

      // Import ShapeStream to check constructor calls
      const { ShapeStream } = await import(`@electric-sql/client`)

      const config = {
        id: `on-demand-offset-now-test`,
        shapeOptions: {
          url: `http://test-url`,
          params: {
            table: `test_table`,
          },
          // No offset provided
        },
        syncMode: `on-demand` as const,
        getKey: (item: Row) => item.id as number,
        startSync: true,
      }

      createCollection(electricCollectionOptions(config))

      // Check that ShapeStream was called with offset: 'now'
      expect(ShapeStream).toHaveBeenCalledWith(
        expect.objectContaining({
          offset: `now`,
        })
      )
    })

    it(`should use undefined offset in eager mode when no offset provided`, async () => {
      vi.clearAllMocks()

      const { ShapeStream } = await import(`@electric-sql/client`)

      const config = {
        id: `eager-offset-undefined-test`,
        shapeOptions: {
          url: `http://test-url`,
          params: {
            table: `test_table`,
          },
          // No offset provided
        },
        syncMode: `eager` as const,
        getKey: (item: Row) => item.id as number,
        startSync: true,
      }

      createCollection(electricCollectionOptions(config))

      // Check that ShapeStream was called with offset: undefined
      expect(ShapeStream).toHaveBeenCalledWith(
        expect.objectContaining({
          offset: undefined,
        })
      )
    })

    it(`should use undefined offset in progressive mode when no offset provided`, async () => {
      vi.clearAllMocks()

      const { ShapeStream } = await import(`@electric-sql/client`)

      const config = {
        id: `progressive-offset-undefined-test`,
        shapeOptions: {
          url: `http://test-url`,
          params: {
            table: `test_table`,
          },
          // No offset provided
        },
        syncMode: `progressive` as const,
        getKey: (item: Row) => item.id as number,
        startSync: true,
      }

      createCollection(electricCollectionOptions(config))

      // Check that ShapeStream was called with offset: undefined
      expect(ShapeStream).toHaveBeenCalledWith(
        expect.objectContaining({
          offset: undefined,
        })
      )
    })

    it(`should use explicit offset when provided regardless of syncMode`, async () => {
      vi.clearAllMocks()

      const { ShapeStream } = await import(`@electric-sql/client`)

      const config = {
        id: `explicit-offset-test`,
        shapeOptions: {
          url: `http://test-url`,
          params: {
            table: `test_table`,
          },
          offset: -1 as any, // Explicit offset
        },
        syncMode: `on-demand` as const,
        getKey: (item: Row) => item.id as number,
        startSync: true,
      }

      createCollection(electricCollectionOptions(config))

      // Check that ShapeStream was called with the explicit offset
      expect(ShapeStream).toHaveBeenCalledWith(
        expect.objectContaining({
          offset: -1,
        })
      )
    })
  })

  // Tests for commit and ready behavior with snapshot-end and up-to-date messages
  describe(`Commit and ready behavior`, () => {
    it(`should commit on snapshot-end in eager mode but not mark ready`, () => {
      const config = {
        id: `eager-snapshot-end-test`,
        shapeOptions: {
          url: `http://test-url`,
          params: { table: `test_table` },
        },
        syncMode: `eager` as const,
        getKey: (item: Row) => item.id as number,
        startSync: true,
      }

      const testCollection = createCollection(electricCollectionOptions(config))

      // Send data followed by snapshot-end (but no up-to-date)
      subscriber([
        {
          key: `1`,
          value: { id: 1, name: `Test User` },
          headers: { operation: `insert` },
        },
        {
          headers: {
            control: `snapshot-end`,
            xmin: `100`,
            xmax: `110`,
            xip_list: [],
          },
        },
      ])

      // Data should be committed (available in state)
      expect(testCollection.has(1)).toBe(true)
      expect(testCollection.get(1)).toEqual({ id: 1, name: `Test User` })

      // But collection should NOT be marked as ready yet in eager mode
      expect(testCollection.status).toBe(`loading`)

      // Now send up-to-date
      subscriber([
        {
          headers: { control: `up-to-date` },
        },
      ])

      // Now it should be ready
      expect(testCollection.status).toBe(`ready`)
    })

    it(`should commit and mark ready on snapshot-end in on-demand mode`, () => {
      const config = {
        id: `on-demand-snapshot-end-test`,
        shapeOptions: {
          url: `http://test-url`,
          params: { table: `test_table` },
        },
        syncMode: `on-demand` as const,
        getKey: (item: Row) => item.id as number,
        startSync: true,
      }

      const testCollection = createCollection(electricCollectionOptions(config))

      // Send data followed by snapshot-end (but no up-to-date)
      subscriber([
        {
          key: `1`,
          value: { id: 1, name: `Test User` },
          headers: { operation: `insert` },
        },
        {
          headers: {
            control: `snapshot-end`,
            xmin: `100`,
            xmax: `110`,
            xip_list: [],
          },
        },
      ])

      // Data should be committed (available in state)
      expect(testCollection.has(1)).toBe(true)
      expect(testCollection.get(1)).toEqual({ id: 1, name: `Test User` })

      // Collection SHOULD be marked as ready in on-demand mode
      expect(testCollection.status).toBe(`ready`)
    })

    it(`should commit on snapshot-end in progressive mode but not mark ready`, () => {
      const config = {
        id: `progressive-snapshot-end-test`,
        shapeOptions: {
          url: `http://test-url`,
          params: { table: `test_table` },
        },
        syncMode: `progressive` as const,
        getKey: (item: Row) => item.id as number,
        startSync: true,
      }

      const testCollection = createCollection(electricCollectionOptions(config))

      // Send data followed by snapshot-end (but no up-to-date)
      subscriber([
        {
          key: `1`,
          value: { id: 1, name: `Test User` },
          headers: { operation: `insert` },
        },
        {
          headers: {
            control: `snapshot-end`,
            xmin: `100`,
            xmax: `110`,
            xip_list: [],
          },
        },
      ])

      // Data should be committed (available in state)
      expect(testCollection.has(1)).toBe(true)
      expect(testCollection.get(1)).toEqual({ id: 1, name: `Test User` })

      // But collection should NOT be marked as ready yet in progressive mode
      expect(testCollection.status).toBe(`loading`)

      // Now send up-to-date
      subscriber([
        {
          headers: { control: `up-to-date` },
        },
      ])

      // Now it should be ready
      expect(testCollection.status).toBe(`ready`)
    })

    it(`should commit multiple snapshot-end messages before up-to-date in eager mode`, () => {
      const config = {
        id: `eager-multiple-snapshots-test`,
        shapeOptions: {
          url: `http://test-url`,
          params: { table: `test_table` },
        },
        syncMode: `eager` as const,
        getKey: (item: Row) => item.id as number,
        startSync: true,
      }

      const testCollection = createCollection(electricCollectionOptions(config))

      // First snapshot with data
      subscriber([
        {
          key: `1`,
          value: { id: 1, name: `User 1` },
          headers: { operation: `insert` },
        },
        {
          headers: {
            control: `snapshot-end`,
            xmin: `100`,
            xmax: `110`,
            xip_list: [],
          },
        },
      ])

      // First data should be committed
      expect(testCollection.has(1)).toBe(true)
      expect(testCollection.status).toBe(`loading`)

      // Second snapshot with more data
      subscriber([
        {
          key: `2`,
          value: { id: 2, name: `User 2` },
          headers: { operation: `insert` },
        },
        {
          headers: {
            control: `snapshot-end`,
            xmin: `110`,
            xmax: `120`,
            xip_list: [],
          },
        },
      ])

      // Second data should also be committed
      expect(testCollection.has(2)).toBe(true)
      expect(testCollection.size).toBe(2)
      expect(testCollection.status).toBe(`loading`)

      // Finally send up-to-date
      subscriber([
        {
          headers: { control: `up-to-date` },
        },
      ])

      // Now should be ready
      expect(testCollection.status).toBe(`ready`)
    })

    it(`should handle up-to-date without snapshot-end (traditional behavior)`, () => {
      const config = {
        id: `traditional-up-to-date-test`,
        shapeOptions: {
          url: `http://test-url`,
          params: { table: `test_table` },
        },
        syncMode: `eager` as const,
        getKey: (item: Row) => item.id as number,
        startSync: true,
      }

      const testCollection = createCollection(electricCollectionOptions(config))

      // Send data followed by up-to-date (no snapshot-end)
      subscriber([
        {
          key: `1`,
          value: { id: 1, name: `Test User` },
          headers: { operation: `insert` },
        },
        {
          headers: { control: `up-to-date` },
        },
      ])

      // Data should be committed and collection ready
      expect(testCollection.has(1)).toBe(true)
      expect(testCollection.status).toBe(`ready`)
    })
  })

  describe(`syncMode configuration - GC and resync`, () => {
    it(`should resync after garbage collection and new subscription`, () => {
      // Use fake timers for this test
      vi.useFakeTimers()

      const config = {
        id: `gc-resync-test`,
        shapeOptions: {
          url: `http://test-url`,
          params: {
            table: `test_table`,
          },
        },
        getKey: (item: Row) => item.id as number,
        startSync: true,
        gcTime: 100, // Short GC time for testing
      }

      const testCollection = createCollection(electricCollectionOptions(config))

      // Populate collection with initial data
      subscriber([
        {
          key: `1`,
          value: { id: 1, name: `Initial User` },
          headers: { operation: `insert` },
        },
        {
          key: `2`,
          value: { id: 2, name: `Another User` },
          headers: { operation: `insert` },
        },
        {
          headers: { control: `up-to-date` },
        },
      ])

      // Verify initial data is present
      expect(testCollection.has(1)).toBe(true)
      expect(testCollection.has(2)).toBe(true)
      expect(testCollection.size).toBe(2)

      // Subscribe and then unsubscribe to trigger GC timer
      const subscription = testCollection.subscribeChanges(() => {})
      subscription.unsubscribe()

      // Collection should still be ready before GC timer fires
      expect(testCollection.status).toBe(`ready`)
      expect(testCollection.size).toBe(2)

      // Fast-forward time to trigger GC (past the 100ms gcTime)
      vi.advanceTimersByTime(150)

      // Collection should be cleaned up
      expect(testCollection.status).toBe(`cleaned-up`)
      expect(testCollection.size).toBe(0)

      // Reset mock call count for new subscription
      const initialMockCallCount = mockSubscribe.mock.calls.length

      // Subscribe again - this should restart the sync
      const newSubscription = testCollection.subscribeChanges(() => {})

      // Should have created a new stream
      expect(mockSubscribe.mock.calls.length).toBe(initialMockCallCount + 1)
      expect(testCollection.status).toBe(`loading`)

      // Send new data to simulate resync
      subscriber([
        {
          key: `3`,
          value: { id: 3, name: `Resynced User` },
          headers: { operation: `insert` },
        },
        {
          key: `1`,
          value: { id: 1, name: `Updated User` },
          headers: { operation: `insert` },
        },
        {
          headers: { control: `up-to-date` },
        },
      ])

      // Verify the collection has resynced with new data
      expect(testCollection.status).toBe(`ready`)
      expect(testCollection.has(1)).toBe(true)
      expect(testCollection.has(3)).toBe(true)
      expect(testCollection.get(1)).toEqual({ id: 1, name: `Updated User` })
      expect(testCollection.get(3)).toEqual({ id: 3, name: `Resynced User` })
      expect(testCollection.size).toBe(2)

      // Old data should not be present (collection was cleaned)
      expect(testCollection.has(2)).toBe(false)

      newSubscription.unsubscribe()

      // Restore real timers
      vi.useRealTimers()
    })
  })
})<|MERGE_RESOLUTION|>--- conflicted
+++ resolved
@@ -672,7 +672,6 @@
       expect(onInsert).toHaveBeenCalled()
     })
 
-<<<<<<< HEAD
     it(`should support custom timeout in matching strategy`, async () => {
       const onInsert = vi.fn(async () => {
         // Return a txid that will never arrive with a very short timeout
@@ -681,7 +680,29 @@
 
       const config = {
         id: `test-custom-timeout`,
-=======
+        shapeOptions: {
+          url: `http://test-url`,
+          params: { table: `test_table` },
+        },
+        startSync: true,
+        getKey: (item: Row) => item.id as number,
+        onInsert,
+      }
+
+      const testCollection = createCollection(electricCollectionOptions(config))
+
+      // Insert data - should timeout after 100ms
+      const tx = testCollection.insert({ id: 1, name: `Timeout Test` })
+
+      // Verify that our onInsert handler was called
+      expect(onInsert).toHaveBeenCalled()
+
+      // The transaction should reject due to timeout
+      await expect(tx.isPersisted.promise).rejects.toThrow(
+        `Timeout waiting for txId: 999999`
+      )
+    })
+
     it(`should handle array of txids returned from handler`, async () => {
       // Create a fake backend that returns multiple txids
       const fakeBackend = {
@@ -734,7 +755,6 @@
 
       const config = {
         id: `test-array-txids`,
->>>>>>> 58f119ac
         shapeOptions: {
           url: `http://test-url`,
           params: { table: `test_table` },
@@ -746,18 +766,6 @@
 
       const testCollection = createCollection(electricCollectionOptions(config))
 
-<<<<<<< HEAD
-      // Insert data - should timeout after 100ms
-      const tx = testCollection.insert({ id: 1, name: `Timeout Test` })
-
-      // Verify that our onInsert handler was called
-      expect(onInsert).toHaveBeenCalled()
-
-      // The transaction should reject due to timeout
-      await expect(tx.isPersisted.promise).rejects.toThrow(
-        `Timeout waiting for txId: 999999`
-      )
-=======
       // Insert multiple items
       const tx = testCollection.insert([
         { id: 1, name: `Item 1` },
@@ -771,7 +779,6 @@
       // Verify both items were added
       expect(testCollection.has(1)).toBe(true)
       expect(testCollection.has(2)).toBe(true)
->>>>>>> 58f119ac
     })
 
     it(`should support custom match function using awaitMatch utility`, async () => {
