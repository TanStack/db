export {
  electricCollectionOptions,
  isChangeMessage,
  isControlMessage,
  type ElectricCollectionConfig,
  type ElectricCollectionUtils,
  type ElectricCollectionUtilsWithPersistence,
  type Txid,
  type AwaitTxIdFn,
<<<<<<< HEAD
  type ClearPersistenceFn,
  type GetPersistenceSizeFn,
} from "./electric"

export type { ElectricPersistenceConfig } from "./persistence/createPersistence"

export * from "./errors"

export type { StorageApi } from "./persistence/persistenceAdapter"
=======
} from './electric'

export * from './errors'
>>>>>>> d6327417
<|MERGE_RESOLUTION|>--- conflicted
+++ resolved
@@ -7,18 +7,6 @@
   type ElectricCollectionUtilsWithPersistence,
   type Txid,
   type AwaitTxIdFn,
-<<<<<<< HEAD
-  type ClearPersistenceFn,
-  type GetPersistenceSizeFn,
-} from "./electric"
-
-export type { ElectricPersistenceConfig } from "./persistence/createPersistence"
-
-export * from "./errors"
-
-export type { StorageApi } from "./persistence/persistenceAdapter"
-=======
 } from './electric'
 
-export * from './errors'
->>>>>>> d6327417
+export * from './errors'