--- conflicted
+++ resolved
@@ -43,7 +43,6 @@
 export type Txid = number
 
 /**
-<<<<<<< HEAD
  * Custom match function type - receives stream messages and returns boolean
  * indicating if the mutation has been synchronized
  */
@@ -62,15 +61,6 @@
   | { txid: Txid | Array<Txid> }
   | { matchFn: MatchFunction<T>; timeout?: number }
   | { timeout?: number }
-=======
- * Type representing the result of an insert, update, or delete handler
- */
-type MaybeTxId =
-  | {
-      txid?: Txid | Array<Txid>
-    }
-  | undefined
-  | null
 
 /**
  * Type representing a snapshot end message
@@ -78,8 +68,6 @@
 type SnapshotEndMessage = ControlMessage & {
   headers: { control: `snapshot-end` }
 }
->>>>>>> 7275cbfc
-
 // The `InferSchemaOutput` and `ResolveType` are copied from the `@tanstack/db` package
 // but we modified `InferSchemaOutput` slightly to restrict the schema output to `Row<unknown>`
 // This is needed in order for `GetExtensions` to be able to infer the parser extensions type from the schema
@@ -107,18 +95,7 @@
   /**
    * Configuration options for the ElectricSQL ShapeStream
    */
-<<<<<<< HEAD
-  shapeOptions: ShapeStreamOptions<
-    GetExtensions<ResolveType<TExplicit, TSchema, TFallback>>
-  >
-
-  /**
-   * All standard Collection configuration properties
-   */
-  id?: string
-  schema?: TSchema
-  getKey: CollectionConfig<ResolveType<TExplicit, TSchema, TFallback>>[`getKey`]
-  sync?: CollectionConfig<ResolveType<TExplicit, TSchema, TFallback>>[`sync`]
+  shapeOptions: ShapeStreamOptions<GetExtensions<T>>
 
   /**
    * Optional asynchronous handler function called before an insert operation
@@ -168,9 +145,7 @@
    *   return { txid: results.map(r => r.txid) } // Array of txids
    * }
    */
-  onInsert?: (
-    params: InsertMutationFnParams<ResolveType<TExplicit, TSchema, TFallback>>
-  ) => Promise<MatchingStrategy<ResolveType<TExplicit, TSchema, TFallback>>>
+  onInsert?: (params: InsertMutationFnParams<T>) => Promise<MatchingStrategy<T>>
 
   /**
    * Optional asynchronous handler function called before an update operation
@@ -210,9 +185,7 @@
    *   return {} // Void strategy
    * }
    */
-  onUpdate?: (
-    params: UpdateMutationFnParams<ResolveType<TExplicit, TSchema, TFallback>>
-  ) => Promise<MatchingStrategy<ResolveType<TExplicit, TSchema, TFallback>>>
+  onUpdate?: (params: UpdateMutationFnParams<T>) => Promise<MatchingStrategy<T>>
 
   /**
    * Optional asynchronous handler function called before a delete operation
@@ -251,12 +224,7 @@
    *   return {} // Void strategy
    * }
    */
-  onDelete?: (
-    params: DeleteMutationFnParams<ResolveType<TExplicit, TSchema, TFallback>>
-  ) => Promise<MatchingStrategy<ResolveType<TExplicit, TSchema, TFallback>>>
-=======
-  shapeOptions: ShapeStreamOptions<GetExtensions<T>>
->>>>>>> 7275cbfc
+  onDelete?: (params: DeleteMutationFnParams<T>) => Promise<MatchingStrategy<T>>
 }
 
 function isUpToDateMessage<T extends Row<unknown>>(
@@ -354,14 +322,12 @@
   schema?: any
 } {
   const seenTxids = new Store<Set<Txid>>(new Set([]))
-<<<<<<< HEAD
+  const seenSnapshots = new Store<Array<PostgresSnapshot>>([])
   const pendingMatches = new Store<
     Map<
       string,
       {
-        matchFn: (
-          message: Message<ResolveType<TExplicit, TSchema, TFallback>>
-        ) => boolean
+        matchFn: (message: Message<any>) => boolean
         resolve: (value: boolean) => void
         reject: (error: Error) => void
         timeoutId: ReturnType<typeof setTimeout>
@@ -371,24 +337,13 @@
   >(new Map())
 
   // Buffer messages since last up-to-date to handle race conditions
-  const currentBatchMessages = new Store<
-    Array<Message<ResolveType<TExplicit, TSchema, TFallback>>>
-  >([])
-  const sync = createElectricSync<ResolveType<TExplicit, TSchema, TFallback>>(
-    config.shapeOptions,
-    {
-      seenTxids,
-      pendingMatches,
-      currentBatchMessages,
-    }
-  )
-=======
-  const seenSnapshots = new Store<Array<PostgresSnapshot>>([])
+  const currentBatchMessages = new Store<Array<Message<any>>>([])
   const sync = createElectricSync<any>(config.shapeOptions, {
     seenTxids,
     seenSnapshots,
+    pendingMatches,
+    currentBatchMessages,
   })
->>>>>>> 7275cbfc
 
   /**
    * Wait for a specific transaction ID to be synced
@@ -457,10 +412,8 @@
    * @param timeout Optional timeout in milliseconds (defaults to 3000ms)
    * @returns Promise that resolves when a matching message is found
    */
-  const awaitMatch: AwaitMatchFn<
-    ResolveType<TExplicit, TSchema, TFallback>
-  > = async (
-    matchFn: MatchFunction<ResolveType<TExplicit, TSchema, TFallback>>,
+  const awaitMatch: AwaitMatchFn<any> = async (
+    matchFn: MatchFunction<any>,
     timeout: number = 3000
   ): Promise<boolean> => {
     debug(`awaitMatch called with custom function`)
@@ -485,9 +438,7 @@
 
       // We need access to the stream messages to check against the match function
       // This will be handled by the sync configuration
-      const checkMatch = (
-        message: Message<ResolveType<TExplicit, TSchema, TFallback>>
-      ) => {
+      const checkMatch = (message: Message<any>) => {
         if (matchFn(message)) {
           debug(`awaitMatch found matching message, waiting for up-to-date`)
           // Mark as matched but don't resolve yet - wait for up-to-date
@@ -561,7 +512,7 @@
    * Process matching strategy and wait for synchronization
    */
   const processMatchingStrategy = async (
-    result: MatchingStrategy<ResolveType<TExplicit, TSchema, TFallback>>
+    result: MatchingStrategy<any>
   ): Promise<void> => {
     // Check for txid strategy (backward compatible)
     if (`txid` in result) {
@@ -587,67 +538,17 @@
 
   // Create wrapper handlers for direct persistence operations that handle different matching strategies
   const wrappedOnInsert = config.onInsert
-<<<<<<< HEAD
-    ? async (
-        params: InsertMutationFnParams<
-          ResolveType<TExplicit, TSchema, TFallback>
-        >
-      ) => {
+    ? async (params: InsertMutationFnParams<any>) => {
         const handlerResult = await config.onInsert!(params)
         await processMatchingStrategy(handlerResult)
-=======
-    ? async (params: InsertMutationFnParams<any>) => {
-        // Runtime check (that doesn't follow type)
-
-        const handlerResult =
-          ((await config.onInsert!(params)) as MaybeTxId) ?? {}
-        const txid = handlerResult.txid
-
-        if (!txid) {
-          throw new ElectricInsertHandlerMustReturnTxIdError()
-        }
-
-        // Handle both single txid and array of txids
-        if (Array.isArray(txid)) {
-          await Promise.all(txid.map((id) => awaitTxId(id)))
-        } else {
-          await awaitTxId(txid)
-        }
-
->>>>>>> 7275cbfc
         return handlerResult
       }
     : undefined
 
   const wrappedOnUpdate = config.onUpdate
-<<<<<<< HEAD
-    ? async (
-        params: UpdateMutationFnParams<
-          ResolveType<TExplicit, TSchema, TFallback>
-        >
-      ) => {
+    ? async (params: UpdateMutationFnParams<any>) => {
         const handlerResult = await config.onUpdate!(params)
         await processMatchingStrategy(handlerResult)
-=======
-    ? async (params: UpdateMutationFnParams<any>) => {
-        // Runtime check (that doesn't follow type)
-
-        const handlerResult =
-          ((await config.onUpdate!(params)) as MaybeTxId) ?? {}
-        const txid = handlerResult.txid
-
-        if (!txid) {
-          throw new ElectricUpdateHandlerMustReturnTxIdError()
-        }
-
-        // Handle both single txid and array of txids
-        if (Array.isArray(txid)) {
-          await Promise.all(txid.map((id) => awaitTxId(id)))
-        } else {
-          await awaitTxId(txid)
-        }
-
->>>>>>> 7275cbfc
         return handlerResult
       }
     : undefined
@@ -678,7 +579,7 @@
     utils: {
       awaitTxId,
       awaitMatch,
-    } as ElectricCollectionUtils<ResolveType<TExplicit, TSchema, TFallback>>,
+    } as ElectricCollectionUtils<any>,
   }
 }
 
@@ -689,7 +590,7 @@
   shapeOptions: ShapeStreamOptions<GetExtensions<T>>,
   options: {
     seenTxids: Store<Set<Txid>>
-<<<<<<< HEAD
+    seenSnapshots: Store<Array<PostgresSnapshot>>
     pendingMatches: Store<
       Map<
         string,
@@ -705,15 +606,9 @@
     currentBatchMessages: Store<Array<Message<T>>>
   }
 ): SyncConfig<T> {
-  const { seenTxids, pendingMatches, currentBatchMessages } = options
+  const { seenTxids, seenSnapshots, pendingMatches, currentBatchMessages } =
+    options
   const MAX_BATCH_MESSAGES = 1000 // Safety limit for message buffer
-=======
-    seenSnapshots: Store<Array<PostgresSnapshot>>
-  }
-): SyncConfig<T> {
-  const { seenTxids } = options
-  const { seenSnapshots } = options
->>>>>>> 7275cbfc
 
   // Store for the relation schema information
   const relationSchema = new Store<string | undefined>(undefined)
@@ -733,31 +628,6 @@
     }
   }
 
-<<<<<<< HEAD
-  // Abort controller for the stream - wraps the signal if provided
-  const abortController = new AbortController()
-  if (shapeOptions.signal) {
-    shapeOptions.signal.addEventListener(`abort`, () => {
-      abortController.abort()
-    })
-    if (shapeOptions.signal.aborted) {
-      abortController.abort()
-    }
-  }
-
-  // Cleanup pending matches on abort
-  abortController.signal.addEventListener(`abort`, () => {
-    pendingMatches.setState((current) => {
-      current.forEach((match) => {
-        clearTimeout(match.timeoutId)
-        match.reject(new StreamAbortedError())
-      })
-      return new Map() // Clear all pending matches
-    })
-  })
-
-=======
->>>>>>> 7275cbfc
   let unsubscribeStream: () => void
 
   return {
@@ -781,6 +651,17 @@
           abortController.abort()
         }
       }
+
+      // Cleanup pending matches on abort
+      abortController.signal.addEventListener(`abort`, () => {
+        pendingMatches.setState((current) => {
+          current.forEach((match) => {
+            clearTimeout(match.timeoutId)
+            match.reject(new StreamAbortedError())
+          })
+          return new Map() // Clear all pending matches
+        })
+      })
 
       const stream = new ShapeStream({
         ...shapeOptions,
@@ -927,7 +808,16 @@
             return clonedSeen
           })
 
-<<<<<<< HEAD
+          // Always commit snapshots when we receive up-to-date, regardless of transaction state
+          seenSnapshots.setState((currentSnapshots) => {
+            const seen = [...currentSnapshots, ...newSnapshots]
+            newSnapshots.forEach((snapshot) =>
+              debug(`new snapshot synced from pg %o`, snapshot)
+            )
+            newSnapshots.length = 0
+            return seen
+          })
+
           // Resolve all matched pending matches on up-to-date
           const matchesToResolve: Array<string> = []
           pendingMatches.state.forEach((match, matchId) => {
@@ -947,17 +837,6 @@
               return newMatches
             })
           }
-=======
-          // Always commit snapshots when we receive up-to-date, regardless of transaction state
-          seenSnapshots.setState((currentSnapshots) => {
-            const seen = [...currentSnapshots, ...newSnapshots]
-            newSnapshots.forEach((snapshot) =>
-              debug(`new snapshot synced from pg %o`, snapshot)
-            )
-            newSnapshots.length = 0
-            return seen
-          })
->>>>>>> 7275cbfc
         }
       })
 
