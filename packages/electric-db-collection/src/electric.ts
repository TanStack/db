--- conflicted
+++ resolved
@@ -799,12 +799,8 @@
     resolveMatchedPendingMatches: () => void
     collectionId?: string
     testHooks?: ElectricTestHooks
-<<<<<<< HEAD
     streamRef: Store<ShapeStream<T> | null>
-  }
-=======
   },
->>>>>>> 8a6a2a21
 ): SyncConfig<T> {
   const {
     seenTxids,
