import DebugModule from "debug"
import { Store } from "@tanstack/store"
import { DeduplicatedLoadSubset } from "@tanstack/db"
import {
  ShapeStream,
  isChangeMessage,
  isControlMessage,
  isVisibleInSnapshot,
<<<<<<< HEAD
} from "@electric-sql/client"
=======
} from '@electric-sql/client'
import { Store } from '@tanstack/store'
import DebugModule from 'debug'
import { DeduplicatedLoadSubset, and } from '@tanstack/db'
>>>>>>> d6327417
import {
  ExpectedNumberInAwaitTxIdError,
  StreamAbortedError,
  TimeoutWaitingForMatchError,
  TimeoutWaitingForTxIdError,
<<<<<<< HEAD
} from "./errors"
import { compileSQL } from "./sql-compiler"
import { validateJsonSerializable } from "./persistence/persistenceAdapter"
import { createPersistence } from "./persistence/createPersistence"
import type { ElectricPersistenceConfig } from "./persistence/createPersistence"
import type {
  ControlMessage,
  GetExtensions,
  Message,
  Offset,
  PostgresSnapshot,
  Row,
  ShapeStreamOptions,
} from "@electric-sql/client"

=======
} from './errors'
import { compileSQL } from './sql-compiler'
import {
  addTagToIndex,
  findRowsMatchingPattern,
  getTagLength,
  isMoveOutMessage,
  removeTagFromIndex,
  tagMatchesPattern,
} from './tag-index'
import type {
  MoveOutPattern,
  MoveTag,
  ParsedMoveTag,
  RowId,
  TagIndex,
} from './tag-index'
>>>>>>> d6327417
import type {
  BaseCollectionConfig,
  ChangeMessageOrDeleteKeyMessage,
  CollectionConfig,
  DeleteMutationFnParams,
  InsertMutationFnParams,
  LoadSubsetOptions,
  SyncConfig,
  SyncMode,
  UpdateMutationFnParams,
  UtilsRecord,
<<<<<<< HEAD
} from "@tanstack/db"
import type { StandardSchemaV1 } from "@standard-schema/spec"
=======
} from '@tanstack/db'
import type { StandardSchemaV1 } from '@standard-schema/spec'
import type {
  ControlMessage,
  GetExtensions,
  Message,
  PostgresSnapshot,
  Row,
  ShapeStreamOptions,
} from '@electric-sql/client'
>>>>>>> d6327417

// Re-export for user convenience in custom match functions
export { isChangeMessage, isControlMessage } from '@electric-sql/client'

const debug = DebugModule.debug(`ts/db:electric`)

/**
 * Symbol for internal test hooks (hidden from public API)
 */
export const ELECTRIC_TEST_HOOKS = Symbol(`electricTestHooks`)

/**
 * Internal test hooks interface (for testing only)
 */
export interface ElectricTestHooks {
  /**
   * Called before marking collection ready after first up-to-date in progressive mode
   * Allows tests to pause and validate snapshot phase before atomic swap completes
   */
  beforeMarkingReady?: () => Promise<void>
}

/**
 * Type representing a transaction ID in ElectricSQL
 */
export type Txid = number

/**
 * Custom match function type - receives stream messages and returns boolean
 * indicating if the mutation has been synchronized
 */
export type MatchFunction<T extends Row<unknown>> = (
  message: Message<T>,
) => boolean

/**
 * Matching strategies for Electric synchronization
 * Handlers can return:
 * - Txid strategy: { txid: number | number[], timeout?: number } (recommended)
 * - Void (no return value) - mutation completes without waiting
 *
 * The optional timeout property specifies how long to wait for the txid(s) in milliseconds.
 * If not specified, defaults to 5000ms.
 */
export type MatchingStrategy = {
  txid: Txid | Array<Txid>
  timeout?: number
} | void

/**
 * Type representing a snapshot end message
 */
type SnapshotEndMessage = ControlMessage & {
  headers: { control: `snapshot-end` }
}
// The `InferSchemaOutput` and `ResolveType` are copied from the `@tanstack/db` package
// but we modified `InferSchemaOutput` slightly to restrict the schema output to `Row<unknown>`
// This is needed in order for `GetExtensions` to be able to infer the parser extensions type from the schema
type InferSchemaOutput<T> = T extends StandardSchemaV1
  ? StandardSchemaV1.InferOutput<T> extends Row<unknown>
    ? StandardSchemaV1.InferOutput<T>
    : Record<string, unknown>
  : Record<string, unknown>

/** The mode of sync to use for the collection.
 * @default `eager`
 * @description
 * - `eager`:
 *   - syncs all data immediately on preload
 *   - collection will be marked as ready once the sync is complete
 *   - there is no incremental sync
 * - `on-demand`:
 *   - syncs data in incremental snapshots when the collection is queried
 *   - collection will be marked as ready immediately after the first snapshot is synced
 * - `progressive`:
 *   - syncs all data for the collection in the background
 *   - uses incremental snapshots during the initial sync to provide a fast path to the data required for queries
 *   - collection will be marked as ready once the full sync is complete
 */
export type ElectricSyncMode = SyncMode | `progressive`

/**
 * Configuration interface for Electric collection options
 * @template T - The type of items in the collection
 * @template TSchema - The schema type for validation
 */
export interface ElectricCollectionConfig<
  T extends Row<unknown> = Row<unknown>,
  TSchema extends StandardSchemaV1 = never,
> extends Omit<
    BaseCollectionConfig<
      T,
      string | number,
      TSchema,
      ElectricCollectionUtils<T>,
      any
    >,
    `onInsert` | `onUpdate` | `onDelete` | `syncMode`
  > {
  /**
   * Configuration options for the ElectricSQL ShapeStream
   */
  shapeOptions: ShapeStreamOptions<GetExtensions<T>>

  /**
   * Optional persistence configuration for localStorage storage
   * When provided, data will be persisted to localStorage or the specified storage and loaded on startup
   */
  persistence?: ElectricPersistenceConfig
  syncMode?: ElectricSyncMode

  /**
   * Internal test hooks (for testing only)
   * Hidden via Symbol to prevent accidental usage in production
   */
  [ELECTRIC_TEST_HOOKS]?: ElectricTestHooks

  /**
   * Optional asynchronous handler function called before an insert operation
   * @param params Object containing transaction and collection information
   * @returns Promise resolving to { txid, timeout? } or void
   * @example
   * // Basic Electric insert handler with txid (recommended)
   * onInsert: async ({ transaction }) => {
   *   const newItem = transaction.mutations[0].modified
   *   const result = await api.todos.create({
   *     data: newItem
   *   })
   *   return { txid: result.txid }
   * }
   *
   * @example
   * // Insert handler with custom timeout
   * onInsert: async ({ transaction }) => {
   *   const newItem = transaction.mutations[0].modified
   *   const result = await api.todos.create({
   *     data: newItem
   *   })
   *   return { txid: result.txid, timeout: 10000 } // Wait up to 10 seconds
   * }
   *
   * @example
   * // Insert handler with multiple items - return array of txids
   * onInsert: async ({ transaction }) => {
   *   const items = transaction.mutations.map(m => m.modified)
   *   const results = await Promise.all(
   *     items.map(item => api.todos.create({ data: item }))
   *   )
   *   return { txid: results.map(r => r.txid) }
   * }
   *
   * @example
   * // Use awaitMatch utility for custom matching
   * onInsert: async ({ transaction, collection }) => {
   *   const newItem = transaction.mutations[0].modified
   *   await api.todos.create({ data: newItem })
   *   await collection.utils.awaitMatch(
   *     (message) => isChangeMessage(message) &&
   *                  message.headers.operation === 'insert' &&
   *                  message.value.name === newItem.name
   *   )
   * }
   */
  onInsert?: (
    params: InsertMutationFnParams<
      T,
      string | number,
      ElectricCollectionUtils<T>
    >,
  ) => Promise<MatchingStrategy>

  /**
   * Optional asynchronous handler function called before an update operation
   * @param params Object containing transaction and collection information
   * @returns Promise resolving to { txid, timeout? } or void
   * @example
   * // Basic Electric update handler with txid (recommended)
   * onUpdate: async ({ transaction }) => {
   *   const { original, changes } = transaction.mutations[0]
   *   const result = await api.todos.update({
   *     where: { id: original.id },
   *     data: changes
   *   })
   *   return { txid: result.txid }
   * }
   *
   * @example
   * // Use awaitMatch utility for custom matching
   * onUpdate: async ({ transaction, collection }) => {
   *   const { original, changes } = transaction.mutations[0]
   *   await api.todos.update({ where: { id: original.id }, data: changes })
   *   await collection.utils.awaitMatch(
   *     (message) => isChangeMessage(message) &&
   *                  message.headers.operation === 'update' &&
   *                  message.value.id === original.id
   *   )
   * }
   */
  onUpdate?: (
    params: UpdateMutationFnParams<
      T,
      string | number,
      ElectricCollectionUtils<T>
    >,
  ) => Promise<MatchingStrategy>

  /**
   * Optional asynchronous handler function called before a delete operation
   * @param params Object containing transaction and collection information
   * @returns Promise resolving to { txid, timeout? } or void
   * @example
   * // Basic Electric delete handler with txid (recommended)
   * onDelete: async ({ transaction }) => {
   *   const mutation = transaction.mutations[0]
   *   const result = await api.todos.delete({
   *     id: mutation.original.id
   *   })
   *   return { txid: result.txid }
   * }
   *
   * @example
   * // Use awaitMatch utility for custom matching
   * onDelete: async ({ transaction, collection }) => {
   *   const mutation = transaction.mutations[0]
   *   await api.todos.delete({ id: mutation.original.id })
   *   await collection.utils.awaitMatch(
   *     (message) => isChangeMessage(message) &&
   *                  message.headers.operation === 'delete' &&
   *                  message.value.id === mutation.original.id
   *   )
   * }
   */
  onDelete?: (
    params: DeleteMutationFnParams<
      T,
      string | number,
      ElectricCollectionUtils<T>
    >,
  ) => Promise<MatchingStrategy>
}

function isUpToDateMessage<T extends Row<unknown>>(
  message: Message<T>,
): message is ControlMessage & { up_to_date: true } {
  return isControlMessage(message) && message.headers.control === `up-to-date`
}

function isMustRefetchMessage<T extends Row<unknown>>(
  message: Message<T>,
): message is ControlMessage & { headers: { control: `must-refetch` } } {
  return isControlMessage(message) && message.headers.control === `must-refetch`
}

function isSnapshotEndMessage<T extends Row<unknown>>(
  message: Message<T>,
): message is SnapshotEndMessage {
  return isControlMessage(message) && message.headers.control === `snapshot-end`
}

function isSubsetEndMessage<T extends Row<unknown>>(
  message: Message<T>,
): message is ControlMessage & { headers: { control: `subset-end` } } {
  return (
    isControlMessage(message) &&
    (message.headers.control as string) === `subset-end`
  )
}

function parseSnapshotMessage(message: SnapshotEndMessage): PostgresSnapshot {
  return {
    xmin: message.headers.xmin,
    xmax: message.headers.xmax,
    xip_list: message.headers.xip_list,
  }
}

// Check if a message contains txids in its headers
function hasTxids<T extends Row<unknown>>(
  message: Message<T>,
): message is Message<T> & { headers: { txids?: Array<Txid> } } {
  return `txids` in message.headers && Array.isArray(message.headers.txids)
}

/**
 * Creates a deduplicated loadSubset handler for progressive/on-demand modes
 * Returns null for eager mode, or a DeduplicatedLoadSubset instance for other modes.
 * Handles fetching snapshots in progressive mode during buffering phase,
 * and requesting snapshots in on-demand mode.
 *
 * When cursor expressions are provided (whereFrom/whereCurrent), makes two
 * requestSnapshot calls:
 * - One for whereFrom (rows > cursor) with limit
 * - One for whereCurrent (rows = cursor, for tie-breaking) without limit
 */
function createLoadSubsetDedupe<T extends Row<unknown>>({
  stream,
  syncMode,
  isBufferingInitialSync,
  begin,
  write,
  commit,
  collectionId,
}: {
  stream: ShapeStream<T>
  syncMode: ElectricSyncMode
  isBufferingInitialSync: () => boolean
  begin: () => void
  write: (mutation: {
    type: `insert` | `update` | `delete`
    value: T
    metadata: Record<string, unknown>
  }) => void
  commit: () => void
  collectionId?: string
}): DeduplicatedLoadSubset | null {
  // Eager mode doesn't need subset loading
  if (syncMode === `eager`) {
    return null
  }

  const loadSubset = async (opts: LoadSubsetOptions) => {
    // In progressive mode, use fetchSnapshot during snapshot phase
    if (isBufferingInitialSync()) {
      // Progressive mode snapshot phase: fetch and apply immediately
      const snapshotParams = compileSQL<T>(opts)
      try {
        const { data: rows } = await stream.fetchSnapshot(snapshotParams)

        // Check again if we're still buffering - we might have received up-to-date
        // and completed the atomic swap while waiting for the snapshot
        if (!isBufferingInitialSync()) {
          debug(
            `${collectionId ? `[${collectionId}] ` : ``}Ignoring snapshot - sync completed while fetching`,
          )
          return
        }

        // Apply snapshot data in a sync transaction (only if we have data)
        if (rows.length > 0) {
          begin()
          for (const row of rows) {
            write({
              type: `insert`,
              value: row.value,
              metadata: {
                ...row.headers,
              },
            })
          }
          commit()

          debug(
            `${collectionId ? `[${collectionId}] ` : ``}Applied snapshot with ${rows.length} rows`,
          )
        }
      } catch (error) {
        debug(
          `${collectionId ? `[${collectionId}] ` : ``}Error fetching snapshot: %o`,
          error,
        )
        throw error
      }
    } else if (syncMode === `progressive`) {
      // Progressive mode after full sync complete: no need to load more
      return
    } else {
      // On-demand mode: use requestSnapshot
      // When cursor is provided, make two calls:
      // 1. whereCurrent (all ties, no limit)
      // 2. whereFrom (rows > cursor, with limit)
      const { cursor, where, orderBy, limit } = opts

      if (cursor) {
        // Make parallel requests for cursor-based pagination
        const promises: Array<Promise<unknown>> = []

        // Request 1: All rows matching whereCurrent (ties at boundary, no limit)
        // Combine main where with cursor.whereCurrent
        const whereCurrentOpts: LoadSubsetOptions = {
          where: where ? and(where, cursor.whereCurrent) : cursor.whereCurrent,
          orderBy,
          // No limit - get all ties
        }
        const whereCurrentParams = compileSQL<T>(whereCurrentOpts)
        promises.push(stream.requestSnapshot(whereCurrentParams))

        debug(
          `${collectionId ? `[${collectionId}] ` : ``}Requesting cursor.whereCurrent snapshot (all ties)`,
        )

        // Request 2: Rows matching whereFrom (rows > cursor, with limit)
        // Combine main where with cursor.whereFrom
        const whereFromOpts: LoadSubsetOptions = {
          where: where ? and(where, cursor.whereFrom) : cursor.whereFrom,
          orderBy,
          limit,
        }
        const whereFromParams = compileSQL<T>(whereFromOpts)
        promises.push(stream.requestSnapshot(whereFromParams))

        debug(
          `${collectionId ? `[${collectionId}] ` : ``}Requesting cursor.whereFrom snapshot (with limit ${limit})`,
        )

        // Wait for both requests to complete
        await Promise.all(promises)
      } else {
        // No cursor - standard single request
        const snapshotParams = compileSQL<T>(opts)
        await stream.requestSnapshot(snapshotParams)
      }
    }
  }

  return new DeduplicatedLoadSubset({ loadSubset })
}

/**
 * Type for the awaitTxId utility function
 */
export type AwaitTxIdFn = (txId: Txid, timeout?: number) => Promise<boolean>

/**
 * Type for the clearPersistence utility function
 */
export type ClearPersistenceFn = () => Promise<void>

/**
 * Type for the getPersistenceSize utility function
 */
export type GetPersistenceSizeFn = () => Promise<number>
/**
 * Type for the awaitMatch utility function
 */
export type AwaitMatchFn<T extends Row<unknown>> = (
  matchFn: MatchFunction<T>,
  timeout?: number,
) => Promise<boolean>

/**
 * Electric collection utilities type
 */
export interface ElectricCollectionUtils<T extends Row<unknown> = Row<unknown>>
  extends UtilsRecord {
  awaitTxId: AwaitTxIdFn
  awaitMatch: AwaitMatchFn<T>
}

/**
 * Electric collection utilities type with persistence
 */
export interface ElectricCollectionUtilsWithPersistence
  extends ElectricCollectionUtils {
  clearPersistence: ClearPersistenceFn
  getPersistenceSize: GetPersistenceSizeFn
}

/**
 * Creates Electric collection options for use with a standard Collection
 *
 * @template T - The explicit type of items in the collection (highest priority)
 * @template TSchema - The schema type for validation and type inference (second priority)
 * @template TFallback - The fallback type if no explicit or schema type is provided
 * @param config - Configuration options for the Electric collection
 * @returns Collection options with utilities
 */

// Overload for when schema is provided
export function electricCollectionOptions<T extends StandardSchemaV1>(
  config: ElectricCollectionConfig<InferSchemaOutput<T>, T> & {
    schema: T
  },
): Omit<CollectionConfig<InferSchemaOutput<T>, string | number, T>, `utils`> & {
  id?: string
  utils: ElectricCollectionUtils<InferSchemaOutput<T>>
  schema: T
}

// Overload for when no schema is provided
export function electricCollectionOptions<T extends Row<unknown>>(
  config: ElectricCollectionConfig<T> & {
    schema?: never // prohibit schema
  },
): Omit<CollectionConfig<T, string | number>, `utils`> & {
  id?: string
  utils: ElectricCollectionUtils<T>
  schema?: never // no schema in the result
}

export function electricCollectionOptions<T extends Row<unknown>>(
  config: ElectricCollectionConfig<T, any>,
): Omit<
  CollectionConfig<T, string | number, any, ElectricCollectionUtils<T>>,
  `utils`
> & {
  id?: string
  utils: ElectricCollectionUtils<T>
  schema?: any
} {
  const seenTxids = new Store<Set<Txid>>(new Set([]))
  const persistence =
    config.persistence && createPersistence(config.persistence)

  const seenSnapshots = new Store<Array<PostgresSnapshot>>([])
  const internalSyncMode = config.syncMode ?? `eager`
  const finalSyncMode =
    internalSyncMode === `progressive` ? `on-demand` : internalSyncMode
  const pendingMatches = new Store<
    Map<
      string,
      {
        matchFn: (message: Message<any>) => boolean
        resolve: (value: boolean) => void
        reject: (error: Error) => void
        timeoutId: ReturnType<typeof setTimeout>
        matched: boolean
      }
    >
  >(new Map())

  // Buffer messages since last up-to-date to handle race conditions
  const currentBatchMessages = new Store<Array<Message<any>>>([])

  // Track whether the current batch has been committed (up-to-date received)
  // This allows awaitMatch to resolve immediately for messages from committed batches
  const batchCommitted = new Store<boolean>(false)

  /**
   * Helper function to remove multiple matches from the pendingMatches store
   */
  const removePendingMatches = (matchIds: Array<string>) => {
    if (matchIds.length > 0) {
      pendingMatches.setState((current) => {
        const newMatches = new Map(current)
        matchIds.forEach((id) => newMatches.delete(id))
        return newMatches
      })
    }
  }

  /**
   * Helper function to resolve and cleanup matched pending matches
   */
  const resolveMatchedPendingMatches = () => {
    const matchesToResolve: Array<string> = []
    pendingMatches.state.forEach((match, matchId) => {
      if (match.matched) {
        clearTimeout(match.timeoutId)
        match.resolve(true)
        matchesToResolve.push(matchId)
        debug(
          `${config.id ? `[${config.id}] ` : ``}awaitMatch resolved on up-to-date for match %s`,
          matchId,
        )
      }
    })
    removePendingMatches(matchesToResolve)
  }
  const sync = createElectricSync<T>(config.shapeOptions, {
    seenTxids,
    seenSnapshots,
    persistence: config.persistence,
    syncMode: internalSyncMode,
    pendingMatches,
    currentBatchMessages,
    batchCommitted,
    removePendingMatches,
    resolveMatchedPendingMatches,
    collectionId: config.id,
    testHooks: config[ELECTRIC_TEST_HOOKS],
  })

  /**
   * Wait for a specific transaction ID to be synced
   * @param txId The transaction ID to wait for as a number
   * @param timeout Optional timeout in milliseconds (defaults to 5000ms)
   * @returns Promise that resolves when the txId is synced
   */
  const awaitTxId: AwaitTxIdFn = async (
    txId: Txid,
    timeout: number = 5000,
  ): Promise<boolean> => {
    debug(
      `${config.id ? `[${config.id}] ` : ``}awaitTxId called with txid %d`,
      txId,
    )
    if (typeof txId !== `number`) {
      throw new ExpectedNumberInAwaitTxIdError(typeof txId, config.id)
    }

    // First check if the txid is in the seenTxids store
    const hasTxid = seenTxids.state.has(txId)
    if (hasTxid) return true

    // Then check if the txid is in any of the seen snapshots
    const hasSnapshot = seenSnapshots.state.some((snapshot) =>
      isVisibleInSnapshot(txId, snapshot),
    )
    if (hasSnapshot) return true

    return new Promise((resolve, reject) => {
      const timeoutId = setTimeout(() => {
        unsubscribeSeenTxids()
        unsubscribeSeenSnapshots()
        reject(new TimeoutWaitingForTxIdError(txId, config.id))
      }, timeout)

      const unsubscribeSeenTxids = seenTxids.subscribe(() => {
        if (seenTxids.state.has(txId)) {
          debug(
            `${config.id ? `[${config.id}] ` : ``}awaitTxId found match for txid %o`,
            txId,
          )
          clearTimeout(timeoutId)
          unsubscribeSeenTxids()
          unsubscribeSeenSnapshots()
          resolve(true)
        }
      })

      const unsubscribeSeenSnapshots = seenSnapshots.subscribe(() => {
        const visibleSnapshot = seenSnapshots.state.find((snapshot) =>
          isVisibleInSnapshot(txId, snapshot),
        )
        if (visibleSnapshot) {
          debug(
            `${config.id ? `[${config.id}] ` : ``}awaitTxId found match for txid %o in snapshot %o`,
            txId,
            visibleSnapshot,
          )
          clearTimeout(timeoutId)
          unsubscribeSeenSnapshots()
          unsubscribeSeenTxids()
          resolve(true)
        }
      })
    })
  }

  /**
   * Wait for a custom match function to find a matching message
   * @param matchFn Function that returns true when a message matches
   * @param timeout Optional timeout in milliseconds (defaults to 5000ms)
   * @returns Promise that resolves when a matching message is found
   */
  const awaitMatch: AwaitMatchFn<any> = async (
    matchFn: MatchFunction<any>,
    timeout: number = 3000,
  ): Promise<boolean> => {
    debug(
      `${config.id ? `[${config.id}] ` : ``}awaitMatch called with custom function`,
    )

    return new Promise((resolve, reject) => {
      const matchId = Math.random().toString(36)

      const cleanupMatch = () => {
        pendingMatches.setState((current) => {
          const newMatches = new Map(current)
          newMatches.delete(matchId)
          return newMatches
        })
      }

      const onTimeout = () => {
        cleanupMatch()
        reject(new TimeoutWaitingForMatchError(config.id))
      }

      const timeoutId = setTimeout(onTimeout, timeout)

      // We need access to the stream messages to check against the match function
      // This will be handled by the sync configuration
      const checkMatch = (message: Message<any>) => {
        if (matchFn(message)) {
          debug(
            `${config.id ? `[${config.id}] ` : ``}awaitMatch found matching message, waiting for up-to-date`,
          )
          // Mark as matched but don't resolve yet - wait for up-to-date
          pendingMatches.setState((current) => {
            const newMatches = new Map(current)
            const existing = newMatches.get(matchId)
            if (existing) {
              newMatches.set(matchId, { ...existing, matched: true })
            }
            return newMatches
          })
          return true
        }
        return false
      }

      // Check against current batch messages first to handle race conditions
      for (const message of currentBatchMessages.state) {
        if (matchFn(message)) {
          // If batch is committed (up-to-date already received), resolve immediately
          // just like awaitTxId does when it finds a txid in seenTxids
          if (batchCommitted.state) {
            debug(
              `${config.id ? `[${config.id}] ` : ``}awaitMatch found immediate match in committed batch, resolving immediately`,
            )
            clearTimeout(timeoutId)
            resolve(true)
            return
          }

          // If batch is not yet committed, register match and wait for up-to-date
          debug(
            `${config.id ? `[${config.id}] ` : ``}awaitMatch found immediate match in current batch, waiting for up-to-date`,
          )
          pendingMatches.setState((current) => {
            const newMatches = new Map(current)
            newMatches.set(matchId, {
              matchFn: checkMatch,
              resolve,
              reject,
              timeoutId,
              matched: true, // Already matched, will resolve on up-to-date
            })
            return newMatches
          })
          return
        }
      }

      // Store the match function for the sync process to use
      // We'll add this to a pending matches store
      pendingMatches.setState((current) => {
        const newMatches = new Map(current)
        newMatches.set(matchId, {
          matchFn: checkMatch,
          resolve,
          reject,
          timeoutId,
          matched: false,
        })
        return newMatches
      })
    })
  }

  /**
   * Process matching strategy and wait for synchronization
   */
  const processMatchingStrategy = async (
    result: MatchingStrategy,
  ): Promise<void> => {
    // Only wait if result contains txid
    if (result && `txid` in result) {
      const timeout = result.timeout
      // Handle both single txid and array of txids
      if (Array.isArray(result.txid)) {
        await Promise.all(result.txid.map((txid) => awaitTxId(txid, timeout)))
      } else {
        await awaitTxId(result.txid, timeout)
      }
    }
    // If result is void/undefined, don't wait - mutation completes immediately
  }

  // Create wrapper handlers for direct persistence operations that handle different matching strategies
  const wrappedOnInsert = config.onInsert
    ? async (
        params: InsertMutationFnParams<
          any,
          string | number,
          ElectricCollectionUtils<T>
        >,
      ) => {
        // Validate that all values in the transaction can be JSON serialized (if persistence enabled)
        if (config.persistence)
          params.transaction.mutations.forEach((m) =>
            validateJsonSerializable(m.modified, `insert`)
          )
        const handlerResult = await config.onInsert!(params)
        await processMatchingStrategy(handlerResult)

        // called outside stream -> snapshot rows, keep prior cursor
        if (persistence) persistence.saveCollectionSnapshot(params.collection)
        return handlerResult
      }
    : undefined

  // Create wrapper handlers for direct persistence operations that handle txid awaiting
  const wrappedOnUpdate = config.onUpdate
    ? async (
        params: UpdateMutationFnParams<
          any,
          string | number,
          ElectricCollectionUtils<T>
        >,
      ) => {
        // Validate that all values in the transaction can be JSON serialized (if persistence enabled)
        if (config.persistence) {
          params.transaction.mutations.forEach((m) =>
            validateJsonSerializable(m.modified, `update`)
          )
        }
        const handlerResult = await config.onUpdate!(params)
        await processMatchingStrategy(handlerResult)

        if (persistence) {
          persistence.saveCollectionSnapshot(params.collection)
        }

        return handlerResult
      }
    : undefined

  const wrappedOnDelete = config.onDelete
    ? async (
        params: DeleteMutationFnParams<
          any,
          string | number,
          ElectricCollectionUtils<T>
        >,
      ) => {
        const handlerResult = await config.onDelete!(params)
        await processMatchingStrategy(handlerResult)

        // Persist to storage if configured
        if (persistence) {
          // Save collection state to storage adapter
          persistence.saveCollectionSnapshot(params.collection)
        }

        return handlerResult
      }
    : undefined

  const clearPersistence: ClearPersistenceFn = async () => {
    if (!persistence) {
      throw new Error(`Persistence is not configured for this collection`)
    }
    persistence.clear()
  }

  const getPersistenceSize: GetPersistenceSizeFn = async () =>
    persistence ? persistence.size() : 0

  // Extract standard Collection config properties
  const {
    shapeOptions: _shapeOptions,
    persistence: _persistence,
    onInsert: _onInsert,
    onUpdate: _onUpdate,
    onDelete: _onDelete,
    ...restConfig
  } = config

  // Build utils object based on whether persistence is configured
  const utils:
    | ElectricCollectionUtils
    | ElectricCollectionUtilsWithPersistence = persistence
    ? { awaitTxId, awaitMatch, clearPersistence, getPersistenceSize }
    : { awaitTxId, awaitMatch }

  return {
    ...restConfig,
    syncMode: finalSyncMode,
    sync,
    onInsert: wrappedOnInsert,
    onUpdate: wrappedOnUpdate,
    onDelete: wrappedOnDelete,
    utils: utils as ElectricCollectionUtils<any>,
  }
}

/**
 * Internal function to create ElectricSQL sync configuration
 */
function createElectricSync<T extends Row<unknown>>(
  shapeOptions: ShapeStreamOptions<GetExtensions<T>>,
  options: {
    syncMode: ElectricSyncMode
    seenTxids: Store<Set<Txid>>
    seenSnapshots: Store<Array<PostgresSnapshot>>
    pendingMatches: Store<
      Map<
        string,
        {
          matchFn: (message: Message<T>) => boolean
          resolve: (value: boolean) => void
          reject: (error: Error) => void
          timeoutId: ReturnType<typeof setTimeout>
          matched: boolean
        }
      >
    >
    currentBatchMessages: Store<Array<Message<T>>>
    batchCommitted: Store<boolean>
    removePendingMatches: (matchIds: Array<string>) => void
    resolveMatchedPendingMatches: () => void
    collectionId?: string
    persistence?: ElectricPersistenceConfig
    testHooks?: ElectricTestHooks
  },
): SyncConfig<T> {
  const {
    seenTxids,
    seenSnapshots,
    syncMode,
    pendingMatches,
    currentBatchMessages,
    batchCommitted,
    removePendingMatches,
    resolveMatchedPendingMatches,
    collectionId,
    persistence: persistenceConfig,
    testHooks,
  } = options
  const persistence =
    persistenceConfig && createPersistence<T>(persistenceConfig)
  const MAX_BATCH_MESSAGES = 1000 // Safety limit for message buffer

  // Store for the relation schema information
  const relationSchema = new Store<string | undefined>(undefined)

  const tagCache = new Map<MoveTag, ParsedMoveTag>()

  // Parses a tag string into a MoveTag.
  // It memoizes the result parsed tag such that future calls
  // for the same tag string return the same MoveTag array.
  const parseTag = (tag: MoveTag): ParsedMoveTag => {
    const cachedTag = tagCache.get(tag)
    if (cachedTag) {
      return cachedTag
    }

    const parsedTag = tag.split(`|`)
    tagCache.set(tag, parsedTag)
    return parsedTag
  }

  // Tag tracking state
  const rowTagSets = new Map<RowId, Set<MoveTag>>()
  const tagIndex: TagIndex = []
  let tagLength: number | undefined = undefined

  /**
   * Initialize the tag index with the correct length
   */
  const initializeTagIndex = (length: number): void => {
    if (tagIndex.length < length) {
      // Extend the index array to the required length
      for (let i = tagIndex.length; i < length; i++) {
        tagIndex[i] = new Map()
      }
    }
  }

  /**
   * Add tags to a row and update the tag index
   */
  const addTagsToRow = (
    tags: Array<MoveTag>,
    rowId: RowId,
    rowTagSet: Set<MoveTag>,
  ): void => {
    for (const tag of tags) {
      const parsedTag = parseTag(tag)

      // Infer tag length from first tag
      if (tagLength === undefined) {
        tagLength = getTagLength(parsedTag)
        initializeTagIndex(tagLength)
      }

      // Validate tag length matches
      const currentTagLength = getTagLength(parsedTag)
      if (currentTagLength !== tagLength) {
        debug(
          `${collectionId ? `[${collectionId}] ` : ``}Tag length mismatch: expected ${tagLength}, got ${currentTagLength}`,
        )
        continue
      }

      rowTagSet.add(tag)
      addTagToIndex(parsedTag, rowId, tagIndex, tagLength)
    }
  }

  /**
   * Remove tags from a row and update the tag index
   */
  const removeTagsFromRow = (
    removedTags: Array<MoveTag>,
    rowId: RowId,
    rowTagSet: Set<MoveTag>,
  ): void => {
    if (tagLength === undefined) {
      return
    }

    for (const tag of removedTags) {
      const parsedTag = parseTag(tag)
      rowTagSet.delete(tag)
      removeTagFromIndex(parsedTag, rowId, tagIndex, tagLength)
      // We aggresively evict the tag from the cache
      // if this tag is shared with another row
      // and is not removed from that other row
      // then next time we encounter the tag it will be parsed again
      tagCache.delete(tag)
    }
  }

  /**
   * Process tags for a change message (add and remove tags)
   */
  const processTagsForChangeMessage = (
    tags: Array<MoveTag> | undefined,
    removedTags: Array<MoveTag> | undefined,
    rowId: RowId,
  ): Set<MoveTag> => {
    // Initialize tag set for this row if it doesn't exist (needed for checking deletion)
    if (!rowTagSets.has(rowId)) {
      rowTagSets.set(rowId, new Set())
    }
    const rowTagSet = rowTagSets.get(rowId)!

    // Add new tags
    if (tags) {
      addTagsToRow(tags, rowId, rowTagSet)
    }

    // Remove tags
    if (removedTags) {
      removeTagsFromRow(removedTags, rowId, rowTagSet)
    }

    return rowTagSet
  }

  /**
   * Clear all tag tracking state (used when truncating)
   */
  const clearTagTrackingState = (): void => {
    rowTagSets.clear()
    tagIndex.length = 0
    tagLength = undefined
  }

  /**
   * Remove all tags for a row from both the tag set and the index
   * Used when a row is deleted
   */
  const clearTagsForRow = (rowId: RowId): void => {
    if (tagLength === undefined) {
      return
    }

    const rowTagSet = rowTagSets.get(rowId)
    if (!rowTagSet) {
      return
    }

    // Remove each tag from the index
    for (const tag of rowTagSet) {
      const parsedTag = parseTag(tag)
      const currentTagLength = getTagLength(parsedTag)
      if (currentTagLength === tagLength) {
        removeTagFromIndex(parsedTag, rowId, tagIndex, tagLength)
      }
      tagCache.delete(tag)
    }

    // Remove the row from the tag sets map
    rowTagSets.delete(rowId)
  }

  /**
   * Remove matching tags from a row based on a pattern
   * Returns true if the row's tag set is now empty
   */
  const removeMatchingTagsFromRow = (
    rowId: RowId,
    pattern: MoveOutPattern,
  ): boolean => {
    const rowTagSet = rowTagSets.get(rowId)
    if (!rowTagSet) {
      return false
    }

    // Find tags that match this pattern and remove them
    for (const tag of rowTagSet) {
      const parsedTag = parseTag(tag)
      if (tagMatchesPattern(parsedTag, pattern)) {
        rowTagSet.delete(tag)
        removeTagFromIndex(parsedTag, rowId, tagIndex, tagLength!)
      }
    }

    // Check if row's tag set is now empty
    if (rowTagSet.size === 0) {
      rowTagSets.delete(rowId)
      return true
    }

    return false
  }

  /**
   * Process move-out event: remove matching tags from rows and delete rows with empty tag sets
   */
  const processMoveOutEvent = (
    patterns: Array<MoveOutPattern>,
    begin: () => void,
    write: (message: ChangeMessageOrDeleteKeyMessage<T>) => void,
    transactionStarted: boolean,
  ): boolean => {
    if (tagLength === undefined) {
      debug(
        `${collectionId ? `[${collectionId}] ` : ``}Received move-out message but no tag length set yet, ignoring`,
      )
      return transactionStarted
    }

    let txStarted = transactionStarted

    // Process all patterns and collect rows to delete
    for (const pattern of patterns) {
      // Find all rows that match this pattern
      const affectedRowIds = findRowsMatchingPattern(pattern, tagIndex)

      for (const rowId of affectedRowIds) {
        if (removeMatchingTagsFromRow(rowId, pattern)) {
          // Delete rows with empty tag sets
          if (!txStarted) {
            begin()
            txStarted = true
          }

          write({
            type: `delete`,
            key: rowId,
          })
        }
      }
    }

    return txStarted
  }

  /**
   * Get the sync metadata for insert operations
   * @returns Record containing relation information
   */
  const getSyncMetadata = (): Record<string, unknown> => {
    // Use the stored schema if available, otherwise default to 'public'
    const schema = relationSchema.state || `public`

    return {
      relation: shapeOptions.params?.table
        ? [schema, shapeOptions.params.table]
        : undefined,
    }
  }

  let unsubscribeStream: () => void

  return {
    sync: (params: Parameters<SyncConfig<T>[`sync`]>[0]) => {
      const { begin, write, commit, markReady, truncate, collection } = params

      // Load from persistence adapter if persistence is configured
      // Only keep the lightweight metadata (lastOffset, shapeHandle) after loading
      // to avoid keeping the heavy collection data in memory
      let persistedMetadata:
        | { lastOffset?: unknown; shapeHandle?: string }
        | undefined
      if (persistence) {
        const persistedData = persistence.read()
        try {
          const hasPersistedData =
            !!persistedData?.value &&
            Object.keys(persistedData.value).length > 0

          persistence.loadSnapshotInto(
            begin,
            (op) => write({ ...op, metadata: {} }),
            commit
          )

          // In on-demand mode, mark the collection as ready immediately after loading
          // from persistence since on-demand works with partial/incremental data
          // and doesn't require waiting for server sync to be usable.
          // Also mark ready if the collection was previously marked ready when persisted.
          const hasPersistedDataOnDemand =
            syncMode === `on-demand` && hasPersistedData
          if (hasPersistedDataOnDemand || persistedData?.isReady) markReady()
          if (persistenceConfig.onPersistenceLoaded)
            persistenceConfig.onPersistenceLoaded()

          // Extract only the lightweight metadata we need for stream configuration
          // This allows the heavy `value` data to be garbage collected
          persistedMetadata = {
            lastOffset: persistedData?.lastOffset,
            shapeHandle: persistedData?.shapeHandle,
          }
        } catch (e) {
          console.warn(`[ElectricPersistence] load error`, e)
        }
      }

      // Wrap markReady to wait for test hook in progressive mode
      let progressiveReadyGate: Promise<void> | null = null
      const wrappedMarkReady = (isBuffering: boolean) => {
        // Only create gate if we're in buffering phase (first up-to-date)
        if (
          isBuffering &&
          syncMode === `progressive` &&
          testHooks?.beforeMarkingReady
        ) {
          // Create a new gate promise for this sync cycle
          progressiveReadyGate = testHooks.beforeMarkingReady()
          progressiveReadyGate.then(() => {
            markReady()
          })
        } else {
          // No hook, not buffering, or already past first up-to-date
          markReady()
        }
      }

      // Abort controller for the stream - wraps the signal if provided
      const abortController = new AbortController()

      if (shapeOptions.signal) {
        shapeOptions.signal.addEventListener(
          `abort`,
          () => {
            abortController.abort()
          },
          {
            once: true,
          },
        )
        if (shapeOptions.signal.aborted) {
          abortController.abort()
        }
      }

      // Cleanup pending matches on abort
      abortController.signal.addEventListener(`abort`, () => {
        pendingMatches.setState((current) => {
          current.forEach((match) => {
            clearTimeout(match.timeoutId)
            match.reject(new StreamAbortedError())
          })
          return new Map() // Clear all pending matches
        })
      })

      const computedOffset: Offset | undefined = (() => {
        const offset = shapeOptions.offset
        if (offset != null) return offset
        const lastOffset = persistedMetadata?.lastOffset as Offset | undefined
        if (lastOffset != null) return lastOffset
        if (syncMode === `on-demand`) return `now`
        return undefined
      })()

      const computedHandle: string | undefined =
        shapeOptions.handle ?? persistedMetadata?.shapeHandle

      const stream = new ShapeStream({
        ...shapeOptions,
        // In on-demand mode, we only want to sync changes, so we set the log to `changes_only`
        log: syncMode === `on-demand` ? `changes_only` : undefined,
        offset: computedOffset,
        handle: computedHandle,
        signal: abortController.signal,
        onError: (errorParams) => {
          // Just immediately mark ready if there's an error to avoid blocking
          // apps waiting for `.preload()` to finish.
          // Note that Electric sends a 409 error on a `must-refetch` message, but the
          // ShapeStream handled this and it will not reach this handler, therefor
          // this markReady will not be triggers by a `must-refetch`.
          markReady()

          if (shapeOptions.onError) {
            return shapeOptions.onError(errorParams)
          } else {
            console.error(
              `An error occurred while syncing collection: ${collection.id}, \n` +
                `it has been marked as ready to avoid blocking apps waiting for '.preload()' to finish. \n` +
                `You can provide an 'onError' handler on the shapeOptions to handle this error, and this message will not be logged.`,
              errorParams,
            )
          }

          return
        },
      })
      let transactionStarted = false
      const newTxids = new Set<Txid>()
      const newSnapshots: Array<PostgresSnapshot> = []
      let hasReceivedUpToDate = false // Track if we've completed initial sync in progressive mode

      // Progressive mode state
      // Helper to determine if we're buffering the initial sync
      const isBufferingInitialSync = () =>
        syncMode === `progressive` && !hasReceivedUpToDate
      const bufferedMessages: Array<Message<T>> = [] // Buffer change messages during initial sync

      /**
       * Process a change message: handle tags and write the mutation
       */
      const processChangeMessage = (changeMessage: Message<T>) => {
        if (!isChangeMessage(changeMessage)) {
          return
        }

        // Process tags if present
        const tags = changeMessage.headers.tags
        const removedTags = changeMessage.headers.removed_tags
        const hasTags = tags || removedTags

        const rowId = collection.getKeyFromItem(changeMessage.value)
        const operation = changeMessage.headers.operation

        if (operation === `delete`) {
          clearTagsForRow(rowId)
        } else if (hasTags) {
          processTagsForChangeMessage(tags, removedTags, rowId)
        }

        write({
          type: changeMessage.headers.operation,
          value: changeMessage.value,
          // Include the primary key and relation info in the metadata
          metadata: {
            ...changeMessage.headers,
          },
        })
      }

      // Create deduplicated loadSubset wrapper for non-eager modes
      // This prevents redundant snapshot requests when multiple concurrent
      // live queries request overlapping or subset predicates
      const loadSubsetDedupe = createLoadSubsetDedupe({
        stream,
        syncMode,
        isBufferingInitialSync,
        begin,
        write,
        commit,
        collectionId,
      })

      unsubscribeStream = stream.subscribe((messages: Array<Message<T>>) => {
        // Track commit point type - up-to-date takes precedence as it also triggers progressive mode atomic swap
        let commitPoint: `up-to-date` | `subset-end` | null = null

        // Don't clear the buffer between batches - this preserves messages for awaitMatch
        // to find even if multiple batches arrive before awaitMatch is called.
        // The buffer is naturally limited by MAX_BATCH_MESSAGES (oldest messages are dropped).
        // Reset batchCommitted since we're starting a new batch
        batchCommitted.setState(() => false)

        for (const message of messages) {
          // Add message to current batch buffer (for race condition handling)
          if (isChangeMessage(message) || isMoveOutMessage(message)) {
            currentBatchMessages.setState((currentBuffer) => {
              const newBuffer = [...currentBuffer, message]
              // Limit buffer size for safety
              if (newBuffer.length > MAX_BATCH_MESSAGES) {
                newBuffer.splice(0, newBuffer.length - MAX_BATCH_MESSAGES)
              }
              return newBuffer
            })
          }

          // Check for txids in the message and add them to our store
          // Skip during buffered initial sync in progressive mode (txids will be extracted during atomic swap)
          if (hasTxids(message) && !isBufferingInitialSync()) {
            message.headers.txids?.forEach((txid) => newTxids.add(txid))
          }

          // Check pending matches against this message
          // Note: matchFn will mark matches internally, we don't resolve here
          const matchesToRemove: Array<string> = []
          pendingMatches.state.forEach((match, matchId) => {
            if (!match.matched) {
              try {
                match.matchFn(message)
              } catch (err) {
                // If matchFn throws, clean up and reject the promise
                clearTimeout(match.timeoutId)
                match.reject(
                  err instanceof Error ? err : new Error(String(err)),
                )
                matchesToRemove.push(matchId)
                debug(`matchFn error: %o`, err)
              }
            }
          })

          // Remove matches that errored
          removePendingMatches(matchesToRemove)

          if (isChangeMessage(message)) {
            // Check if the message contains schema information
            const schema = message.headers.schema
            if (schema && typeof schema === `string`) {
              // Store the schema for future use if it's a valid string
              relationSchema.setState(() => schema)
            }

            // In buffered initial sync of progressive mode, buffer messages instead of writing
            if (isBufferingInitialSync()) {
              bufferedMessages.push(message)
            } else {
              // Normal processing: write changes immediately
              if (!transactionStarted) {
                begin()
                transactionStarted = true
              }

              processChangeMessage(message)
            }
          } else if (isSnapshotEndMessage(message)) {
            // Track postgres snapshot metadata for resolving awaiting mutations
            // Skip during buffered initial sync (will be extracted during atomic swap)
            if (!isBufferingInitialSync()) {
              newSnapshots.push(parseSnapshotMessage(message))
            }
          } else if (isUpToDateMessage(message)) {
            // up-to-date takes precedence - also triggers progressive mode atomic swap
            commitPoint = `up-to-date`
          } else if (isSubsetEndMessage(message)) {
            // subset-end triggers commit but not progressive mode atomic swap
            if (commitPoint !== `up-to-date`) {
              commitPoint = `subset-end`
            }
          } else if (isMoveOutMessage(message)) {
            // Handle move-out event: buffer if buffering, otherwise process immediately
            if (isBufferingInitialSync()) {
              bufferedMessages.push(message)
            } else {
              // Normal processing: process move-out immediately
              transactionStarted = processMoveOutEvent(
                message.headers.patterns,
                begin,
                write,
                transactionStarted,
              )
            }
          } else if (isMustRefetchMessage(message)) {
            debug(
              `${collectionId ? `[${collectionId}] ` : ``}Received must-refetch message, starting transaction with truncate`,
            )

            // Start a transaction and truncate the collection
            if (!transactionStarted) {
              begin()
              transactionStarted = true
            }

            truncate()

<<<<<<< HEAD
            // Clear persistence storage on truncate
            if (persistence) persistence.clear()
=======
            // Clear tag tracking state
            clearTagTrackingState()
>>>>>>> d6327417

            // Reset the loadSubset deduplication state since we're starting fresh
            // This ensures that previously loaded predicates don't prevent refetching after truncate
            loadSubsetDedupe?.reset()

            // Reset flags so we continue accumulating changes until next up-to-date
            commitPoint = null
            hasReceivedUpToDate = false // Reset for progressive mode (isBufferingInitialSync will reflect this)
            bufferedMessages.length = 0 // Clear buffered messages
          }
        }

<<<<<<< HEAD
        if (hasUpToDate || hasSnapshotEnd) {
          // Track whether we actually committed a transaction
          let didCommit = false

          // PROGRESSIVE MODE: Atomic swap on first up-to-date
          if (isBufferingInitialSync() && hasUpToDate) {
=======
        if (commitPoint !== null) {
          // PROGRESSIVE MODE: Atomic swap on first up-to-date (not subset-end)
          if (isBufferingInitialSync() && commitPoint === `up-to-date`) {
>>>>>>> d6327417
            debug(
              `${collectionId ? `[${collectionId}] ` : ``}Progressive mode: Performing atomic swap with ${bufferedMessages.length} buffered messages`,
            )

            // Start atomic swap transaction
            begin()

            // Truncate to clear all snapshot data
            truncate()

            // Clear tag tracking state for atomic swap
            clearTagTrackingState()

            // Apply all buffered change messages and extract txids/snapshots
            for (const bufferedMsg of bufferedMessages) {
              if (isChangeMessage(bufferedMsg)) {
                processChangeMessage(bufferedMsg)

                // Extract txids from buffered messages (will be committed to store after transaction)
                if (hasTxids(bufferedMsg)) {
                  bufferedMsg.headers.txids?.forEach((txid) =>
                    newTxids.add(txid),
                  )
                }
              } else if (isSnapshotEndMessage(bufferedMsg)) {
                // Extract snapshots from buffered messages (will be committed to store after transaction)
                newSnapshots.push(parseSnapshotMessage(bufferedMsg))
              } else if (isMoveOutMessage(bufferedMsg)) {
                // Process buffered move-out messages during atomic swap
                processMoveOutEvent(
                  bufferedMsg.headers.patterns,
                  begin,
                  write,
                  transactionStarted,
                )
              }
            }

            // Commit the atomic swap
            commit()
            didCommit = true

            // Exit buffering phase by marking that we've received up-to-date
            // isBufferingInitialSync() will now return false
            bufferedMessages.length = 0

            debug(
              `${collectionId ? `[${collectionId}] ` : ``}Progressive mode: Atomic swap complete, now in normal sync mode`,
            )
          } else {
            // Normal mode or on-demand: commit transaction if one was started
            // Both up-to-date and subset-end trigger a commit
            if (transactionStarted) {
              commit()
              transactionStarted = false
              didCommit = true
            }
          }
<<<<<<< HEAD

          // Persist after we've committed a transaction
          // (didCommit implies there were changes worth persisting)
          if (persistence && didCommit)
            persistence.saveCollectionSnapshot(collection, stream)

          // Clear the current batch buffer since we're now up-to-date
          currentBatchMessages.setState(() => [])

          if (hasUpToDate || (hasSnapshotEnd && syncMode === `on-demand`)) {
            // Mark the collection as ready now that sync is up to date
            wrappedMarkReady(isBufferingInitialSync())

            // Persist isReady state after marking ready
            if (persistence)
              persistence.saveCollectionSnapshot(collection, stream)
          }
=======
          wrappedMarkReady(isBufferingInitialSync())
>>>>>>> d6327417

          // Track that we've received the first up-to-date for progressive mode
          if (commitPoint === `up-to-date`) {
            hasReceivedUpToDate = true
          }

          // Always commit txids when we receive up-to-date, regardless of transaction state
          seenTxids.setState((currentTxids: Set<Txid>) => {
            const clonedSeen = new Set<Txid>(currentTxids)
            if (newTxids.size > 0) {
              debug(
                `${collectionId ? `[${collectionId}] ` : ``}new txids synced from pg %O`,
                Array.from(newTxids),
              )
            }
            newTxids.forEach((txid) => clonedSeen.add(txid))
            newTxids.clear()
            return clonedSeen
          })

          // Always commit snapshots when we receive up-to-date, regardless of transaction state
          seenSnapshots.setState((currentSnapshots) => {
            const seen = [...currentSnapshots, ...newSnapshots]
            newSnapshots.forEach((snapshot) =>
              debug(
                `${collectionId ? `[${collectionId}] ` : ``}new snapshot synced from pg %o`,
                snapshot,
              ),
            )
            newSnapshots.length = 0
            return seen
          })

          // Resolve all matched pending matches on up-to-date or subset-end
          // Set batchCommitted BEFORE resolving to avoid timing window where late awaitMatch
          // calls could register as "matched" after resolver pass already ran
          batchCommitted.setState(() => true)

          resolveMatchedPendingMatches()
        }
      })

      // Return the deduplicated loadSubset if available (on-demand or progressive mode)
      // The loadSubset method is auto-bound, so it can be safely returned directly
      return {
        loadSubset: loadSubsetDedupe?.loadSubset,
        cleanup: () => {
          // Unsubscribe from the stream
          unsubscribeStream()
          // Abort the abort controller to stop the stream
          abortController.abort()
          // Reset deduplication tracking so collection can load fresh data if restarted
          loadSubsetDedupe?.reset()
        },
      }
    },
    // Expose the getSyncMetadata function
    getSyncMetadata,
  }
}<|MERGE_RESOLUTION|>--- conflicted
+++ resolved
@@ -1,41 +1,17 @@
-import DebugModule from "debug"
-import { Store } from "@tanstack/store"
-import { DeduplicatedLoadSubset } from "@tanstack/db"
 import {
   ShapeStream,
   isChangeMessage,
   isControlMessage,
   isVisibleInSnapshot,
-<<<<<<< HEAD
-} from "@electric-sql/client"
-=======
 } from '@electric-sql/client'
 import { Store } from '@tanstack/store'
 import DebugModule from 'debug'
 import { DeduplicatedLoadSubset, and } from '@tanstack/db'
->>>>>>> d6327417
 import {
   ExpectedNumberInAwaitTxIdError,
   StreamAbortedError,
   TimeoutWaitingForMatchError,
   TimeoutWaitingForTxIdError,
-<<<<<<< HEAD
-} from "./errors"
-import { compileSQL } from "./sql-compiler"
-import { validateJsonSerializable } from "./persistence/persistenceAdapter"
-import { createPersistence } from "./persistence/createPersistence"
-import type { ElectricPersistenceConfig } from "./persistence/createPersistence"
-import type {
-  ControlMessage,
-  GetExtensions,
-  Message,
-  Offset,
-  PostgresSnapshot,
-  Row,
-  ShapeStreamOptions,
-} from "@electric-sql/client"
-
-=======
 } from './errors'
 import { compileSQL } from './sql-compiler'
 import {
@@ -53,7 +29,6 @@
   RowId,
   TagIndex,
 } from './tag-index'
->>>>>>> d6327417
 import type {
   BaseCollectionConfig,
   ChangeMessageOrDeleteKeyMessage,
@@ -65,21 +40,19 @@
   SyncMode,
   UpdateMutationFnParams,
   UtilsRecord,
-<<<<<<< HEAD
-} from "@tanstack/db"
-import type { StandardSchemaV1 } from "@standard-schema/spec"
-=======
 } from '@tanstack/db'
 import type { StandardSchemaV1 } from '@standard-schema/spec'
 import type {
   ControlMessage,
   GetExtensions,
   Message,
+  Offset,
   PostgresSnapshot,
   Row,
   ShapeStreamOptions,
 } from '@electric-sql/client'
->>>>>>> d6327417
+import { createPersistence, ElectricPersistenceConfig } from './persistence/createPersistence'
+import { validateJsonSerializable } from './persistence/persistenceAdapter'
 
 // Re-export for user convenience in custom match functions
 export { isChangeMessage, isControlMessage } from '@electric-sql/client'
@@ -1250,17 +1223,34 @@
       let persistedMetadata:
         | { lastOffset?: unknown; shapeHandle?: string }
         | undefined
+
+      debug(`persistence: exists ${persistence}`)
       if (persistence) {
+        debug(
+          `${collectionId ? `[${collectionId}] ` : ``}persistence: starting load from storage`
+        )
         const persistedData = persistence.read()
         try {
           const hasPersistedData =
             !!persistedData?.value &&
             Object.keys(persistedData.value).length > 0
 
+          debug(
+            `${collectionId ? `[${collectionId}] ` : ``}persistence: hasPersistedData=%s, isReady=%s, syncMode=%s`,
+            hasPersistedData,
+            persistedData?.isReady ?? false,
+            syncMode
+          )
+
           persistence.loadSnapshotInto(
             begin,
             (op) => write({ ...op, metadata: {} }),
             commit
+          )
+
+          debug(
+            `${collectionId ? `[${collectionId}] ` : ``}persistence: after loadSnapshotInto, collection.state.size=%d`,
+            collection.state.size
           )
 
           // In on-demand mode, mark the collection as ready immediately after loading
@@ -1269,7 +1259,20 @@
           // Also mark ready if the collection was previously marked ready when persisted.
           const hasPersistedDataOnDemand =
             syncMode === `on-demand` && hasPersistedData
-          if (hasPersistedDataOnDemand || persistedData?.isReady) markReady()
+
+          if (hasPersistedDataOnDemand || persistedData?.isReady) {
+            debug(
+              `${collectionId ? `[${collectionId}] ` : ``}persistence: marking ready (hasPersistedDataOnDemand=%s, persistedData.isReady=%s)`,
+              hasPersistedDataOnDemand,
+              persistedData.isReady ?? false
+            )
+            markReady()
+          } else {
+            debug(
+              `${collectionId ? `[${collectionId}] ` : ``}persistence: not marking ready yet, waiting for sync`
+            )
+          }
+
           if (persistenceConfig.onPersistenceLoaded)
             persistenceConfig.onPersistenceLoaded()
 
@@ -1279,26 +1282,54 @@
             lastOffset: persistedData?.lastOffset,
             shapeHandle: persistedData?.shapeHandle,
           }
+          debug(
+            `${collectionId ? `[${collectionId}] ` : ``}persistence: load complete, offset=%s, handle=%s`,
+            persistedMetadata.lastOffset ?? `none`,
+            persistedMetadata.shapeHandle ?? `none`
+          )
         } catch (e) {
+          debug(
+            `${collectionId ? `[${collectionId}] ` : ``}persistence: load error %o`,
+            e
+          )
           console.warn(`[ElectricPersistence] load error`, e)
         }
+      } else {
+        debug(
+          `${collectionId ? `[${collectionId}] ` : ``}persistence: not configured, skipping load`
+        )
       }
 
       // Wrap markReady to wait for test hook in progressive mode
       let progressiveReadyGate: Promise<void> | null = null
       const wrappedMarkReady = (isBuffering: boolean) => {
+        debug(
+          `${collectionId ? `[${collectionId}] ` : ``}wrappedMarkReady called: isBuffering=%s, syncMode=%s, hasTestHook=%s`,
+          isBuffering,
+          syncMode,
+          !!testHooks?.beforeMarkingReady
+        )
         // Only create gate if we're in buffering phase (first up-to-date)
         if (
           isBuffering &&
           syncMode === `progressive` &&
           testHooks?.beforeMarkingReady
         ) {
+          debug(
+            `${collectionId ? `[${collectionId}] ` : ``}wrappedMarkReady: waiting for test hook before marking ready`
+          )
           // Create a new gate promise for this sync cycle
           progressiveReadyGate = testHooks.beforeMarkingReady()
           progressiveReadyGate.then(() => {
+            debug(
+              `${collectionId ? `[${collectionId}] ` : ``}wrappedMarkReady: test hook resolved, marking ready`
+            )
             markReady()
           })
         } else {
+          debug(
+            `${collectionId ? `[${collectionId}] ` : ``}wrappedMarkReady: marking ready immediately`
+          )
           // No hook, not buffering, or already past first up-to-date
           markReady()
         }
@@ -1358,6 +1389,10 @@
           // Note that Electric sends a 409 error on a `must-refetch` message, but the
           // ShapeStream handled this and it will not reach this handler, therefor
           // this markReady will not be triggers by a `must-refetch`.
+          debug(
+            `${collectionId ? `[${collectionId}] ` : ``}stream error, marking ready to unblock preload: %o`,
+            errorParams
+          )
           markReady()
 
           if (shapeOptions.onError) {
@@ -1541,13 +1576,11 @@
 
             truncate()
 
-<<<<<<< HEAD
             // Clear persistence storage on truncate
             if (persistence) persistence.clear()
-=======
+
             // Clear tag tracking state
             clearTagTrackingState()
->>>>>>> d6327417
 
             // Reset the loadSubset deduplication state since we're starting fresh
             // This ensures that previously loaded predicates don't prevent refetching after truncate
@@ -1560,18 +1593,12 @@
           }
         }
 
-<<<<<<< HEAD
-        if (hasUpToDate || hasSnapshotEnd) {
-          // Track whether we actually committed a transaction
+        if (commitPoint !== null) {
+          // Track whether we actually committed a transaction (needed for persistence)
           let didCommit = false
 
-          // PROGRESSIVE MODE: Atomic swap on first up-to-date
-          if (isBufferingInitialSync() && hasUpToDate) {
-=======
-        if (commitPoint !== null) {
           // PROGRESSIVE MODE: Atomic swap on first up-to-date (not subset-end)
           if (isBufferingInitialSync() && commitPoint === `up-to-date`) {
->>>>>>> d6327417
             debug(
               `${collectionId ? `[${collectionId}] ` : ``}Progressive mode: Performing atomic swap with ${bufferedMessages.length} buffered messages`,
             )
@@ -1630,7 +1657,6 @@
               didCommit = true
             }
           }
-<<<<<<< HEAD
 
           // Persist after we've committed a transaction
           // (didCommit implies there were changes worth persisting)
@@ -1640,17 +1666,18 @@
           // Clear the current batch buffer since we're now up-to-date
           currentBatchMessages.setState(() => [])
 
-          if (hasUpToDate || (hasSnapshotEnd && syncMode === `on-demand`)) {
+          if (commitPoint === `up-to-date` || (commitPoint === `subset-end` && syncMode === `on-demand`)) {
             // Mark the collection as ready now that sync is up to date
+            debug(
+              `${collectionId ? `[${collectionId}] ` : ``}sync: received %s, calling wrappedMarkReady`,
+              commitPoint
+            )
             wrappedMarkReady(isBufferingInitialSync())
 
             // Persist isReady state after marking ready
             if (persistence)
               persistence.saveCollectionSnapshot(collection, stream)
           }
-=======
-          wrappedMarkReady(isBufferingInitialSync())
->>>>>>> d6327417
 
           // Track that we've received the first up-to-date for progressive mode
           if (commitPoint === `up-to-date`) {
