import {
  ShapeStream,
  isChangeMessage,
  isControlMessage,
  isVisibleInSnapshot,
} from "@electric-sql/client"
import { Store } from "@tanstack/store"
import DebugModule from "debug"
import {
  ExpectedNumberInAwaitTxIdError,
  StreamAbortedError,
  TimeoutWaitingForMatchError,
  TimeoutWaitingForTxIdError,
} from "./errors"
import type {
  BaseCollectionConfig,
  CollectionConfig,
  DeleteMutationFnParams,
  InsertMutationFnParams,
  SyncConfig,
  UpdateMutationFnParams,
  UtilsRecord,
} from "@tanstack/db"
import type { StandardSchemaV1 } from "@standard-schema/spec"
import type {
  ControlMessage,
  GetExtensions,
  Message,
  PostgresSnapshot,
  Row,
  ShapeStreamOptions,
} from "@electric-sql/client"

// Re-export for user convenience in custom match functions
export { isChangeMessage, isControlMessage } from "@electric-sql/client"

const debug = DebugModule.debug(`ts/db:electric`)

/**
 * Type representing a transaction ID in ElectricSQL
 */
export type Txid = number

/**
 * Custom match function type - receives stream messages and returns boolean
 * indicating if the mutation has been synchronized
 */
export type MatchFunction<T extends Row<unknown>> = (
  message: Message<T>
) => boolean

/**
 * Matching strategies for Electric synchronization
 * Handlers can return:
 * - Txid strategy: { txid: number | number[] } (recommended)
 * - Void (no return value) - mutation completes without waiting
 */
export type MatchingStrategy = { txid: Txid | Array<Txid> } | void

/**
 * Type representing a snapshot end message
 */
type SnapshotEndMessage = ControlMessage & {
  headers: { control: `snapshot-end` }
}
// The `InferSchemaOutput` and `ResolveType` are copied from the `@tanstack/db` package
// but we modified `InferSchemaOutput` slightly to restrict the schema output to `Row<unknown>`
// This is needed in order for `GetExtensions` to be able to infer the parser extensions type from the schema
type InferSchemaOutput<T> = T extends StandardSchemaV1
  ? StandardSchemaV1.InferOutput<T> extends Row<unknown>
    ? StandardSchemaV1.InferOutput<T>
    : Record<string, unknown>
  : Record<string, unknown>

/**
 * Configuration interface for Electric collection options
 * @template T - The type of items in the collection
 * @template TSchema - The schema type for validation
 */
export interface ElectricCollectionConfig<
  T extends Row<unknown> = Row<unknown>,
  TSchema extends StandardSchemaV1 = never,
> extends Omit<
    BaseCollectionConfig<T, string | number, TSchema, UtilsRecord, any>,
    `onInsert` | `onUpdate` | `onDelete`
  > {
  /**
   * Configuration options for the ElectricSQL ShapeStream
   */
  shapeOptions: ShapeStreamOptions<GetExtensions<T>>

  /**
   * Optional asynchronous handler function called before an insert operation
   * @param params Object containing transaction and collection information
   * @returns Promise resolving to { txid } or void
   * @example
   * // Basic Electric insert handler with txid (recommended)
   * onInsert: async ({ transaction }) => {
   *   const newItem = transaction.mutations[0].modified
   *   const result = await api.todos.create({
   *     data: newItem
   *   })
   *   return { txid: result.txid }
   * }
   *
   * @example
   * // Insert handler with multiple items - return array of txids
   * onInsert: async ({ transaction }) => {
   *   const items = transaction.mutations.map(m => m.modified)
   *   const results = await Promise.all(
   *     items.map(item => api.todos.create({ data: item }))
   *   )
   *   return { txid: results.map(r => r.txid) }
   * }
   *
   * @example
   * // No return (void) - mutation completes without waiting
   * onInsert: async ({ transaction }) => {
   *   const newItem = transaction.mutations[0].modified
   *   await api.todos.create({ data: newItem })
   *   // No return - don't wait for sync
   * }
   *
   * @example
   * // Use awaitMatch utility for custom matching
   * onInsert: async ({ transaction, collection }) => {
   *   const newItem = transaction.mutations[0].modified
   *   await api.todos.create({ data: newItem })
   *   await collection.utils.awaitMatch(
   *     (message) => isChangeMessage(message) &&
   *                  message.headers.operation === 'insert' &&
   *                  message.value.name === newItem.name
   *   )
   * }
   */
  onInsert?: (params: InsertMutationFnParams<T>) => Promise<MatchingStrategy>

  /**
   * Optional asynchronous handler function called before an update operation
   * @param params Object containing transaction and collection information
   * @returns Promise resolving to { txid } or void
   * @example
   * // Basic Electric update handler with txid (recommended)
   * onUpdate: async ({ transaction }) => {
   *   const { original, changes } = transaction.mutations[0]
   *   const result = await api.todos.update({
   *     where: { id: original.id },
   *     data: changes
   *   })
   *   return { txid: result.txid }
   * }
   *
   * @example
   * // No return (void) - mutation completes without waiting
   * onUpdate: async ({ transaction }) => {
   *   const { original, changes } = transaction.mutations[0]
   *   await api.todos.update({ where: { id: original.id }, data: changes })
   * }
   *
   * @example
   * // Use awaitMatch utility for custom matching
   * onUpdate: async ({ transaction, collection }) => {
   *   const { original, changes } = transaction.mutations[0]
   *   await api.todos.update({ where: { id: original.id }, data: changes })
   *   await collection.utils.awaitMatch(
   *     (message) => isChangeMessage(message) &&
   *                  message.headers.operation === 'update' &&
   *                  message.value.id === original.id
   *   )
   * }
   */
  onUpdate?: (params: UpdateMutationFnParams<T>) => Promise<MatchingStrategy>

  /**
   * Optional asynchronous handler function called before a delete operation
   * @param params Object containing transaction and collection information
   * @returns Promise resolving to { txid } or void
   * @example
   * // Basic Electric delete handler with txid (recommended)
   * onDelete: async ({ transaction }) => {
   *   const mutation = transaction.mutations[0]
   *   const result = await api.todos.delete({
   *     id: mutation.original.id
   *   })
   *   return { txid: result.txid }
   * }
   *
   * @example
   * // No return (void) - mutation completes without waiting
   * onDelete: async ({ transaction }) => {
   *   const mutation = transaction.mutations[0]
   *   await api.todos.delete({ id: mutation.original.id })
   * }
   *
   * @example
   * // Use awaitMatch utility for custom matching
   * onDelete: async ({ transaction, collection }) => {
   *   const mutation = transaction.mutations[0]
   *   await api.todos.delete({ id: mutation.original.id })
   *   await collection.utils.awaitMatch(
   *     (message) => isChangeMessage(message) &&
   *                  message.headers.operation === 'delete' &&
   *                  message.value.id === mutation.original.id
   *   )
   * }
   */
  onDelete?: (params: DeleteMutationFnParams<T>) => Promise<MatchingStrategy>
}

function isUpToDateMessage<T extends Row<unknown>>(
  message: Message<T>
): message is ControlMessage & { up_to_date: true } {
  return isControlMessage(message) && message.headers.control === `up-to-date`
}

function isMustRefetchMessage<T extends Row<unknown>>(
  message: Message<T>
): message is ControlMessage & { headers: { control: `must-refetch` } } {
  return isControlMessage(message) && message.headers.control === `must-refetch`
}

function isSnapshotEndMessage<T extends Row<unknown>>(
  message: Message<T>
): message is SnapshotEndMessage {
  return isControlMessage(message) && message.headers.control === `snapshot-end`
}

function parseSnapshotMessage(message: SnapshotEndMessage): PostgresSnapshot {
  return {
    xmin: message.headers.xmin,
    xmax: message.headers.xmax,
    xip_list: message.headers.xip_list,
  }
}

// Check if a message contains txids in its headers
function hasTxids<T extends Row<unknown>>(
  message: Message<T>
): message is Message<T> & { headers: { txids?: Array<Txid> } } {
  return `txids` in message.headers && Array.isArray(message.headers.txids)
}

/**
 * Type for the awaitTxId utility function
 */
export type AwaitTxIdFn = (txId: Txid, timeout?: number) => Promise<boolean>

/**
 * Type for the awaitMatch utility function
 */
export type AwaitMatchFn<T extends Row<unknown>> = (
  matchFn: MatchFunction<T>,
  timeout?: number
) => Promise<boolean>

/**
 * Electric collection utilities type
 */
export interface ElectricCollectionUtils<T extends Row<unknown> = Row<unknown>>
  extends UtilsRecord {
  awaitTxId: AwaitTxIdFn
  awaitMatch: AwaitMatchFn<T>
}

/**
 * Creates Electric collection options for use with a standard Collection
 *
 * @template T - The explicit type of items in the collection (highest priority)
 * @template TSchema - The schema type for validation and type inference (second priority)
 * @template TFallback - The fallback type if no explicit or schema type is provided
 * @param config - Configuration options for the Electric collection
 * @returns Collection options with utilities
 */

// Overload for when schema is provided
export function electricCollectionOptions<T extends StandardSchemaV1>(
  config: ElectricCollectionConfig<InferSchemaOutput<T>, T> & {
    schema: T
  }
): CollectionConfig<InferSchemaOutput<T>, string | number, T> & {
  id?: string
  utils: ElectricCollectionUtils
  schema: T
}

// Overload for when no schema is provided
export function electricCollectionOptions<T extends Row<unknown>>(
  config: ElectricCollectionConfig<T> & {
    schema?: never // prohibit schema
  }
): CollectionConfig<T, string | number> & {
  id?: string
  utils: ElectricCollectionUtils
  schema?: never // no schema in the result
}

export function electricCollectionOptions(
  config: ElectricCollectionConfig<any, any>
): CollectionConfig<any, string | number, any> & {
  id?: string
  utils: ElectricCollectionUtils
  schema?: any
} {
  const seenTxids = new Store<Set<Txid>>(new Set([]))
  const seenSnapshots = new Store<Array<PostgresSnapshot>>([])
  const pendingMatches = new Store<
    Map<
      string,
      {
        matchFn: (message: Message<any>) => boolean
        resolve: (value: boolean) => void
        reject: (error: Error) => void
        timeoutId: ReturnType<typeof setTimeout>
        matched: boolean
      }
    >
  >(new Map())

  // Buffer messages since last up-to-date to handle race conditions
  const currentBatchMessages = new Store<Array<Message<any>>>([])

  /**
   * Helper function to remove multiple matches from the pendingMatches store
   */
  const removePendingMatches = (matchIds: Array<string>) => {
    if (matchIds.length > 0) {
      pendingMatches.setState((current) => {
        const newMatches = new Map(current)
        matchIds.forEach((id) => newMatches.delete(id))
        return newMatches
      })
    }
  }
  const sync = createElectricSync<any>(config.shapeOptions, {
    seenTxids,
    seenSnapshots,
<<<<<<< HEAD
    pendingMatches,
    currentBatchMessages,
    removePendingMatches,
=======
    collectionId: config.id,
>>>>>>> c30a20b1
  })

  /**
   * Wait for a specific transaction ID to be synced
   * @param txId The transaction ID to wait for as a number
   * @param timeout Optional timeout in milliseconds (defaults to 3000ms)
   * @returns Promise that resolves when the txId is synced
   */
  const awaitTxId: AwaitTxIdFn = async (
    txId: Txid,
    timeout: number = 3000
  ): Promise<boolean> => {
    debug(
      `${config.id ? `[${config.id}] ` : ``}awaitTxId called with txid %d`,
      txId
    )
    if (typeof txId !== `number`) {
      throw new ExpectedNumberInAwaitTxIdError(typeof txId, config.id)
    }

    // First check if the txid is in the seenTxids store
    const hasTxid = seenTxids.state.has(txId)
    if (hasTxid) return true

    // Then check if the txid is in any of the seen snapshots
    const hasSnapshot = seenSnapshots.state.some((snapshot) =>
      isVisibleInSnapshot(txId, snapshot)
    )
    if (hasSnapshot) return true

    return new Promise((resolve, reject) => {
      const timeoutId = setTimeout(() => {
        unsubscribeSeenTxids()
        unsubscribeSeenSnapshots()
        reject(new TimeoutWaitingForTxIdError(txId, config.id))
      }, timeout)

      const unsubscribeSeenTxids = seenTxids.subscribe(() => {
        if (seenTxids.state.has(txId)) {
          debug(
            `${config.id ? `[${config.id}] ` : ``}awaitTxId found match for txid %o`,
            txId
          )
          clearTimeout(timeoutId)
          unsubscribeSeenTxids()
          unsubscribeSeenSnapshots()
          resolve(true)
        }
      })

      const unsubscribeSeenSnapshots = seenSnapshots.subscribe(() => {
        const visibleSnapshot = seenSnapshots.state.find((snapshot) =>
          isVisibleInSnapshot(txId, snapshot)
        )
        if (visibleSnapshot) {
          debug(
            `${config.id ? `[${config.id}] ` : ``}awaitTxId found match for txid %o in snapshot %o`,
            txId,
            visibleSnapshot
          )
          clearTimeout(timeoutId)
          unsubscribeSeenSnapshots()
          unsubscribeSeenTxids()
          resolve(true)
        }
      })
    })
  }

  /**
   * Wait for a custom match function to find a matching message
   * @param matchFn Function that returns true when a message matches
   * @param timeout Optional timeout in milliseconds (defaults to 3000ms)
   * @returns Promise that resolves when a matching message is found
   */
  const awaitMatch: AwaitMatchFn<any> = async (
    matchFn: MatchFunction<any>,
    timeout: number = 3000
  ): Promise<boolean> => {
    debug(`awaitMatch called with custom function`)

    return new Promise((resolve, reject) => {
      const matchId = Math.random().toString(36)

      const cleanupMatch = () => {
        pendingMatches.setState((current) => {
          const newMatches = new Map(current)
          newMatches.delete(matchId)
          return newMatches
        })
      }

      const onTimeout = () => {
        cleanupMatch()
        reject(new TimeoutWaitingForMatchError())
      }

<<<<<<< HEAD
      const timeoutId = setTimeout(onTimeout, timeout)

      // We need access to the stream messages to check against the match function
      // This will be handled by the sync configuration
      const checkMatch = (message: Message<any>) => {
        if (matchFn(message)) {
          debug(`awaitMatch found matching message, waiting for up-to-date`)
          // Mark as matched but don't resolve yet - wait for up-to-date
          pendingMatches.setState((current) => {
            const newMatches = new Map(current)
            const existing = newMatches.get(matchId)
            if (existing) {
              newMatches.set(matchId, { ...existing, matched: true })
            }
            return newMatches
          })
          return true
=======
        if (!txid) {
          throw new ElectricInsertHandlerMustReturnTxIdError(config.id)
>>>>>>> c30a20b1
        }
        return false
      }

      // Check against current batch messages first to handle race conditions
      for (const message of currentBatchMessages.state) {
        if (matchFn(message)) {
          debug(
            `awaitMatch found immediate match in current batch, waiting for up-to-date`
          )
          // Register match as already matched
          pendingMatches.setState((current) => {
            const newMatches = new Map(current)
            newMatches.set(matchId, {
              matchFn: checkMatch,
              resolve,
              reject,
              timeoutId,
              matched: true, // Already matched
            })
            return newMatches
          })
          return
        }
      }

      // Store the match function for the sync process to use
      // We'll add this to a pending matches store
      pendingMatches.setState((current) => {
        const newMatches = new Map(current)
        newMatches.set(matchId, {
          matchFn: checkMatch,
          resolve,
          reject,
          timeoutId,
          matched: false,
        })
        return newMatches
      })
    })
  }

  /**
   * Process matching strategy and wait for synchronization
   */
  const processMatchingStrategy = async (
    result: MatchingStrategy
  ): Promise<void> => {
    // Only wait if result contains txid
    if (result && `txid` in result) {
      // Handle both single txid and array of txids
      if (Array.isArray(result.txid)) {
        await Promise.all(result.txid.map(awaitTxId))
      } else {
        await awaitTxId(result.txid)
      }
    }
    // If result is void/undefined, don't wait - mutation completes immediately
  }

  // Create wrapper handlers for direct persistence operations that handle different matching strategies
  const wrappedOnInsert = config.onInsert
    ? async (params: InsertMutationFnParams<any>) => {
        const handlerResult = await config.onInsert!(params)
        await processMatchingStrategy(handlerResult)
        return handlerResult
      }
    : undefined

  const wrappedOnUpdate = config.onUpdate
    ? async (params: UpdateMutationFnParams<any>) => {
<<<<<<< HEAD
        const handlerResult = await config.onUpdate!(params)
        await processMatchingStrategy(handlerResult)
=======
        // Runtime check (that doesn't follow type)

        const handlerResult =
          ((await config.onUpdate!(params)) as MaybeTxId) ?? {}
        const txid = handlerResult.txid

        if (!txid) {
          throw new ElectricUpdateHandlerMustReturnTxIdError(config.id)
        }

        // Handle both single txid and array of txids
        if (Array.isArray(txid)) {
          await Promise.all(txid.map((id) => awaitTxId(id)))
        } else {
          await awaitTxId(txid)
        }

>>>>>>> c30a20b1
        return handlerResult
      }
    : undefined

  const wrappedOnDelete = config.onDelete
    ? async (params: DeleteMutationFnParams<any>) => {
        const handlerResult = await config.onDelete!(params)
<<<<<<< HEAD
        await processMatchingStrategy(handlerResult)
=======
        if (!handlerResult.txid) {
          throw new ElectricDeleteHandlerMustReturnTxIdError(config.id)
        }

        // Handle both single txid and array of txids
        if (Array.isArray(handlerResult.txid)) {
          await Promise.all(handlerResult.txid.map((id) => awaitTxId(id)))
        } else {
          await awaitTxId(handlerResult.txid)
        }

>>>>>>> c30a20b1
        return handlerResult
      }
    : undefined

  // Extract standard Collection config properties
  const {
    shapeOptions: _shapeOptions,
    onInsert: _onInsert,
    onUpdate: _onUpdate,
    onDelete: _onDelete,
    ...restConfig
  } = config

  return {
    ...restConfig,
    sync,
    onInsert: wrappedOnInsert,
    onUpdate: wrappedOnUpdate,
    onDelete: wrappedOnDelete,
    utils: {
      awaitTxId,
      awaitMatch,
    } as ElectricCollectionUtils<any>,
  }
}

/**
 * Internal function to create ElectricSQL sync configuration
 */
function createElectricSync<T extends Row<unknown>>(
  shapeOptions: ShapeStreamOptions<GetExtensions<T>>,
  options: {
    seenTxids: Store<Set<Txid>>
    seenSnapshots: Store<Array<PostgresSnapshot>>
<<<<<<< HEAD
    pendingMatches: Store<
      Map<
        string,
        {
          matchFn: (message: Message<T>) => boolean
          resolve: (value: boolean) => void
          reject: (error: Error) => void
          timeoutId: ReturnType<typeof setTimeout>
          matched: boolean
        }
      >
    >
    currentBatchMessages: Store<Array<Message<T>>>
    removePendingMatches: (matchIds: Array<string>) => void
  }
): SyncConfig<T> {
  const {
    seenTxids,
    seenSnapshots,
    pendingMatches,
    currentBatchMessages,
    removePendingMatches,
  } = options
  const MAX_BATCH_MESSAGES = 1000 // Safety limit for message buffer
=======
    collectionId?: string
  }
): SyncConfig<T> {
  const { seenTxids, seenSnapshots, collectionId } = options
>>>>>>> c30a20b1

  // Store for the relation schema information
  const relationSchema = new Store<string | undefined>(undefined)

  /**
   * Get the sync metadata for insert operations
   * @returns Record containing relation information
   */
  const getSyncMetadata = (): Record<string, unknown> => {
    // Use the stored schema if available, otherwise default to 'public'
    const schema = relationSchema.state || `public`

    return {
      relation: shapeOptions.params?.table
        ? [schema, shapeOptions.params.table]
        : undefined,
    }
  }

  let unsubscribeStream: () => void

  return {
    sync: (params: Parameters<SyncConfig<T>[`sync`]>[0]) => {
      const { begin, write, commit, markReady, truncate, collection } = params

      // Abort controller for the stream - wraps the signal if provided
      const abortController = new AbortController()

      if (shapeOptions.signal) {
        shapeOptions.signal.addEventListener(
          `abort`,
          () => {
            abortController.abort()
          },
          {
            once: true,
          }
        )
        if (shapeOptions.signal.aborted) {
          abortController.abort()
        }
      }

      // Cleanup pending matches on abort
      abortController.signal.addEventListener(`abort`, () => {
        pendingMatches.setState((current) => {
          current.forEach((match) => {
            clearTimeout(match.timeoutId)
            match.reject(new StreamAbortedError())
          })
          return new Map() // Clear all pending matches
        })
      })

      const stream = new ShapeStream({
        ...shapeOptions,
        signal: abortController.signal,
        onError: (errorParams) => {
          // Just immediately mark ready if there's an error to avoid blocking
          // apps waiting for `.preload()` to finish.
          // Note that Electric sends a 409 error on a `must-refetch` message, but the
          // ShapeStream handled this and it will not reach this handler, therefor
          // this markReady will not be triggers by a `must-refetch`.
          markReady()

          if (shapeOptions.onError) {
            return shapeOptions.onError(errorParams)
          } else {
            console.error(
              `An error occurred while syncing collection: ${collection.id}, \n` +
                `it has been marked as ready to avoid blocking apps waiting for '.preload()' to finish. \n` +
                `You can provide an 'onError' handler on the shapeOptions to handle this error, and this message will not be logged.`,
              errorParams
            )
          }

          return
        },
      })
      let transactionStarted = false
      const newTxids = new Set<Txid>()
      const newSnapshots: Array<PostgresSnapshot> = []

      unsubscribeStream = stream.subscribe((messages: Array<Message<T>>) => {
        let hasUpToDate = false

        for (const message of messages) {
          // Add message to current batch buffer (for race condition handling)
          if (isChangeMessage(message)) {
            currentBatchMessages.setState((currentBuffer) => {
              const newBuffer = [...currentBuffer, message]
              // Limit buffer size for safety
              if (newBuffer.length > MAX_BATCH_MESSAGES) {
                newBuffer.splice(0, newBuffer.length - MAX_BATCH_MESSAGES)
              }
              return newBuffer
            })
          }

          // Check for txids in the message and add them to our store
          if (hasTxids(message)) {
            message.headers.txids?.forEach((txid) => newTxids.add(txid))
          }

          // Check pending matches against this message
          // Note: matchFn will mark matches internally, we don't resolve here
          const matchesToRemove: Array<string> = []
          pendingMatches.state.forEach((match, matchId) => {
            if (!match.matched) {
              try {
                match.matchFn(message)
              } catch (err) {
                // If matchFn throws, clean up and reject the promise
                clearTimeout(match.timeoutId)
                match.reject(
                  err instanceof Error ? err : new Error(String(err))
                )
                matchesToRemove.push(matchId)
                debug(`matchFn error: %o`, err)
              }
            }
          })

          // Remove matches that errored
          removePendingMatches(matchesToRemove)

          if (isChangeMessage(message)) {
            // Check if the message contains schema information
            const schema = message.headers.schema
            if (schema && typeof schema === `string`) {
              // Store the schema for future use if it's a valid string
              relationSchema.setState(() => schema)
            }

            if (!transactionStarted) {
              begin()
              transactionStarted = true
            }

            write({
              type: message.headers.operation,
              value: message.value,
              // Include the primary key and relation info in the metadata
              metadata: {
                ...message.headers,
              },
            })
          } else if (isSnapshotEndMessage(message)) {
            newSnapshots.push(parseSnapshotMessage(message))
          } else if (isUpToDateMessage(message)) {
            hasUpToDate = true
          } else if (isMustRefetchMessage(message)) {
            debug(
              `${collectionId ? `[${collectionId}] ` : ``}Received must-refetch message, starting transaction with truncate`
            )

            // Start a transaction and truncate the collection
            if (!transactionStarted) {
              begin()
              transactionStarted = true
            }

            truncate()

            // Reset hasUpToDate so we continue accumulating changes until next up-to-date
            hasUpToDate = false
          }
        }

        if (hasUpToDate) {
          // Clear the current batch buffer since we're now up-to-date
          currentBatchMessages.setState(() => [])

          // Commit transaction if one was started
          if (transactionStarted) {
            commit()
            transactionStarted = false
          }

          // Mark the collection as ready now that sync is up to date
          markReady()

          // Always commit txids when we receive up-to-date, regardless of transaction state
          seenTxids.setState((currentTxids) => {
            const clonedSeen = new Set<Txid>(currentTxids)
            if (newTxids.size > 0) {
              debug(
                `${collectionId ? `[${collectionId}] ` : ``}new txids synced from pg %O`,
                Array.from(newTxids)
              )
            }
            newTxids.forEach((txid) => clonedSeen.add(txid))
            newTxids.clear()
            return clonedSeen
          })

          // Always commit snapshots when we receive up-to-date, regardless of transaction state
          seenSnapshots.setState((currentSnapshots) => {
            const seen = [...currentSnapshots, ...newSnapshots]
            newSnapshots.forEach((snapshot) =>
              debug(
                `${collectionId ? `[${collectionId}] ` : ``}new snapshot synced from pg %o`,
                snapshot
              )
            )
            newSnapshots.length = 0
            return seen
          })

          // Resolve all matched pending matches on up-to-date
          const matchesToResolve: Array<string> = []
          pendingMatches.state.forEach((match, matchId) => {
            if (match.matched) {
              clearTimeout(match.timeoutId)
              match.resolve(true)
              matchesToResolve.push(matchId)
              debug(`awaitMatch resolved on up-to-date for match %s`, matchId)
            }
          })

          // Remove resolved matches
          removePendingMatches(matchesToResolve)
        }
      })

      // Return the unsubscribe function
      return () => {
        // Unsubscribe from the stream
        unsubscribeStream()
        // Abort the abort controller to stop the stream
        abortController.abort()
      }
    },
    // Expose the getSyncMetadata function
    getSyncMetadata,
  }
}<|MERGE_RESOLUTION|>--- conflicted
+++ resolved
@@ -334,13 +334,10 @@
   const sync = createElectricSync<any>(config.shapeOptions, {
     seenTxids,
     seenSnapshots,
-<<<<<<< HEAD
     pendingMatches,
     currentBatchMessages,
     removePendingMatches,
-=======
     collectionId: config.id,
->>>>>>> c30a20b1
   })
 
   /**
@@ -420,7 +417,9 @@
     matchFn: MatchFunction<any>,
     timeout: number = 3000
   ): Promise<boolean> => {
-    debug(`awaitMatch called with custom function`)
+    debug(
+      `${config.id ? `[${config.id}] ` : ``}awaitMatch called with custom function`
+    )
 
     return new Promise((resolve, reject) => {
       const matchId = Math.random().toString(36)
@@ -435,17 +434,18 @@
 
       const onTimeout = () => {
         cleanupMatch()
-        reject(new TimeoutWaitingForMatchError())
-      }
-
-<<<<<<< HEAD
+        reject(new TimeoutWaitingForMatchError(config.id))
+      }
+
       const timeoutId = setTimeout(onTimeout, timeout)
 
       // We need access to the stream messages to check against the match function
       // This will be handled by the sync configuration
       const checkMatch = (message: Message<any>) => {
         if (matchFn(message)) {
-          debug(`awaitMatch found matching message, waiting for up-to-date`)
+          debug(
+            `${config.id ? `[${config.id}] ` : ``}awaitMatch found matching message, waiting for up-to-date`
+          )
           // Mark as matched but don't resolve yet - wait for up-to-date
           pendingMatches.setState((current) => {
             const newMatches = new Map(current)
@@ -456,10 +456,6 @@
             return newMatches
           })
           return true
-=======
-        if (!txid) {
-          throw new ElectricInsertHandlerMustReturnTxIdError(config.id)
->>>>>>> c30a20b1
         }
         return false
       }
@@ -468,7 +464,7 @@
       for (const message of currentBatchMessages.state) {
         if (matchFn(message)) {
           debug(
-            `awaitMatch found immediate match in current batch, waiting for up-to-date`
+            `${config.id ? `[${config.id}] ` : ``}awaitMatch found immediate match in current batch, waiting for up-to-date`
           )
           // Register match as already matched
           pendingMatches.setState((current) => {
@@ -531,28 +527,8 @@
 
   const wrappedOnUpdate = config.onUpdate
     ? async (params: UpdateMutationFnParams<any>) => {
-<<<<<<< HEAD
         const handlerResult = await config.onUpdate!(params)
         await processMatchingStrategy(handlerResult)
-=======
-        // Runtime check (that doesn't follow type)
-
-        const handlerResult =
-          ((await config.onUpdate!(params)) as MaybeTxId) ?? {}
-        const txid = handlerResult.txid
-
-        if (!txid) {
-          throw new ElectricUpdateHandlerMustReturnTxIdError(config.id)
-        }
-
-        // Handle both single txid and array of txids
-        if (Array.isArray(txid)) {
-          await Promise.all(txid.map((id) => awaitTxId(id)))
-        } else {
-          await awaitTxId(txid)
-        }
-
->>>>>>> c30a20b1
         return handlerResult
       }
     : undefined
@@ -560,21 +536,7 @@
   const wrappedOnDelete = config.onDelete
     ? async (params: DeleteMutationFnParams<any>) => {
         const handlerResult = await config.onDelete!(params)
-<<<<<<< HEAD
         await processMatchingStrategy(handlerResult)
-=======
-        if (!handlerResult.txid) {
-          throw new ElectricDeleteHandlerMustReturnTxIdError(config.id)
-        }
-
-        // Handle both single txid and array of txids
-        if (Array.isArray(handlerResult.txid)) {
-          await Promise.all(handlerResult.txid.map((id) => awaitTxId(id)))
-        } else {
-          await awaitTxId(handlerResult.txid)
-        }
-
->>>>>>> c30a20b1
         return handlerResult
       }
     : undefined
@@ -609,7 +571,6 @@
   options: {
     seenTxids: Store<Set<Txid>>
     seenSnapshots: Store<Array<PostgresSnapshot>>
-<<<<<<< HEAD
     pendingMatches: Store<
       Map<
         string,
@@ -624,6 +585,7 @@
     >
     currentBatchMessages: Store<Array<Message<T>>>
     removePendingMatches: (matchIds: Array<string>) => void
+    collectionId?: string
   }
 ): SyncConfig<T> {
   const {
@@ -632,14 +594,9 @@
     pendingMatches,
     currentBatchMessages,
     removePendingMatches,
+    collectionId,
   } = options
   const MAX_BATCH_MESSAGES = 1000 // Safety limit for message buffer
-=======
-    collectionId?: string
-  }
-): SyncConfig<T> {
-  const { seenTxids, seenSnapshots, collectionId } = options
->>>>>>> c30a20b1
 
   // Store for the relation schema information
   const relationSchema = new Store<string | undefined>(undefined)
