--- conflicted
+++ resolved
@@ -203,7 +203,7 @@
     // Special case for comparison operators with boolean values
     // PostgreSQL doesn't support < > <= >= on booleans
     // Transform to equivalent equality checks or constant expressions
-    if (isComparisonOp(name)) {
+    if (isBooleanComparisonOp(name)) {
       const lhsArg = args[0]
       const rhsArg = args[1]
 
@@ -340,7 +340,6 @@
 }
 
 /**
-<<<<<<< HEAD
  * Check if operator is a comparison operator that takes two values
  * These operators cannot accept null/undefined as values
  * (null comparisons in SQL always evaluate to UNKNOWN)
@@ -348,13 +347,14 @@
 function isComparisonOp(name: string): boolean {
   const comparisonOps = [`eq`, `gt`, `gte`, `lt`, `lte`, `like`, `ilike`]
   return comparisonOps.includes(name)
-=======
+}
+
+/**
  * Checks if the operator is a comparison operator (excluding eq)
  * These operators don't work on booleans in PostgreSQL without casting
  */
-function isComparisonOp(name: string): boolean {
+function isBooleanComparisonOp(name: string): boolean {
   return [`gt`, `gte`, `lt`, `lte`].includes(name)
->>>>>>> f25f6725
 }
 
 function getOpName(name: string): string {
