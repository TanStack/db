lockfileVersion: '9.0'

settings:
  autoInstallPeers: true
  excludeLinksFromLockfile: false

importers:

  .:
    devDependencies:
      '@changesets/cli':
        specifier: ^2.28.1
        version: 2.29.5
      '@eslint/js':
        specifier: ^9.22.0
        version: 9.30.1
      '@stylistic/eslint-plugin':
        specifier: ^4.2.0
        version: 4.4.1(eslint@9.30.1(jiti@2.4.2))(typescript@5.8.3)
      '@svitejs/changesets-changelog-github-compact':
        specifier: ^1.2.0
        version: 1.2.0
      '@tanstack/config':
        specifier: ^0.17.1
        version: 0.17.1(@types/node@22.16.1)(@typescript-eslint/utils@8.36.0(eslint@9.30.1(jiti@2.4.2))(typescript@5.8.3))(eslint-import-resolver-node@0.3.9)(eslint@9.30.1(jiti@2.4.2))(rollup@4.44.2)(typescript@5.8.3)(vite@6.3.5(@types/node@22.16.1)(jiti@2.4.2)(lightningcss@1.30.1)(terser@5.43.1)(tsx@4.20.3)(yaml@2.8.0))
      '@testing-library/jest-dom':
        specifier: ^6.6.3
        version: 6.6.3
      '@types/node':
        specifier: ^22.13.10
        version: 22.16.1
      '@types/react':
        specifier: ^19.0.12
        version: 19.1.8
      '@types/react-dom':
        specifier: ^19.0.4
        version: 19.1.6(@types/react@19.1.8)
      '@types/use-sync-external-store':
        specifier: ^0.0.6
        version: 0.0.6
      '@typescript-eslint/eslint-plugin':
        specifier: ^8.26.1
        version: 8.36.0(@typescript-eslint/parser@8.36.0(eslint@9.30.1(jiti@2.4.2))(typescript@5.8.3))(eslint@9.30.1(jiti@2.4.2))(typescript@5.8.3)
      '@typescript-eslint/parser':
        specifier: ^8.26.1
        version: 8.36.0(eslint@9.30.1(jiti@2.4.2))(typescript@5.8.3)
      '@vitejs/plugin-react':
        specifier: ^4.3.4
        version: 4.6.0(vite@6.3.5(@types/node@22.16.1)(jiti@2.4.2)(lightningcss@1.30.1)(terser@5.43.1)(tsx@4.20.3)(yaml@2.8.0))
      eslint:
        specifier: ^9.22.0
        version: 9.30.1(jiti@2.4.2)
      eslint-config-prettier:
        specifier: ^10.1.1
        version: 10.1.5(eslint@9.30.1(jiti@2.4.2))
      eslint-plugin-prettier:
        specifier: ^5.2.3
        version: 5.5.1(eslint-config-prettier@10.1.5(eslint@9.30.1(jiti@2.4.2)))(eslint@9.30.1(jiti@2.4.2))(prettier@3.6.2)
      eslint-plugin-react:
        specifier: ^7.37.4
        version: 7.37.5(eslint@9.30.1(jiti@2.4.2))
      husky:
        specifier: ^9.1.7
        version: 9.1.7
      jsdom:
        specifier: ^26.0.0
        version: 26.1.0
      lint-staged:
        specifier: ^15.5.0
        version: 15.5.2
      mitt:
        specifier: ^3.0.1
        version: 3.0.1
      prettier:
        specifier: ^3.5.3
        version: 3.6.2
      publint:
        specifier: ^0.3.9
        version: 0.3.12
      shx:
        specifier: ^0.4.0
        version: 0.4.0
      tsup:
        specifier: ^8.0.2
        version: 8.5.0(@microsoft/api-extractor@7.52.8(@types/node@22.16.1))(jiti@2.4.2)(postcss@8.5.6)(tsx@4.20.3)(typescript@5.8.3)(yaml@2.8.0)
      typescript:
        specifier: ^5.8.2
        version: 5.8.3
      vite:
        specifier: ^6.2.2
        version: 6.3.5(@types/node@22.16.1)(jiti@2.4.2)(lightningcss@1.30.1)(terser@5.43.1)(tsx@4.20.3)(yaml@2.8.0)
      vitest:
        specifier: ^3.0.9
        version: 3.2.4(@types/debug@4.1.12)(@types/node@22.16.1)(happy-dom@18.0.1)(jiti@2.4.2)(jsdom@26.1.0)(lightningcss@1.30.1)(terser@5.43.1)(tsx@4.20.3)(yaml@2.8.0)
      zod:
        specifier: ^3.24.2
        version: 3.25.76

  examples/react/todo:
    dependencies:
      '@tanstack/db-collections':
<<<<<<< HEAD
        specifier: ^0.0.23
        version: 0.0.23(@electric-sql/client@1.0.0)(typescript@5.8.3)
=======
        specifier: ^0.0.24
        version: link:../../../packages/db-collections
>>>>>>> baff162d
      '@tanstack/query-core':
        specifier: ^5.81.5
        version: 5.81.5
      '@tanstack/react-db':
        specifier: ^0.0.19
        version: 0.0.19(react@19.1.0)(typescript@5.8.3)
      '@tanstack/react-router':
        specifier: ^1.125.6
        version: 1.125.6(react-dom@19.1.0(react@19.1.0))(react@19.1.0)
      '@tanstack/react-start':
        specifier: ^1.126.1
        version: 1.126.1(@tanstack/react-router@1.125.6(react-dom@19.1.0(react@19.1.0))(react@19.1.0))(@vitejs/plugin-react@4.6.0(vite@6.3.5(@types/node@22.16.1)(jiti@2.4.2)(lightningcss@1.30.1)(terser@5.43.1)(tsx@4.20.3)(yaml@2.8.0)))(drizzle-orm@0.40.1(@types/pg@8.15.4)(gel@2.1.1)(kysely@0.28.2)(pg@8.16.3)(postgres@3.4.7))(react-dom@19.1.0(react@19.1.0))(react@19.1.0)(vite@6.3.5(@types/node@22.16.1)(jiti@2.4.2)(lightningcss@1.30.1)(terser@5.43.1)(tsx@4.20.3)(yaml@2.8.0))
      cors:
        specifier: ^2.8.5
        version: 2.8.5
      drizzle-orm:
        specifier: ^0.40.1
        version: 0.40.1(@types/pg@8.15.4)(gel@2.1.1)(kysely@0.28.2)(pg@8.16.3)(postgres@3.4.7)
      drizzle-zod:
        specifier: ^0.7.0
        version: 0.7.1(drizzle-orm@0.40.1(@types/pg@8.15.4)(gel@2.1.1)(kysely@0.28.2)(pg@8.16.3)(postgres@3.4.7))(zod@3.25.76)
      express:
        specifier: ^4.19.2
        version: 4.21.2
      postgres:
        specifier: ^3.4.7
        version: 3.4.7
      react:
        specifier: ^19.1.0
        version: 19.1.0
      react-dom:
        specifier: ^19.1.0
        version: 19.1.0(react@19.1.0)
      tailwindcss:
        specifier: ^4.1.11
        version: 4.1.11
      vite-tsconfig-paths:
        specifier: ^5.1.4
        version: 5.1.4(typescript@5.8.3)(vite@6.3.5(@types/node@22.16.1)(jiti@2.4.2)(lightningcss@1.30.1)(terser@5.43.1)(tsx@4.20.3)(yaml@2.8.0))
    devDependencies:
      '@eslint/js':
        specifier: ^9.22.0
        version: 9.30.1
      '@tailwindcss/vite':
        specifier: ^4.0.0-alpha.8
        version: 4.1.11(vite@6.3.5(@types/node@22.16.1)(jiti@2.4.2)(lightningcss@1.30.1)(terser@5.43.1)(tsx@4.20.3)(yaml@2.8.0))
      '@types/cors':
        specifier: ^2.8.17
        version: 2.8.19
      '@types/express':
        specifier: ^4.17.21
        version: 4.17.23
      '@types/node':
        specifier: ^22.13.10
        version: 22.16.1
      '@types/pg':
        specifier: ^8.11.11
        version: 8.15.4
      '@types/react':
        specifier: ^19.0.12
        version: 19.1.8
      '@types/react-dom':
        specifier: ^19.0.0
        version: 19.1.6(@types/react@19.1.8)
      '@typescript-eslint/eslint-plugin':
        specifier: ^8.26.1
        version: 8.36.0(@typescript-eslint/parser@8.36.0(eslint@9.30.1(jiti@2.4.2))(typescript@5.8.3))(eslint@9.30.1(jiti@2.4.2))(typescript@5.8.3)
      '@typescript-eslint/parser':
        specifier: ^8.26.1
        version: 8.36.0(eslint@9.30.1(jiti@2.4.2))(typescript@5.8.3)
      '@vitejs/plugin-react':
        specifier: ^4.6.0
        version: 4.6.0(vite@6.3.5(@types/node@22.16.1)(jiti@2.4.2)(lightningcss@1.30.1)(terser@5.43.1)(tsx@4.20.3)(yaml@2.8.0))
      concurrently:
        specifier: ^9.2.0
        version: 9.2.0
      dotenv:
        specifier: ^16.3.1
        version: 16.6.1
      drizzle-kit:
        specifier: ^0.30.5
        version: 0.30.6
      eslint:
        specifier: ^9.22.0
        version: 9.30.1(jiti@2.4.2)
      eslint-plugin-react-hooks:
        specifier: ^5.2.0
        version: 5.2.0(eslint@9.30.1(jiti@2.4.2))
      eslint-plugin-react-refresh:
        specifier: ^0.4.5
        version: 0.4.20(eslint@9.30.1(jiti@2.4.2))
      pg:
        specifier: ^8.14.1
        version: 8.16.3
      tsx:
        specifier: ^4.6.2
        version: 4.20.3
      typescript:
        specifier: ^5.8.2
        version: 5.8.3
      vite:
        specifier: ^6.2.2
        version: 6.3.5(@types/node@22.16.1)(jiti@2.4.2)(lightningcss@1.30.1)(terser@5.43.1)(tsx@4.20.3)(yaml@2.8.0)

  packages/db:
    dependencies:
      '@electric-sql/d2mini':
        specifier: ^0.1.6
        version: 0.1.6
      '@standard-schema/spec':
        specifier: ^1.0.0
        version: 1.0.0
      typescript:
        specifier: '>=4.7'
        version: 5.8.3
    devDependencies:
      '@vitest/coverage-istanbul':
        specifier: ^3.0.9
        version: 3.2.4(vitest@3.2.4(@types/debug@4.1.12)(@types/node@24.0.11)(happy-dom@18.0.1)(jiti@2.4.2)(jsdom@26.1.0)(lightningcss@1.30.1)(terser@5.43.1)(tsx@4.20.3)(yaml@2.8.0))

  packages/db-electric-collection:
    dependencies:
      '@electric-sql/client':
        specifier: 1.0.0
        version: 1.0.0
      '@standard-schema/spec':
        specifier: ^1.0.0
        version: 1.0.0
      '@tanstack/db':
        specifier: workspace:*
        version: link:../db
      '@tanstack/store':
        specifier: ^0.7.0
        version: 0.7.2
      debug:
        specifier: ^4.4.1
        version: 4.4.1
      typescript:
        specifier: '>=4.7'
        version: 5.8.3
    devDependencies:
      '@types/debug':
        specifier: ^4.1.12
        version: 4.1.12
      '@vitest/coverage-istanbul':
        specifier: ^3.0.9
        version: 3.2.4(vitest@3.2.4(@types/debug@4.1.12)(@types/node@24.0.11)(happy-dom@18.0.1)(jiti@2.4.2)(jsdom@26.1.0)(lightningcss@1.30.1)(terser@5.43.1)(tsx@4.20.3)(yaml@2.8.0))

  packages/db-query-collection:
    dependencies:
      '@tanstack/db':
        specifier: workspace:*
        version: link:../db
      '@tanstack/query-core':
        specifier: ^5.75.7
        version: 5.81.5
      typescript:
        specifier: '>=4.7'
        version: 5.8.3
    devDependencies:
      '@vitest/coverage-istanbul':
        specifier: ^3.0.9
        version: 3.2.4(vitest@3.2.4(@types/debug@4.1.12)(@types/node@24.0.11)(happy-dom@18.0.1)(jiti@2.4.2)(jsdom@26.1.0)(lightningcss@1.30.1)(tsx@4.20.3)(yaml@2.8.0))

  packages/react-db:
    dependencies:
      '@tanstack/db':
        specifier: workspace:*
        version: link:../db
      use-sync-external-store:
        specifier: ^1.2.0
        version: 1.5.0(react@19.1.0)
    devDependencies:
      '@electric-sql/client':
        specifier: 1.0.0
        version: 1.0.0
      '@testing-library/react':
        specifier: ^16.2.0
        version: 16.3.0(@testing-library/dom@10.4.0)(@types/react-dom@19.1.6(@types/react@19.1.8))(@types/react@19.1.8)(react-dom@19.1.0(react@19.1.0))(react@19.1.0)
      '@types/react':
        specifier: ^19.0.12
        version: 19.1.8
      '@types/react-dom':
        specifier: ^19.0.3
        version: 19.1.6(@types/react@19.1.8)
      '@types/use-sync-external-store':
        specifier: ^0.0.6
        version: 0.0.6
      '@vitest/coverage-istanbul':
        specifier: ^3.0.9
        version: 3.2.4(vitest@3.2.4(@types/debug@4.1.12)(@types/node@24.0.11)(happy-dom@18.0.1)(jiti@2.4.2)(jsdom@26.1.0)(lightningcss@1.30.1)(terser@5.43.1)(tsx@4.20.3)(yaml@2.8.0))
      react:
        specifier: ^19.0.0
        version: 19.1.0
      react-dom:
        specifier: ^19.0.0
        version: 19.1.0(react@19.1.0)

  packages/vue-db:
    dependencies:
      '@tanstack/db':
        specifier: workspace:*
        version: link:../db
    devDependencies:
      '@electric-sql/client':
        specifier: 1.0.0
        version: 1.0.0
      '@vitejs/plugin-vue':
        specifier: ^5.2.4
        version: 5.2.4(vite@7.0.3(@types/node@24.0.11)(jiti@2.4.2)(lightningcss@1.30.1)(terser@5.43.1)(tsx@4.20.3)(yaml@2.8.0))(vue@3.5.17(typescript@5.8.3))
      '@vitest/coverage-istanbul':
        specifier: ^3.0.9
        version: 3.2.4(vitest@3.2.4(@types/debug@4.1.12)(@types/node@24.0.11)(happy-dom@18.0.1)(jiti@2.4.2)(jsdom@26.1.0)(lightningcss@1.30.1)(terser@5.43.1)(tsx@4.20.3)(yaml@2.8.0))
      vue:
        specifier: ^3.5.13
        version: 3.5.17(typescript@5.8.3)

packages:

  '@adobe/css-tools@4.4.2':
    resolution: {integrity: sha512-baYZExFpsdkBNuvGKTKWCwKH57HRZLVtycZS05WTQNVOiXVSeAki3nU35zlRbToeMW8aHlJfyS+1C4BOv27q0A==}

  '@ampproject/remapping@2.3.0':
    resolution: {integrity: sha512-30iZtAPgz+LTIYoeivqYo853f02jBYSd5uGnGpkFV0M3xOt9aN73erkgYAmZU43x4VfqcnLxW9Kpg3R5LC4YYw==}
    engines: {node: '>=6.0.0'}

  '@asamuzakjp/css-color@2.8.3':
    resolution: {integrity: sha512-GIc76d9UI1hCvOATjZPyHFmE5qhRccp3/zGfMPapK3jBi+yocEzp6BBB0UnfRYP9NP4FANqUZYb0hnfs3TM3hw==}

  '@babel/code-frame@7.26.2':
    resolution: {integrity: sha512-RJlIHRueQgwWitWgF8OdFYGZX328Ax5BCemNGlqHfplnRT9ESi8JkFlvaVYbS+UubVY6dpv87Fs2u5M29iNFVQ==}
    engines: {node: '>=6.9.0'}

  '@babel/code-frame@7.27.1':
    resolution: {integrity: sha512-cjQ7ZlQ0Mv3b47hABuTevyTuYN4i+loJKGeV9flcCgIK37cCXRh+L1bd3iBHlynerhQ7BhCkn2BPbQUL+rGqFg==}
    engines: {node: '>=6.9.0'}

  '@babel/compat-data@7.28.0':
    resolution: {integrity: sha512-60X7qkglvrap8mn1lh2ebxXdZYtUcpd7gsmy9kLaBJ4i/WdY8PqTSdxyA8qraikqKQK5C1KRBKXqznrVapyNaw==}
    engines: {node: '>=6.9.0'}

  '@babel/core@7.28.0':
    resolution: {integrity: sha512-UlLAnTPrFdNGoFtbSXwcGFQBtQZJCNjaN6hQNP3UPvuNXT1i82N26KL3dZeIpNalWywr9IuQuncaAfUaS1g6sQ==}
    engines: {node: '>=6.9.0'}

  '@babel/generator@7.28.0':
    resolution: {integrity: sha512-lJjzvrbEeWrhB4P3QBsH7tey117PjLZnDbLiQEKjQ/fNJTjuq4HSqgFA+UNSwZT8D7dxxbnuSBMsa1lrWzKlQg==}
    engines: {node: '>=6.9.0'}

  '@babel/helper-annotate-as-pure@7.27.3':
    resolution: {integrity: sha512-fXSwMQqitTGeHLBC08Eq5yXz2m37E4pJX1qAU1+2cNedz/ifv/bVXft90VeSav5nFO61EcNgwr0aJxbyPaWBPg==}
    engines: {node: '>=6.9.0'}

  '@babel/helper-compilation-targets@7.27.2':
    resolution: {integrity: sha512-2+1thGUUWWjLTYTHZWK1n8Yga0ijBz1XAhUXcKy81rd5g6yh7hGqMp45v7cadSbEHc9G3OTv45SyneRN3ps4DQ==}
    engines: {node: '>=6.9.0'}

  '@babel/helper-create-class-features-plugin@7.27.1':
    resolution: {integrity: sha512-QwGAmuvM17btKU5VqXfb+Giw4JcN0hjuufz3DYnpeVDvZLAObloM77bhMXiqry3Iio+Ai4phVRDwl6WU10+r5A==}
    engines: {node: '>=6.9.0'}
    peerDependencies:
      '@babel/core': ^7.0.0

  '@babel/helper-globals@7.28.0':
    resolution: {integrity: sha512-+W6cISkXFa1jXsDEdYA8HeevQT/FULhxzR99pxphltZcVaugps53THCeiWA8SguxxpSp3gKPiuYfSWopkLQ4hw==}
    engines: {node: '>=6.9.0'}

  '@babel/helper-member-expression-to-functions@7.27.1':
    resolution: {integrity: sha512-E5chM8eWjTp/aNoVpcbfM7mLxu9XGLWYise2eBKGQomAk/Mb4XoxyqXTZbuTohbsl8EKqdlMhnDI2CCLfcs9wA==}
    engines: {node: '>=6.9.0'}

  '@babel/helper-module-imports@7.27.1':
    resolution: {integrity: sha512-0gSFWUPNXNopqtIPQvlD5WgXYI5GY2kP2cCvoT8kczjbfcfuIljTbcWrulD1CIPIX2gt1wghbDy08yE1p+/r3w==}
    engines: {node: '>=6.9.0'}

  '@babel/helper-module-transforms@7.27.3':
    resolution: {integrity: sha512-dSOvYwvyLsWBeIRyOeHXp5vPj5l1I011r52FM1+r1jCERv+aFXYk4whgQccYEGYxK2H3ZAIA8nuPkQ0HaUo3qg==}
    engines: {node: '>=6.9.0'}
    peerDependencies:
      '@babel/core': ^7.0.0

  '@babel/helper-optimise-call-expression@7.27.1':
    resolution: {integrity: sha512-URMGH08NzYFhubNSGJrpUEphGKQwMQYBySzat5cAByY1/YgIRkULnIy3tAMeszlL/so2HbeilYloUmSpd7GdVw==}
    engines: {node: '>=6.9.0'}

  '@babel/helper-plugin-utils@7.27.1':
    resolution: {integrity: sha512-1gn1Up5YXka3YYAHGKpbideQ5Yjf1tDa9qYcgysz+cNCXukyLl6DjPXhD3VRwSb8c0J9tA4b2+rHEZtc6R0tlw==}
    engines: {node: '>=6.9.0'}

  '@babel/helper-replace-supers@7.27.1':
    resolution: {integrity: sha512-7EHz6qDZc8RYS5ElPoShMheWvEgERonFCs7IAonWLLUTXW59DP14bCZt89/GKyreYn8g3S83m21FelHKbeDCKA==}
    engines: {node: '>=6.9.0'}
    peerDependencies:
      '@babel/core': ^7.0.0

  '@babel/helper-skip-transparent-expression-wrappers@7.27.1':
    resolution: {integrity: sha512-Tub4ZKEXqbPjXgWLl2+3JpQAYBJ8+ikpQ2Ocj/q/r0LwE3UhENh7EUabyHjz2kCEsrRY83ew2DQdHluuiDQFzg==}
    engines: {node: '>=6.9.0'}

  '@babel/helper-string-parser@7.25.9':
    resolution: {integrity: sha512-4A/SCr/2KLd5jrtOMFzaKjVtAei3+2r/NChoBNoZ3EyP/+GlhoaEGoWOZUmFmoITP7zOJyHIMm+DYRd8o3PvHA==}
    engines: {node: '>=6.9.0'}

  '@babel/helper-string-parser@7.27.1':
    resolution: {integrity: sha512-qMlSxKbpRlAridDExk92nSobyDdpPijUq2DW6oDnUqd0iOGxmQjyqhMIihI9+zv4LPyZdRje2cavWPbCbWm3eA==}
    engines: {node: '>=6.9.0'}

  '@babel/helper-validator-identifier@7.25.9':
    resolution: {integrity: sha512-Ed61U6XJc3CVRfkERJWDz4dJwKe7iLmmJsbOGu9wSloNSFttHV0I8g6UAgb7qnK5ly5bGLPd4oXZlxCdANBOWQ==}
    engines: {node: '>=6.9.0'}

  '@babel/helper-validator-identifier@7.27.1':
    resolution: {integrity: sha512-D2hP9eA+Sqx1kBZgzxZh0y1trbuU+JoDkiEwqhQ36nodYqJwyEIhPSdMNd7lOm/4io72luTPWH20Yda0xOuUow==}
    engines: {node: '>=6.9.0'}

  '@babel/helper-validator-option@7.27.1':
    resolution: {integrity: sha512-YvjJow9FxbhFFKDSuFnVCe2WxXk1zWc22fFePVNEaWJEu8IrZVlda6N0uHwzZrUM1il7NC9Mlp4MaJYbYd9JSg==}
    engines: {node: '>=6.9.0'}

  '@babel/helpers@7.27.6':
    resolution: {integrity: sha512-muE8Tt8M22638HU31A3CgfSUciwz1fhATfoVai05aPXGor//CdWDCbnlY1yvBPo07njuVOCNGCSp/GTt12lIug==}
    engines: {node: '>=6.9.0'}

  '@babel/parser@7.26.10':
    resolution: {integrity: sha512-6aQR2zGE/QFi8JpDLjUZEPYOs7+mhKXm86VaKFiLP35JQwQb6bwUE+XbvkH0EptsYhbNBSUGaUBLKqxH1xSgsA==}
    engines: {node: '>=6.0.0'}
    hasBin: true

  '@babel/parser@7.28.0':
    resolution: {integrity: sha512-jVZGvOxOuNSsuQuLRTh13nU0AogFlw32w/MT+LV6D3sP5WdbW61E77RnkbaO2dUvmPAYrBDJXGn5gGS6tH4j8g==}
    engines: {node: '>=6.0.0'}
    hasBin: true

  '@babel/plugin-syntax-jsx@7.27.1':
    resolution: {integrity: sha512-y8YTNIeKoyhGd9O0Jiyzyyqk8gdjnumGTQPsz0xOZOQ2RmkVJeZ1vmmfIvFEKqucBG6axJGBZDE/7iI5suUI/w==}
    engines: {node: '>=6.9.0'}
    peerDependencies:
      '@babel/core': ^7.0.0-0

  '@babel/plugin-syntax-typescript@7.27.1':
    resolution: {integrity: sha512-xfYCBMxveHrRMnAWl1ZlPXOZjzkN82THFvLhQhFXFt81Z5HnN+EtUkZhv/zcKpmT3fzmWZB0ywiBrbC3vogbwQ==}
    engines: {node: '>=6.9.0'}
    peerDependencies:
      '@babel/core': ^7.0.0-0

  '@babel/plugin-transform-modules-commonjs@7.27.1':
    resolution: {integrity: sha512-OJguuwlTYlN0gBZFRPqwOGNWssZjfIUdS7HMYtN8c1KmwpwHFBwTeFZrg9XZa+DFTitWOW5iTAG7tyCUPsCCyw==}
    engines: {node: '>=6.9.0'}
    peerDependencies:
      '@babel/core': ^7.0.0-0

  '@babel/plugin-transform-react-jsx-self@7.27.1':
    resolution: {integrity: sha512-6UzkCs+ejGdZ5mFFC/OCUrv028ab2fp1znZmCZjAOBKiBK2jXD1O+BPSfX8X2qjJ75fZBMSnQn3Rq2mrBJK2mw==}
    engines: {node: '>=6.9.0'}
    peerDependencies:
      '@babel/core': ^7.0.0-0

  '@babel/plugin-transform-react-jsx-source@7.27.1':
    resolution: {integrity: sha512-zbwoTsBruTeKB9hSq73ha66iFeJHuaFkUbwvqElnygoNbj/jHRsSeokowZFN3CZ64IvEqcmmkVe89OPXc7ldAw==}
    engines: {node: '>=6.9.0'}
    peerDependencies:
      '@babel/core': ^7.0.0-0

  '@babel/plugin-transform-typescript@7.28.0':
    resolution: {integrity: sha512-4AEiDEBPIZvLQaWlc9liCavE0xRM0dNca41WtBeM3jgFptfUOSG9z0uteLhq6+3rq+WB6jIvUwKDTpXEHPJ2Vg==}
    engines: {node: '>=6.9.0'}
    peerDependencies:
      '@babel/core': ^7.0.0-0

  '@babel/preset-typescript@7.27.1':
    resolution: {integrity: sha512-l7WfQfX0WK4M0v2RudjuQK4u99BS6yLHYEmdtVPP7lKV013zr9DygFuWNlnbvQ9LR+LS0Egz/XAvGx5U9MX0fQ==}
    engines: {node: '>=6.9.0'}
    peerDependencies:
      '@babel/core': ^7.0.0-0

  '@babel/runtime@7.26.10':
    resolution: {integrity: sha512-2WJMeRQPHKSPemqk/awGrAiuFfzBmOIPXKizAsVhWH9YJqLZ0H+HS4c8loHGgW6utJ3E/ejXQUsiGaQy2NZ9Fw==}
    engines: {node: '>=6.9.0'}

  '@babel/runtime@7.27.6':
    resolution: {integrity: sha512-vbavdySgbTTrmFE+EsiqUTzlOr5bzlnJtUv9PynGCAKvfQqjIXbvFdumPM/GxMDfyuGMJaJAU6TO4zc1Jf1i8Q==}
    engines: {node: '>=6.9.0'}

  '@babel/template@7.27.2':
    resolution: {integrity: sha512-LPDZ85aEJyYSd18/DkjNh4/y1ntkE5KwUHWTiqgRxruuZL2F1yuHligVHLvcHY2vMHXttKFpJn6LwfI7cw7ODw==}
    engines: {node: '>=6.9.0'}

  '@babel/traverse@7.28.0':
    resolution: {integrity: sha512-mGe7UK5wWyh0bKRfupsUchrQGqvDbZDbKJw+kcRGSmdHVYrv+ltd0pnpDTVpiTqnaBru9iEvA8pz8W46v0Amwg==}
    engines: {node: '>=6.9.0'}

  '@babel/types@7.26.10':
    resolution: {integrity: sha512-emqcG3vHrpxUKTrxcblR36dcrcoRDvKmnL/dCL6ZsHaShW80qxCAcNhzQZrpeM765VzEos+xOi4s+r4IXzTwdQ==}
    engines: {node: '>=6.9.0'}

  '@babel/types@7.28.0':
    resolution: {integrity: sha512-jYnje+JyZG5YThjHiF28oT4SIZLnYOcSBb6+SDaFIyzDVSkXQmQQYclJ2R+YxcdmK0AX6x1E5OQNtuh3jHDrUg==}
    engines: {node: '>=6.9.0'}

  '@changesets/apply-release-plan@7.0.12':
    resolution: {integrity: sha512-EaET7As5CeuhTzvXTQCRZeBUcisoYPDDcXvgTE/2jmmypKp0RC7LxKj/yzqeh/1qFTZI7oDGFcL1PHRuQuketQ==}

  '@changesets/assemble-release-plan@6.0.9':
    resolution: {integrity: sha512-tPgeeqCHIwNo8sypKlS3gOPmsS3wP0zHt67JDuL20P4QcXiw/O4Hl7oXiuLnP9yg+rXLQ2sScdV1Kkzde61iSQ==}

  '@changesets/changelog-git@0.2.1':
    resolution: {integrity: sha512-x/xEleCFLH28c3bQeQIyeZf8lFXyDFVn1SgcBiR2Tw/r4IAWlk1fzxCEZ6NxQAjF2Nwtczoen3OA2qR+UawQ8Q==}

  '@changesets/cli@2.29.5':
    resolution: {integrity: sha512-0j0cPq3fgxt2dPdFsg4XvO+6L66RC0pZybT9F4dG5TBrLA3jA/1pNkdTXH9IBBVHkgsKrNKenI3n1mPyPlIydg==}
    hasBin: true

  '@changesets/config@3.1.1':
    resolution: {integrity: sha512-bd+3Ap2TKXxljCggI0mKPfzCQKeV/TU4yO2h2C6vAihIo8tzseAn2e7klSuiyYYXvgu53zMN1OeYMIQkaQoWnA==}

  '@changesets/errors@0.2.0':
    resolution: {integrity: sha512-6BLOQUscTpZeGljvyQXlWOItQyU71kCdGz7Pi8H8zdw6BI0g3m43iL4xKUVPWtG+qrrL9DTjpdn8eYuCQSRpow==}

  '@changesets/get-dependents-graph@2.1.3':
    resolution: {integrity: sha512-gphr+v0mv2I3Oxt19VdWRRUxq3sseyUpX9DaHpTUmLj92Y10AGy+XOtV+kbM6L/fDcpx7/ISDFK6T8A/P3lOdQ==}

  '@changesets/get-github-info@0.6.0':
    resolution: {integrity: sha512-v/TSnFVXI8vzX9/w3DU2Ol+UlTZcu3m0kXTjTT4KlAdwSvwutcByYwyYn9hwerPWfPkT2JfpoX0KgvCEi8Q/SA==}

  '@changesets/get-release-plan@4.0.13':
    resolution: {integrity: sha512-DWG1pus72FcNeXkM12tx+xtExyH/c9I1z+2aXlObH3i9YA7+WZEVaiHzHl03thpvAgWTRaH64MpfHxozfF7Dvg==}

  '@changesets/get-version-range-type@0.4.0':
    resolution: {integrity: sha512-hwawtob9DryoGTpixy1D3ZXbGgJu1Rhr+ySH2PvTLHvkZuQ7sRT4oQwMh0hbqZH1weAooedEjRsbrWcGLCeyVQ==}

  '@changesets/git@3.0.4':
    resolution: {integrity: sha512-BXANzRFkX+XcC1q/d27NKvlJ1yf7PSAgi8JG6dt8EfbHFHi4neau7mufcSca5zRhwOL8j9s6EqsxmT+s+/E6Sw==}

  '@changesets/logger@0.1.1':
    resolution: {integrity: sha512-OQtR36ZlnuTxKqoW4Sv6x5YIhOmClRd5pWsjZsddYxpWs517R0HkyiefQPIytCVh4ZcC5x9XaG8KTdd5iRQUfg==}

  '@changesets/parse@0.4.1':
    resolution: {integrity: sha512-iwksMs5Bf/wUItfcg+OXrEpravm5rEd9Bf4oyIPL4kVTmJQ7PNDSd6MDYkpSJR1pn7tz/k8Zf2DhTCqX08Ou+Q==}

  '@changesets/pre@2.0.2':
    resolution: {integrity: sha512-HaL/gEyFVvkf9KFg6484wR9s0qjAXlZ8qWPDkTyKF6+zqjBe/I2mygg3MbpZ++hdi0ToqNUF8cjj7fBy0dg8Ug==}

  '@changesets/read@0.6.5':
    resolution: {integrity: sha512-UPzNGhsSjHD3Veb0xO/MwvasGe8eMyNrR/sT9gR8Q3DhOQZirgKhhXv/8hVsI0QpPjR004Z9iFxoJU6in3uGMg==}

  '@changesets/should-skip-package@0.1.2':
    resolution: {integrity: sha512-qAK/WrqWLNCP22UDdBTMPH5f41elVDlsNyat180A33dWxuUDyNpg6fPi/FyTZwRriVjg0L8gnjJn2F9XAoF0qw==}

  '@changesets/types@4.1.0':
    resolution: {integrity: sha512-LDQvVDv5Kb50ny2s25Fhm3d9QSZimsoUGBsUioj6MC3qbMUCuC8GPIvk/M6IvXx3lYhAs0lwWUQLb+VIEUCECw==}

  '@changesets/types@6.1.0':
    resolution: {integrity: sha512-rKQcJ+o1nKNgeoYRHKOS07tAMNd3YSN0uHaJOZYjBAgxfV7TUE7JE+z4BzZdQwb5hKaYbayKN5KrYV7ODb2rAA==}

  '@changesets/write@0.4.0':
    resolution: {integrity: sha512-CdTLvIOPiCNuH71pyDu3rA+Q0n65cmAbXnwWH84rKGiFumFzkmHNT8KHTMEchcxN+Kl8I54xGUhJ7l3E7X396Q==}

  '@cloudflare/kv-asset-handler@0.4.0':
    resolution: {integrity: sha512-+tv3z+SPp+gqTIcImN9o0hqE9xyfQjI1XD9pL6NuKjua9B1y7mNYv0S9cP+QEbA4ppVgGZEmKOvHX5G5Ei1CVA==}
    engines: {node: '>=18.0.0'}

  '@colors/colors@1.6.0':
    resolution: {integrity: sha512-Ir+AOibqzrIsL6ajt3Rz3LskB7OiMVHqltZmspbW/TJuTVuyOMirVqAkjfY6JISiLHgyNqicAC8AyHHGzNd/dA==}
    engines: {node: '>=0.1.90'}

  '@commitlint/parse@19.8.1':
    resolution: {integrity: sha512-mmAHYcMBmAgJDKWdkjIGq50X4yB0pSGpxyOODwYmoexxxiUCy5JJT99t1+PEMK7KtsCtzuWYIAXYAiKR+k+/Jw==}
    engines: {node: '>=v18'}

  '@commitlint/types@19.8.1':
    resolution: {integrity: sha512-/yCrWGCoA1SVKOks25EGadP9Pnj0oAIHGpl2wH2M2Y46dPM2ueb8wyCVOD7O3WCTkaJ0IkKvzhl1JY7+uCT2Dw==}
    engines: {node: '>=v18'}

  '@csstools/color-helpers@5.0.1':
    resolution: {integrity: sha512-MKtmkA0BX87PKaO1NFRTFH+UnkgnmySQOvNxJubsadusqPEC2aJ9MOQiMceZJJ6oitUl/i0L6u0M1IrmAOmgBA==}
    engines: {node: '>=18'}

  '@csstools/css-calc@2.1.1':
    resolution: {integrity: sha512-rL7kaUnTkL9K+Cvo2pnCieqNpTKgQzy5f+N+5Iuko9HAoasP+xgprVh7KN/MaJVvVL1l0EzQq2MoqBHKSrDrag==}
    engines: {node: '>=18'}
    peerDependencies:
      '@csstools/css-parser-algorithms': ^3.0.4
      '@csstools/css-tokenizer': ^3.0.3

  '@csstools/css-color-parser@3.0.7':
    resolution: {integrity: sha512-nkMp2mTICw32uE5NN+EsJ4f5N+IGFeCFu4bGpiKgb2Pq/7J/MpyLBeQ5ry4KKtRFZaYs6sTmcMYrSRIyj5DFKA==}
    engines: {node: '>=18'}
    peerDependencies:
      '@csstools/css-parser-algorithms': ^3.0.4
      '@csstools/css-tokenizer': ^3.0.3

  '@csstools/css-parser-algorithms@3.0.4':
    resolution: {integrity: sha512-Up7rBoV77rv29d3uKHUIVubz1BTcgyUK72IvCQAbfbMv584xHcGKCKbWh7i8hPrRJ7qU4Y8IO3IY9m+iTB7P3A==}
    engines: {node: '>=18'}
    peerDependencies:
      '@csstools/css-tokenizer': ^3.0.3

  '@csstools/css-tokenizer@3.0.3':
    resolution: {integrity: sha512-UJnjoFsmxfKUdNYdWgOB0mWUypuLvAfQPH1+pyvRJs6euowbFkFC6P13w1l8mJyi3vxYMxc9kld5jZEGRQs6bw==}
    engines: {node: '>=18'}

  '@dabh/diagnostics@2.0.3':
    resolution: {integrity: sha512-hrlQOIi7hAfzsMqlGSFyVucrx38O+j6wiGOf//H2ecvIEqYN4ADBSS2iLMh5UFyDunCNniUIPk/q3riFv45xRA==}

  '@dependents/detective-less@5.0.1':
    resolution: {integrity: sha512-Y6+WUMsTFWE5jb20IFP4YGa5IrGY/+a/FbOSjDF/wz9gepU2hwCYSXRHP/vPwBvwcY3SVMASt4yXxbXNXigmZQ==}
    engines: {node: '>=18'}

  '@drizzle-team/brocli@0.10.2':
    resolution: {integrity: sha512-z33Il7l5dKjUgGULTqBsQBQwckHh5AbIuxhdsIxDDiZAzBOrZO6q9ogcWC65kU382AfynTfgNumVcNIjuIua6w==}

  '@electric-sql/client@1.0.0':
    resolution: {integrity: sha512-kGiVbBIlMqc/CeJpWZuLjxNkm0836NWxeMtIWH2w5IUK8pUL13hyxg3ZkR7+FlTGhpKuZRiCP5nPOH9D6wbhPw==}

  '@electric-sql/d2mini@0.1.6':
    resolution: {integrity: sha512-FLzsK4kAtD3upU0MDj3JQx3jPwgFfwmPJ69kheMPeMexoPO8aTIr/nhWL7GSnCLFB+BDSPOFUeffDhSomLRNXA==}

  '@emnapi/core@1.4.4':
    resolution: {integrity: sha512-A9CnAbC6ARNMKcIcrQwq6HeHCjpcBZ5wSx4U01WXCqEKlrzB9F9315WDNHkrs2xbx7YjjSxbUYxuN6EQzpcY2g==}

  '@emnapi/runtime@1.4.4':
    resolution: {integrity: sha512-hHyapA4A3gPaDCNfiqyZUStTMqIkKRshqPIuDOXv1hcBnD4U3l8cP0T1HMCfGRxQ6V64TGCcoswChANyOAwbQg==}

  '@emnapi/wasi-threads@1.0.3':
    resolution: {integrity: sha512-8K5IFFsQqF9wQNJptGbS6FNKgUTsSRYnTqNCG1vPP8jFdjSv18n2mQfJpkt2Oibo9iBEzcDnDxNwKTzC7svlJw==}

  '@esbuild-kit/core-utils@3.3.2':
    resolution: {integrity: sha512-sPRAnw9CdSsRmEtnsl2WXWdyquogVpB3yZ3dgwJfe8zrOzTsV7cJvmwrKVa+0ma5BoiGJ+BoqkMvawbayKUsqQ==}
    deprecated: 'Merged into tsx: https://tsx.is'

  '@esbuild-kit/esm-loader@2.6.5':
    resolution: {integrity: sha512-FxEMIkJKnodyA1OaCUoEvbYRkoZlLZ4d/eXFu9Fh8CbBBgP5EmZxrfTRyN0qpXZ4vOvqnE5YdRdcrmUUXuU+dA==}
    deprecated: 'Merged into tsx: https://tsx.is'

  '@esbuild/aix-ppc64@0.19.12':
    resolution: {integrity: sha512-bmoCYyWdEL3wDQIVbcyzRyeKLgk2WtWLTWz1ZIAZF/EGbNOwSA6ew3PftJ1PqMiOOGu0OyFMzG53L0zqIpPeNA==}
    engines: {node: '>=12'}
    cpu: [ppc64]
    os: [aix]

  '@esbuild/aix-ppc64@0.25.0':
    resolution: {integrity: sha512-O7vun9Sf8DFjH2UtqK8Ku3LkquL9SZL8OLY1T5NZkA34+wG3OQF7cl4Ql8vdNzM6fzBbYfLaiRLIOZ+2FOCgBQ==}
    engines: {node: '>=18'}
    cpu: [ppc64]
    os: [aix]

  '@esbuild/aix-ppc64@0.25.1':
    resolution: {integrity: sha512-kfYGy8IdzTGy+z0vFGvExZtxkFlA4zAxgKEahG9KE1ScBjpQnFsNOX8KTU5ojNru5ed5CVoJYXFtoxaq5nFbjQ==}
    engines: {node: '>=18'}
    cpu: [ppc64]
    os: [aix]

  '@esbuild/aix-ppc64@0.25.5':
    resolution: {integrity: sha512-9o3TMmpmftaCMepOdA5k/yDw8SfInyzWWTjYTFCX3kPSDJMROQTb8jg+h9Cnwnmm1vOzvxN7gIfB5V2ewpjtGA==}
    engines: {node: '>=18'}
    cpu: [ppc64]
    os: [aix]

  '@esbuild/aix-ppc64@0.25.6':
    resolution: {integrity: sha512-ShbM/3XxwuxjFiuVBHA+d3j5dyac0aEVVq1oluIDf71hUw0aRF59dV/efUsIwFnR6m8JNM2FjZOzmaZ8yG61kw==}
    engines: {node: '>=18'}
    cpu: [ppc64]
    os: [aix]

  '@esbuild/android-arm64@0.18.20':
    resolution: {integrity: sha512-Nz4rJcchGDtENV0eMKUNa6L12zz2zBDXuhj/Vjh18zGqB44Bi7MBMSXjgunJgjRhCmKOjnPuZp4Mb6OKqtMHLQ==}
    engines: {node: '>=12'}
    cpu: [arm64]
    os: [android]

  '@esbuild/android-arm64@0.19.12':
    resolution: {integrity: sha512-P0UVNGIienjZv3f5zq0DP3Nt2IE/3plFzuaS96vihvD0Hd6H/q4WXUGpCxD/E8YrSXfNyRPbpTq+T8ZQioSuPA==}
    engines: {node: '>=12'}
    cpu: [arm64]
    os: [android]

  '@esbuild/android-arm64@0.25.0':
    resolution: {integrity: sha512-grvv8WncGjDSyUBjN9yHXNt+cq0snxXbDxy5pJtzMKGmmpPxeAmAhWxXI+01lU5rwZomDgD3kJwulEnhTRUd6g==}
    engines: {node: '>=18'}
    cpu: [arm64]
    os: [android]

  '@esbuild/android-arm64@0.25.1':
    resolution: {integrity: sha512-50tM0zCJW5kGqgG7fQ7IHvQOcAn9TKiVRuQ/lN0xR+T2lzEFvAi1ZcS8DiksFcEpf1t/GYOeOfCAgDHFpkiSmA==}
    engines: {node: '>=18'}
    cpu: [arm64]
    os: [android]

  '@esbuild/android-arm64@0.25.5':
    resolution: {integrity: sha512-VGzGhj4lJO+TVGV1v8ntCZWJktV7SGCs3Pn1GRWI1SBFtRALoomm8k5E9Pmwg3HOAal2VDc2F9+PM/rEY6oIDg==}
    engines: {node: '>=18'}
    cpu: [arm64]
    os: [android]

  '@esbuild/android-arm64@0.25.6':
    resolution: {integrity: sha512-hd5zdUarsK6strW+3Wxi5qWws+rJhCCbMiC9QZyzoxfk5uHRIE8T287giQxzVpEvCwuJ9Qjg6bEjcRJcgfLqoA==}
    engines: {node: '>=18'}
    cpu: [arm64]
    os: [android]

  '@esbuild/android-arm@0.18.20':
    resolution: {integrity: sha512-fyi7TDI/ijKKNZTUJAQqiG5T7YjJXgnzkURqmGj13C6dCqckZBLdl4h7bkhHt/t0WP+zO9/zwroDvANaOqO5Sw==}
    engines: {node: '>=12'}
    cpu: [arm]
    os: [android]

  '@esbuild/android-arm@0.19.12':
    resolution: {integrity: sha512-qg/Lj1mu3CdQlDEEiWrlC4eaPZ1KztwGJ9B6J+/6G+/4ewxJg7gqj8eVYWvao1bXrqGiW2rsBZFSX3q2lcW05w==}
    engines: {node: '>=12'}
    cpu: [arm]
    os: [android]

  '@esbuild/android-arm@0.25.0':
    resolution: {integrity: sha512-PTyWCYYiU0+1eJKmw21lWtC+d08JDZPQ5g+kFyxP0V+es6VPPSUhM6zk8iImp2jbV6GwjX4pap0JFbUQN65X1g==}
    engines: {node: '>=18'}
    cpu: [arm]
    os: [android]

  '@esbuild/android-arm@0.25.1':
    resolution: {integrity: sha512-dp+MshLYux6j/JjdqVLnMglQlFu+MuVeNrmT5nk6q07wNhCdSnB7QZj+7G8VMUGh1q+vj2Bq8kRsuyA00I/k+Q==}
    engines: {node: '>=18'}
    cpu: [arm]
    os: [android]

  '@esbuild/android-arm@0.25.5':
    resolution: {integrity: sha512-AdJKSPeEHgi7/ZhuIPtcQKr5RQdo6OO2IL87JkianiMYMPbCtot9fxPbrMiBADOWWm3T2si9stAiVsGbTQFkbA==}
    engines: {node: '>=18'}
    cpu: [arm]
    os: [android]

  '@esbuild/android-arm@0.25.6':
    resolution: {integrity: sha512-S8ToEOVfg++AU/bHwdksHNnyLyVM+eMVAOf6yRKFitnwnbwwPNqKr3srzFRe7nzV69RQKb5DgchIX5pt3L53xg==}
    engines: {node: '>=18'}
    cpu: [arm]
    os: [android]

  '@esbuild/android-x64@0.18.20':
    resolution: {integrity: sha512-8GDdlePJA8D6zlZYJV/jnrRAi6rOiNaCC/JclcXpB+KIuvfBN4owLtgzY2bsxnx666XjJx2kDPUmnTtR8qKQUg==}
    engines: {node: '>=12'}
    cpu: [x64]
    os: [android]

  '@esbuild/android-x64@0.19.12':
    resolution: {integrity: sha512-3k7ZoUW6Q6YqhdhIaq/WZ7HwBpnFBlW905Fa4s4qWJyiNOgT1dOqDiVAQFwBH7gBRZr17gLrlFCRzF6jFh7Kew==}
    engines: {node: '>=12'}
    cpu: [x64]
    os: [android]

  '@esbuild/android-x64@0.25.0':
    resolution: {integrity: sha512-m/ix7SfKG5buCnxasr52+LI78SQ+wgdENi9CqyCXwjVR2X4Jkz+BpC3le3AoBPYTC9NHklwngVXvbJ9/Akhrfg==}
    engines: {node: '>=18'}
    cpu: [x64]
    os: [android]

  '@esbuild/android-x64@0.25.1':
    resolution: {integrity: sha512-GCj6WfUtNldqUzYkN/ITtlhwQqGWu9S45vUXs7EIYf+7rCiiqH9bCloatO9VhxsL0Pji+PF4Lz2XXCES+Q8hDw==}
    engines: {node: '>=18'}
    cpu: [x64]
    os: [android]

  '@esbuild/android-x64@0.25.5':
    resolution: {integrity: sha512-D2GyJT1kjvO//drbRT3Hib9XPwQeWd9vZoBJn+bu/lVsOZ13cqNdDeqIF/xQ5/VmWvMduP6AmXvylO/PIc2isw==}
    engines: {node: '>=18'}
    cpu: [x64]
    os: [android]

  '@esbuild/android-x64@0.25.6':
    resolution: {integrity: sha512-0Z7KpHSr3VBIO9A/1wcT3NTy7EB4oNC4upJ5ye3R7taCc2GUdeynSLArnon5G8scPwaU866d3H4BCrE5xLW25A==}
    engines: {node: '>=18'}
    cpu: [x64]
    os: [android]

  '@esbuild/darwin-arm64@0.18.20':
    resolution: {integrity: sha512-bxRHW5kHU38zS2lPTPOyuyTm+S+eobPUnTNkdJEfAddYgEcll4xkT8DB9d2008DtTbl7uJag2HuE5NZAZgnNEA==}
    engines: {node: '>=12'}
    cpu: [arm64]
    os: [darwin]

  '@esbuild/darwin-arm64@0.19.12':
    resolution: {integrity: sha512-B6IeSgZgtEzGC42jsI+YYu9Z3HKRxp8ZT3cqhvliEHovq8HSX2YX8lNocDn79gCKJXOSaEot9MVYky7AKjCs8g==}
    engines: {node: '>=12'}
    cpu: [arm64]
    os: [darwin]

  '@esbuild/darwin-arm64@0.25.0':
    resolution: {integrity: sha512-mVwdUb5SRkPayVadIOI78K7aAnPamoeFR2bT5nszFUZ9P8UpK4ratOdYbZZXYSqPKMHfS1wdHCJk1P1EZpRdvw==}
    engines: {node: '>=18'}
    cpu: [arm64]
    os: [darwin]

  '@esbuild/darwin-arm64@0.25.1':
    resolution: {integrity: sha512-5hEZKPf+nQjYoSr/elb62U19/l1mZDdqidGfmFutVUjjUZrOazAtwK+Kr+3y0C/oeJfLlxo9fXb1w7L+P7E4FQ==}
    engines: {node: '>=18'}
    cpu: [arm64]
    os: [darwin]

  '@esbuild/darwin-arm64@0.25.5':
    resolution: {integrity: sha512-GtaBgammVvdF7aPIgH2jxMDdivezgFu6iKpmT+48+F8Hhg5J/sfnDieg0aeG/jfSvkYQU2/pceFPDKlqZzwnfQ==}
    engines: {node: '>=18'}
    cpu: [arm64]
    os: [darwin]

  '@esbuild/darwin-arm64@0.25.6':
    resolution: {integrity: sha512-FFCssz3XBavjxcFxKsGy2DYK5VSvJqa6y5HXljKzhRZ87LvEi13brPrf/wdyl/BbpbMKJNOr1Sd0jtW4Ge1pAA==}
    engines: {node: '>=18'}
    cpu: [arm64]
    os: [darwin]

  '@esbuild/darwin-x64@0.18.20':
    resolution: {integrity: sha512-pc5gxlMDxzm513qPGbCbDukOdsGtKhfxD1zJKXjCCcU7ju50O7MeAZ8c4krSJcOIJGFR+qx21yMMVYwiQvyTyQ==}
    engines: {node: '>=12'}
    cpu: [x64]
    os: [darwin]

  '@esbuild/darwin-x64@0.19.12':
    resolution: {integrity: sha512-hKoVkKzFiToTgn+41qGhsUJXFlIjxI/jSYeZf3ugemDYZldIXIxhvwN6erJGlX4t5h417iFuheZ7l+YVn05N3A==}
    engines: {node: '>=12'}
    cpu: [x64]
    os: [darwin]

  '@esbuild/darwin-x64@0.25.0':
    resolution: {integrity: sha512-DgDaYsPWFTS4S3nWpFcMn/33ZZwAAeAFKNHNa1QN0rI4pUjgqf0f7ONmXf6d22tqTY+H9FNdgeaAa+YIFUn2Rg==}
    engines: {node: '>=18'}
    cpu: [x64]
    os: [darwin]

  '@esbuild/darwin-x64@0.25.1':
    resolution: {integrity: sha512-hxVnwL2Dqs3fM1IWq8Iezh0cX7ZGdVhbTfnOy5uURtao5OIVCEyj9xIzemDi7sRvKsuSdtCAhMKarxqtlyVyfA==}
    engines: {node: '>=18'}
    cpu: [x64]
    os: [darwin]

  '@esbuild/darwin-x64@0.25.5':
    resolution: {integrity: sha512-1iT4FVL0dJ76/q1wd7XDsXrSW+oLoquptvh4CLR4kITDtqi2e/xwXwdCVH8hVHU43wgJdsq7Gxuzcs6Iq/7bxQ==}
    engines: {node: '>=18'}
    cpu: [x64]
    os: [darwin]

  '@esbuild/darwin-x64@0.25.6':
    resolution: {integrity: sha512-GfXs5kry/TkGM2vKqK2oyiLFygJRqKVhawu3+DOCk7OxLy/6jYkWXhlHwOoTb0WqGnWGAS7sooxbZowy+pK9Yg==}
    engines: {node: '>=18'}
    cpu: [x64]
    os: [darwin]

  '@esbuild/freebsd-arm64@0.18.20':
    resolution: {integrity: sha512-yqDQHy4QHevpMAaxhhIwYPMv1NECwOvIpGCZkECn8w2WFHXjEwrBn3CeNIYsibZ/iZEUemj++M26W3cNR5h+Tw==}
    engines: {node: '>=12'}
    cpu: [arm64]
    os: [freebsd]

  '@esbuild/freebsd-arm64@0.19.12':
    resolution: {integrity: sha512-4aRvFIXmwAcDBw9AueDQ2YnGmz5L6obe5kmPT8Vd+/+x/JMVKCgdcRwH6APrbpNXsPz+K653Qg8HB/oXvXVukA==}
    engines: {node: '>=12'}
    cpu: [arm64]
    os: [freebsd]

  '@esbuild/freebsd-arm64@0.25.0':
    resolution: {integrity: sha512-VN4ocxy6dxefN1MepBx/iD1dH5K8qNtNe227I0mnTRjry8tj5MRk4zprLEdG8WPyAPb93/e4pSgi1SoHdgOa4w==}
    engines: {node: '>=18'}
    cpu: [arm64]
    os: [freebsd]

  '@esbuild/freebsd-arm64@0.25.1':
    resolution: {integrity: sha512-1MrCZs0fZa2g8E+FUo2ipw6jw5qqQiH+tERoS5fAfKnRx6NXH31tXBKI3VpmLijLH6yriMZsxJtaXUyFt/8Y4A==}
    engines: {node: '>=18'}
    cpu: [arm64]
    os: [freebsd]

  '@esbuild/freebsd-arm64@0.25.5':
    resolution: {integrity: sha512-nk4tGP3JThz4La38Uy/gzyXtpkPW8zSAmoUhK9xKKXdBCzKODMc2adkB2+8om9BDYugz+uGV7sLmpTYzvmz6Sw==}
    engines: {node: '>=18'}
    cpu: [arm64]
    os: [freebsd]

  '@esbuild/freebsd-arm64@0.25.6':
    resolution: {integrity: sha512-aoLF2c3OvDn2XDTRvn8hN6DRzVVpDlj2B/F66clWd/FHLiHaG3aVZjxQX2DYphA5y/evbdGvC6Us13tvyt4pWg==}
    engines: {node: '>=18'}
    cpu: [arm64]
    os: [freebsd]

  '@esbuild/freebsd-x64@0.18.20':
    resolution: {integrity: sha512-tgWRPPuQsd3RmBZwarGVHZQvtzfEBOreNuxEMKFcd5DaDn2PbBxfwLcj4+aenoh7ctXcbXmOQIn8HI6mCSw5MQ==}
    engines: {node: '>=12'}
    cpu: [x64]
    os: [freebsd]

  '@esbuild/freebsd-x64@0.19.12':
    resolution: {integrity: sha512-EYoXZ4d8xtBoVN7CEwWY2IN4ho76xjYXqSXMNccFSx2lgqOG/1TBPW0yPx1bJZk94qu3tX0fycJeeQsKovA8gg==}
    engines: {node: '>=12'}
    cpu: [x64]
    os: [freebsd]

  '@esbuild/freebsd-x64@0.25.0':
    resolution: {integrity: sha512-mrSgt7lCh07FY+hDD1TxiTyIHyttn6vnjesnPoVDNmDfOmggTLXRv8Id5fNZey1gl/V2dyVK1VXXqVsQIiAk+A==}
    engines: {node: '>=18'}
    cpu: [x64]
    os: [freebsd]

  '@esbuild/freebsd-x64@0.25.1':
    resolution: {integrity: sha512-0IZWLiTyz7nm0xuIs0q1Y3QWJC52R8aSXxe40VUxm6BB1RNmkODtW6LHvWRrGiICulcX7ZvyH6h5fqdLu4gkww==}
    engines: {node: '>=18'}
    cpu: [x64]
    os: [freebsd]

  '@esbuild/freebsd-x64@0.25.5':
    resolution: {integrity: sha512-PrikaNjiXdR2laW6OIjlbeuCPrPaAl0IwPIaRv+SMV8CiM8i2LqVUHFC1+8eORgWyY7yhQY+2U2fA55mBzReaw==}
    engines: {node: '>=18'}
    cpu: [x64]
    os: [freebsd]

  '@esbuild/freebsd-x64@0.25.6':
    resolution: {integrity: sha512-2SkqTjTSo2dYi/jzFbU9Plt1vk0+nNg8YC8rOXXea+iA3hfNJWebKYPs3xnOUf9+ZWhKAaxnQNUf2X9LOpeiMQ==}
    engines: {node: '>=18'}
    cpu: [x64]
    os: [freebsd]

  '@esbuild/linux-arm64@0.18.20':
    resolution: {integrity: sha512-2YbscF+UL7SQAVIpnWvYwM+3LskyDmPhe31pE7/aoTMFKKzIc9lLbyGUpmmb8a8AixOL61sQ/mFh3jEjHYFvdA==}
    engines: {node: '>=12'}
    cpu: [arm64]
    os: [linux]

  '@esbuild/linux-arm64@0.19.12':
    resolution: {integrity: sha512-EoTjyYyLuVPfdPLsGVVVC8a0p1BFFvtpQDB/YLEhaXyf/5bczaGeN15QkR+O4S5LeJ92Tqotve7i1jn35qwvdA==}
    engines: {node: '>=12'}
    cpu: [arm64]
    os: [linux]

  '@esbuild/linux-arm64@0.25.0':
    resolution: {integrity: sha512-9QAQjTWNDM/Vk2bgBl17yWuZxZNQIF0OUUuPZRKoDtqF2k4EtYbpyiG5/Dk7nqeK6kIJWPYldkOcBqjXjrUlmg==}
    engines: {node: '>=18'}
    cpu: [arm64]
    os: [linux]

  '@esbuild/linux-arm64@0.25.1':
    resolution: {integrity: sha512-jaN3dHi0/DDPelk0nLcXRm1q7DNJpjXy7yWaWvbfkPvI+7XNSc/lDOnCLN7gzsyzgu6qSAmgSvP9oXAhP973uQ==}
    engines: {node: '>=18'}
    cpu: [arm64]
    os: [linux]

  '@esbuild/linux-arm64@0.25.5':
    resolution: {integrity: sha512-Z9kfb1v6ZlGbWj8EJk9T6czVEjjq2ntSYLY2cw6pAZl4oKtfgQuS4HOq41M/BcoLPzrUbNd+R4BXFyH//nHxVg==}
    engines: {node: '>=18'}
    cpu: [arm64]
    os: [linux]

  '@esbuild/linux-arm64@0.25.6':
    resolution: {integrity: sha512-b967hU0gqKd9Drsh/UuAm21Khpoh6mPBSgz8mKRq4P5mVK8bpA+hQzmm/ZwGVULSNBzKdZPQBRT3+WuVavcWsQ==}
    engines: {node: '>=18'}
    cpu: [arm64]
    os: [linux]

  '@esbuild/linux-arm@0.18.20':
    resolution: {integrity: sha512-/5bHkMWnq1EgKr1V+Ybz3s1hWXok7mDFUMQ4cG10AfW3wL02PSZi5kFpYKrptDsgb2WAJIvRcDm+qIvXf/apvg==}
    engines: {node: '>=12'}
    cpu: [arm]
    os: [linux]

  '@esbuild/linux-arm@0.19.12':
    resolution: {integrity: sha512-J5jPms//KhSNv+LO1S1TX1UWp1ucM6N6XuL6ITdKWElCu8wXP72l9MM0zDTzzeikVyqFE6U8YAV9/tFyj0ti+w==}
    engines: {node: '>=12'}
    cpu: [arm]
    os: [linux]

  '@esbuild/linux-arm@0.25.0':
    resolution: {integrity: sha512-vkB3IYj2IDo3g9xX7HqhPYxVkNQe8qTK55fraQyTzTX/fxaDtXiEnavv9geOsonh2Fd2RMB+i5cbhu2zMNWJwg==}
    engines: {node: '>=18'}
    cpu: [arm]
    os: [linux]

  '@esbuild/linux-arm@0.25.1':
    resolution: {integrity: sha512-NdKOhS4u7JhDKw9G3cY6sWqFcnLITn6SqivVArbzIaf3cemShqfLGHYMx8Xlm/lBit3/5d7kXvriTUGa5YViuQ==}
    engines: {node: '>=18'}
    cpu: [arm]
    os: [linux]

  '@esbuild/linux-arm@0.25.5':
    resolution: {integrity: sha512-cPzojwW2okgh7ZlRpcBEtsX7WBuqbLrNXqLU89GxWbNt6uIg78ET82qifUy3W6OVww6ZWobWub5oqZOVtwolfw==}
    engines: {node: '>=18'}
    cpu: [arm]
    os: [linux]

  '@esbuild/linux-arm@0.25.6':
    resolution: {integrity: sha512-SZHQlzvqv4Du5PrKE2faN0qlbsaW/3QQfUUc6yO2EjFcA83xnwm91UbEEVx4ApZ9Z5oG8Bxz4qPE+HFwtVcfyw==}
    engines: {node: '>=18'}
    cpu: [arm]
    os: [linux]

  '@esbuild/linux-ia32@0.18.20':
    resolution: {integrity: sha512-P4etWwq6IsReT0E1KHU40bOnzMHoH73aXp96Fs8TIT6z9Hu8G6+0SHSw9i2isWrD2nbx2qo5yUqACgdfVGx7TA==}
    engines: {node: '>=12'}
    cpu: [ia32]
    os: [linux]

  '@esbuild/linux-ia32@0.19.12':
    resolution: {integrity: sha512-Thsa42rrP1+UIGaWz47uydHSBOgTUnwBwNq59khgIwktK6x60Hivfbux9iNR0eHCHzOLjLMLfUMLCypBkZXMHA==}
    engines: {node: '>=12'}
    cpu: [ia32]
    os: [linux]

  '@esbuild/linux-ia32@0.25.0':
    resolution: {integrity: sha512-43ET5bHbphBegyeqLb7I1eYn2P/JYGNmzzdidq/w0T8E2SsYL1U6un2NFROFRg1JZLTzdCoRomg8Rvf9M6W6Gg==}
    engines: {node: '>=18'}
    cpu: [ia32]
    os: [linux]

  '@esbuild/linux-ia32@0.25.1':
    resolution: {integrity: sha512-OJykPaF4v8JidKNGz8c/q1lBO44sQNUQtq1KktJXdBLn1hPod5rE/Hko5ugKKZd+D2+o1a9MFGUEIUwO2YfgkQ==}
    engines: {node: '>=18'}
    cpu: [ia32]
    os: [linux]

  '@esbuild/linux-ia32@0.25.5':
    resolution: {integrity: sha512-sQ7l00M8bSv36GLV95BVAdhJ2QsIbCuCjh/uYrWiMQSUuV+LpXwIqhgJDcvMTj+VsQmqAHL2yYaasENvJ7CDKA==}
    engines: {node: '>=18'}
    cpu: [ia32]
    os: [linux]

  '@esbuild/linux-ia32@0.25.6':
    resolution: {integrity: sha512-aHWdQ2AAltRkLPOsKdi3xv0mZ8fUGPdlKEjIEhxCPm5yKEThcUjHpWB1idN74lfXGnZ5SULQSgtr5Qos5B0bPw==}
    engines: {node: '>=18'}
    cpu: [ia32]
    os: [linux]

  '@esbuild/linux-loong64@0.18.20':
    resolution: {integrity: sha512-nXW8nqBTrOpDLPgPY9uV+/1DjxoQ7DoB2N8eocyq8I9XuqJ7BiAMDMf9n1xZM9TgW0J8zrquIb/A7s3BJv7rjg==}
    engines: {node: '>=12'}
    cpu: [loong64]
    os: [linux]

  '@esbuild/linux-loong64@0.19.12':
    resolution: {integrity: sha512-LiXdXA0s3IqRRjm6rV6XaWATScKAXjI4R4LoDlvO7+yQqFdlr1Bax62sRwkVvRIrwXxvtYEHHI4dm50jAXkuAA==}
    engines: {node: '>=12'}
    cpu: [loong64]
    os: [linux]

  '@esbuild/linux-loong64@0.25.0':
    resolution: {integrity: sha512-fC95c/xyNFueMhClxJmeRIj2yrSMdDfmqJnyOY4ZqsALkDrrKJfIg5NTMSzVBr5YW1jf+l7/cndBfP3MSDpoHw==}
    engines: {node: '>=18'}
    cpu: [loong64]
    os: [linux]

  '@esbuild/linux-loong64@0.25.1':
    resolution: {integrity: sha512-nGfornQj4dzcq5Vp835oM/o21UMlXzn79KobKlcs3Wz9smwiifknLy4xDCLUU0BWp7b/houtdrgUz7nOGnfIYg==}
    engines: {node: '>=18'}
    cpu: [loong64]
    os: [linux]

  '@esbuild/linux-loong64@0.25.5':
    resolution: {integrity: sha512-0ur7ae16hDUC4OL5iEnDb0tZHDxYmuQyhKhsPBV8f99f6Z9KQM02g33f93rNH5A30agMS46u2HP6qTdEt6Q1kg==}
    engines: {node: '>=18'}
    cpu: [loong64]
    os: [linux]

  '@esbuild/linux-loong64@0.25.6':
    resolution: {integrity: sha512-VgKCsHdXRSQ7E1+QXGdRPlQ/e08bN6WMQb27/TMfV+vPjjTImuT9PmLXupRlC90S1JeNNW5lzkAEO/McKeJ2yg==}
    engines: {node: '>=18'}
    cpu: [loong64]
    os: [linux]

  '@esbuild/linux-mips64el@0.18.20':
    resolution: {integrity: sha512-d5NeaXZcHp8PzYy5VnXV3VSd2D328Zb+9dEq5HE6bw6+N86JVPExrA6O68OPwobntbNJ0pzCpUFZTo3w0GyetQ==}
    engines: {node: '>=12'}
    cpu: [mips64el]
    os: [linux]

  '@esbuild/linux-mips64el@0.19.12':
    resolution: {integrity: sha512-fEnAuj5VGTanfJ07ff0gOA6IPsvrVHLVb6Lyd1g2/ed67oU1eFzL0r9WL7ZzscD+/N6i3dWumGE1Un4f7Amf+w==}
    engines: {node: '>=12'}
    cpu: [mips64el]
    os: [linux]

  '@esbuild/linux-mips64el@0.25.0':
    resolution: {integrity: sha512-nkAMFju7KDW73T1DdH7glcyIptm95a7Le8irTQNO/qtkoyypZAnjchQgooFUDQhNAy4iu08N79W4T4pMBwhPwQ==}
    engines: {node: '>=18'}
    cpu: [mips64el]
    os: [linux]

  '@esbuild/linux-mips64el@0.25.1':
    resolution: {integrity: sha512-1osBbPEFYwIE5IVB/0g2X6i1qInZa1aIoj1TdL4AaAb55xIIgbg8Doq6a5BzYWgr+tEcDzYH67XVnTmUzL+nXg==}
    engines: {node: '>=18'}
    cpu: [mips64el]
    os: [linux]

  '@esbuild/linux-mips64el@0.25.5':
    resolution: {integrity: sha512-kB/66P1OsHO5zLz0i6X0RxlQ+3cu0mkxS3TKFvkb5lin6uwZ/ttOkP3Z8lfR9mJOBk14ZwZ9182SIIWFGNmqmg==}
    engines: {node: '>=18'}
    cpu: [mips64el]
    os: [linux]

  '@esbuild/linux-mips64el@0.25.6':
    resolution: {integrity: sha512-WViNlpivRKT9/py3kCmkHnn44GkGXVdXfdc4drNmRl15zVQ2+D2uFwdlGh6IuK5AAnGTo2qPB1Djppj+t78rzw==}
    engines: {node: '>=18'}
    cpu: [mips64el]
    os: [linux]

  '@esbuild/linux-ppc64@0.18.20':
    resolution: {integrity: sha512-WHPyeScRNcmANnLQkq6AfyXRFr5D6N2sKgkFo2FqguP44Nw2eyDlbTdZwd9GYk98DZG9QItIiTlFLHJHjxP3FA==}
    engines: {node: '>=12'}
    cpu: [ppc64]
    os: [linux]

  '@esbuild/linux-ppc64@0.19.12':
    resolution: {integrity: sha512-nYJA2/QPimDQOh1rKWedNOe3Gfc8PabU7HT3iXWtNUbRzXS9+vgB0Fjaqr//XNbd82mCxHzik2qotuI89cfixg==}
    engines: {node: '>=12'}
    cpu: [ppc64]
    os: [linux]

  '@esbuild/linux-ppc64@0.25.0':
    resolution: {integrity: sha512-NhyOejdhRGS8Iwv+KKR2zTq2PpysF9XqY+Zk77vQHqNbo/PwZCzB5/h7VGuREZm1fixhs4Q/qWRSi5zmAiO4Fw==}
    engines: {node: '>=18'}
    cpu: [ppc64]
    os: [linux]

  '@esbuild/linux-ppc64@0.25.1':
    resolution: {integrity: sha512-/6VBJOwUf3TdTvJZ82qF3tbLuWsscd7/1w+D9LH0W/SqUgM5/JJD0lrJ1fVIfZsqB6RFmLCe0Xz3fmZc3WtyVg==}
    engines: {node: '>=18'}
    cpu: [ppc64]
    os: [linux]

  '@esbuild/linux-ppc64@0.25.5':
    resolution: {integrity: sha512-UZCmJ7r9X2fe2D6jBmkLBMQetXPXIsZjQJCjgwpVDz+YMcS6oFR27alkgGv3Oqkv07bxdvw7fyB71/olceJhkQ==}
    engines: {node: '>=18'}
    cpu: [ppc64]
    os: [linux]

  '@esbuild/linux-ppc64@0.25.6':
    resolution: {integrity: sha512-wyYKZ9NTdmAMb5730I38lBqVu6cKl4ZfYXIs31Baf8aoOtB4xSGi3THmDYt4BTFHk7/EcVixkOV2uZfwU3Q2Jw==}
    engines: {node: '>=18'}
    cpu: [ppc64]
    os: [linux]

  '@esbuild/linux-riscv64@0.18.20':
    resolution: {integrity: sha512-WSxo6h5ecI5XH34KC7w5veNnKkju3zBRLEQNY7mv5mtBmrP/MjNBCAlsM2u5hDBlS3NGcTQpoBvRzqBcRtpq1A==}
    engines: {node: '>=12'}
    cpu: [riscv64]
    os: [linux]

  '@esbuild/linux-riscv64@0.19.12':
    resolution: {integrity: sha512-2MueBrlPQCw5dVJJpQdUYgeqIzDQgw3QtiAHUC4RBz9FXPrskyyU3VI1hw7C0BSKB9OduwSJ79FTCqtGMWqJHg==}
    engines: {node: '>=12'}
    cpu: [riscv64]
    os: [linux]

  '@esbuild/linux-riscv64@0.25.0':
    resolution: {integrity: sha512-5S/rbP5OY+GHLC5qXp1y/Mx//e92L1YDqkiBbO9TQOvuFXM+iDqUNG5XopAnXoRH3FjIUDkeGcY1cgNvnXp/kA==}
    engines: {node: '>=18'}
    cpu: [riscv64]
    os: [linux]

  '@esbuild/linux-riscv64@0.25.1':
    resolution: {integrity: sha512-nSut/Mx5gnilhcq2yIMLMe3Wl4FK5wx/o0QuuCLMtmJn+WeWYoEGDN1ipcN72g1WHsnIbxGXd4i/MF0gTcuAjQ==}
    engines: {node: '>=18'}
    cpu: [riscv64]
    os: [linux]

  '@esbuild/linux-riscv64@0.25.5':
    resolution: {integrity: sha512-kTxwu4mLyeOlsVIFPfQo+fQJAV9mh24xL+y+Bm6ej067sYANjyEw1dNHmvoqxJUCMnkBdKpvOn0Ahql6+4VyeA==}
    engines: {node: '>=18'}
    cpu: [riscv64]
    os: [linux]

  '@esbuild/linux-riscv64@0.25.6':
    resolution: {integrity: sha512-KZh7bAGGcrinEj4qzilJ4hqTY3Dg2U82c8bv+e1xqNqZCrCyc+TL9AUEn5WGKDzm3CfC5RODE/qc96OcbIe33w==}
    engines: {node: '>=18'}
    cpu: [riscv64]
    os: [linux]

  '@esbuild/linux-s390x@0.18.20':
    resolution: {integrity: sha512-+8231GMs3mAEth6Ja1iK0a1sQ3ohfcpzpRLH8uuc5/KVDFneH6jtAJLFGafpzpMRO6DzJ6AvXKze9LfFMrIHVQ==}
    engines: {node: '>=12'}
    cpu: [s390x]
    os: [linux]

  '@esbuild/linux-s390x@0.19.12':
    resolution: {integrity: sha512-+Pil1Nv3Umes4m3AZKqA2anfhJiVmNCYkPchwFJNEJN5QxmTs1uzyy4TvmDrCRNT2ApwSari7ZIgrPeUx4UZDg==}
    engines: {node: '>=12'}
    cpu: [s390x]
    os: [linux]

  '@esbuild/linux-s390x@0.25.0':
    resolution: {integrity: sha512-XM2BFsEBz0Fw37V0zU4CXfcfuACMrppsMFKdYY2WuTS3yi8O1nFOhil/xhKTmE1nPmVyvQJjJivgDT+xh8pXJA==}
    engines: {node: '>=18'}
    cpu: [s390x]
    os: [linux]

  '@esbuild/linux-s390x@0.25.1':
    resolution: {integrity: sha512-cEECeLlJNfT8kZHqLarDBQso9a27o2Zd2AQ8USAEoGtejOrCYHNtKP8XQhMDJMtthdF4GBmjR2au3x1udADQQQ==}
    engines: {node: '>=18'}
    cpu: [s390x]
    os: [linux]

  '@esbuild/linux-s390x@0.25.5':
    resolution: {integrity: sha512-K2dSKTKfmdh78uJ3NcWFiqyRrimfdinS5ErLSn3vluHNeHVnBAFWC8a4X5N+7FgVE1EjXS1QDZbpqZBjfrqMTQ==}
    engines: {node: '>=18'}
    cpu: [s390x]
    os: [linux]

  '@esbuild/linux-s390x@0.25.6':
    resolution: {integrity: sha512-9N1LsTwAuE9oj6lHMyyAM+ucxGiVnEqUdp4v7IaMmrwb06ZTEVCIs3oPPplVsnjPfyjmxwHxHMF8b6vzUVAUGw==}
    engines: {node: '>=18'}
    cpu: [s390x]
    os: [linux]

  '@esbuild/linux-x64@0.18.20':
    resolution: {integrity: sha512-UYqiqemphJcNsFEskc73jQ7B9jgwjWrSayxawS6UVFZGWrAAtkzjxSqnoclCXxWtfwLdzU+vTpcNYhpn43uP1w==}
    engines: {node: '>=12'}
    cpu: [x64]
    os: [linux]

  '@esbuild/linux-x64@0.19.12':
    resolution: {integrity: sha512-B71g1QpxfwBvNrfyJdVDexenDIt1CiDN1TIXLbhOw0KhJzE78KIFGX6OJ9MrtC0oOqMWf+0xop4qEU8JrJTwCg==}
    engines: {node: '>=12'}
    cpu: [x64]
    os: [linux]

  '@esbuild/linux-x64@0.25.0':
    resolution: {integrity: sha512-9yl91rHw/cpwMCNytUDxwj2XjFpxML0y9HAOH9pNVQDpQrBxHy01Dx+vaMu0N1CKa/RzBD2hB4u//nfc+Sd3Cw==}
    engines: {node: '>=18'}
    cpu: [x64]
    os: [linux]

  '@esbuild/linux-x64@0.25.1':
    resolution: {integrity: sha512-xbfUhu/gnvSEg+EGovRc+kjBAkrvtk38RlerAzQxvMzlB4fXpCFCeUAYzJvrnhFtdeyVCDANSjJvOvGYoeKzFA==}
    engines: {node: '>=18'}
    cpu: [x64]
    os: [linux]

  '@esbuild/linux-x64@0.25.5':
    resolution: {integrity: sha512-uhj8N2obKTE6pSZ+aMUbqq+1nXxNjZIIjCjGLfsWvVpy7gKCOL6rsY1MhRh9zLtUtAI7vpgLMK6DxjO8Qm9lJw==}
    engines: {node: '>=18'}
    cpu: [x64]
    os: [linux]

  '@esbuild/linux-x64@0.25.6':
    resolution: {integrity: sha512-A6bJB41b4lKFWRKNrWoP2LHsjVzNiaurf7wyj/XtFNTsnPuxwEBWHLty+ZE0dWBKuSK1fvKgrKaNjBS7qbFKig==}
    engines: {node: '>=18'}
    cpu: [x64]
    os: [linux]

  '@esbuild/netbsd-arm64@0.25.0':
    resolution: {integrity: sha512-RuG4PSMPFfrkH6UwCAqBzauBWTygTvb1nxWasEJooGSJ/NwRw7b2HOwyRTQIU97Hq37l3npXoZGYMy3b3xYvPw==}
    engines: {node: '>=18'}
    cpu: [arm64]
    os: [netbsd]

  '@esbuild/netbsd-arm64@0.25.1':
    resolution: {integrity: sha512-O96poM2XGhLtpTh+s4+nP7YCCAfb4tJNRVZHfIE7dgmax+yMP2WgMd2OecBuaATHKTHsLWHQeuaxMRnCsH8+5g==}
    engines: {node: '>=18'}
    cpu: [arm64]
    os: [netbsd]

  '@esbuild/netbsd-arm64@0.25.5':
    resolution: {integrity: sha512-pwHtMP9viAy1oHPvgxtOv+OkduK5ugofNTVDilIzBLpoWAM16r7b/mxBvfpuQDpRQFMfuVr5aLcn4yveGvBZvw==}
    engines: {node: '>=18'}
    cpu: [arm64]
    os: [netbsd]

  '@esbuild/netbsd-arm64@0.25.6':
    resolution: {integrity: sha512-IjA+DcwoVpjEvyxZddDqBY+uJ2Snc6duLpjmkXm/v4xuS3H+3FkLZlDm9ZsAbF9rsfP3zeA0/ArNDORZgrxR/Q==}
    engines: {node: '>=18'}
    cpu: [arm64]
    os: [netbsd]

  '@esbuild/netbsd-x64@0.18.20':
    resolution: {integrity: sha512-iO1c++VP6xUBUmltHZoMtCUdPlnPGdBom6IrO4gyKPFFVBKioIImVooR5I83nTew5UOYrk3gIJhbZh8X44y06A==}
    engines: {node: '>=12'}
    cpu: [x64]
    os: [netbsd]

  '@esbuild/netbsd-x64@0.19.12':
    resolution: {integrity: sha512-3ltjQ7n1owJgFbuC61Oj++XhtzmymoCihNFgT84UAmJnxJfm4sYCiSLTXZtE00VWYpPMYc+ZQmB6xbSdVh0JWA==}
    engines: {node: '>=12'}
    cpu: [x64]
    os: [netbsd]

  '@esbuild/netbsd-x64@0.25.0':
    resolution: {integrity: sha512-jl+qisSB5jk01N5f7sPCsBENCOlPiS/xptD5yxOx2oqQfyourJwIKLRA2yqWdifj3owQZCL2sn6o08dBzZGQzA==}
    engines: {node: '>=18'}
    cpu: [x64]
    os: [netbsd]

  '@esbuild/netbsd-x64@0.25.1':
    resolution: {integrity: sha512-X53z6uXip6KFXBQ+Krbx25XHV/NCbzryM6ehOAeAil7X7oa4XIq+394PWGnwaSQ2WRA0KI6PUO6hTO5zeF5ijA==}
    engines: {node: '>=18'}
    cpu: [x64]
    os: [netbsd]

  '@esbuild/netbsd-x64@0.25.5':
    resolution: {integrity: sha512-WOb5fKrvVTRMfWFNCroYWWklbnXH0Q5rZppjq0vQIdlsQKuw6mdSihwSo4RV/YdQ5UCKKvBy7/0ZZYLBZKIbwQ==}
    engines: {node: '>=18'}
    cpu: [x64]
    os: [netbsd]

  '@esbuild/netbsd-x64@0.25.6':
    resolution: {integrity: sha512-dUXuZr5WenIDlMHdMkvDc1FAu4xdWixTCRgP7RQLBOkkGgwuuzaGSYcOpW4jFxzpzL1ejb8yF620UxAqnBrR9g==}
    engines: {node: '>=18'}
    cpu: [x64]
    os: [netbsd]

  '@esbuild/openbsd-arm64@0.25.0':
    resolution: {integrity: sha512-21sUNbq2r84YE+SJDfaQRvdgznTD8Xc0oc3p3iW/a1EVWeNj/SdUCbm5U0itZPQYRuRTW20fPMWMpcrciH2EJw==}
    engines: {node: '>=18'}
    cpu: [arm64]
    os: [openbsd]

  '@esbuild/openbsd-arm64@0.25.1':
    resolution: {integrity: sha512-Na9T3szbXezdzM/Kfs3GcRQNjHzM6GzFBeU1/6IV/npKP5ORtp9zbQjvkDJ47s6BCgaAZnnnu/cY1x342+MvZg==}
    engines: {node: '>=18'}
    cpu: [arm64]
    os: [openbsd]

  '@esbuild/openbsd-arm64@0.25.5':
    resolution: {integrity: sha512-7A208+uQKgTxHd0G0uqZO8UjK2R0DDb4fDmERtARjSHWxqMTye4Erz4zZafx7Di9Cv+lNHYuncAkiGFySoD+Mw==}
    engines: {node: '>=18'}
    cpu: [arm64]
    os: [openbsd]

  '@esbuild/openbsd-arm64@0.25.6':
    resolution: {integrity: sha512-l8ZCvXP0tbTJ3iaqdNf3pjaOSd5ex/e6/omLIQCVBLmHTlfXW3zAxQ4fnDmPLOB1x9xrcSi/xtCWFwCZRIaEwg==}
    engines: {node: '>=18'}
    cpu: [arm64]
    os: [openbsd]

  '@esbuild/openbsd-x64@0.18.20':
    resolution: {integrity: sha512-e5e4YSsuQfX4cxcygw/UCPIEP6wbIL+se3sxPdCiMbFLBWu0eiZOJ7WoD+ptCLrmjZBK1Wk7I6D/I3NglUGOxg==}
    engines: {node: '>=12'}
    cpu: [x64]
    os: [openbsd]

  '@esbuild/openbsd-x64@0.19.12':
    resolution: {integrity: sha512-RbrfTB9SWsr0kWmb9srfF+L933uMDdu9BIzdA7os2t0TXhCRjrQyCeOt6wVxr79CKD4c+p+YhCj31HBkYcXebw==}
    engines: {node: '>=12'}
    cpu: [x64]
    os: [openbsd]

  '@esbuild/openbsd-x64@0.25.0':
    resolution: {integrity: sha512-2gwwriSMPcCFRlPlKx3zLQhfN/2WjJ2NSlg5TKLQOJdV0mSxIcYNTMhk3H3ulL/cak+Xj0lY1Ym9ysDV1igceg==}
    engines: {node: '>=18'}
    cpu: [x64]
    os: [openbsd]

  '@esbuild/openbsd-x64@0.25.1':
    resolution: {integrity: sha512-T3H78X2h1tszfRSf+txbt5aOp/e7TAz3ptVKu9Oyir3IAOFPGV6O9c2naym5TOriy1l0nNf6a4X5UXRZSGX/dw==}
    engines: {node: '>=18'}
    cpu: [x64]
    os: [openbsd]

  '@esbuild/openbsd-x64@0.25.5':
    resolution: {integrity: sha512-G4hE405ErTWraiZ8UiSoesH8DaCsMm0Cay4fsFWOOUcz8b8rC6uCvnagr+gnioEjWn0wC+o1/TAHt+It+MpIMg==}
    engines: {node: '>=18'}
    cpu: [x64]
    os: [openbsd]

  '@esbuild/openbsd-x64@0.25.6':
    resolution: {integrity: sha512-hKrmDa0aOFOr71KQ/19JC7az1P0GWtCN1t2ahYAf4O007DHZt/dW8ym5+CUdJhQ/qkZmI1HAF8KkJbEFtCL7gw==}
    engines: {node: '>=18'}
    cpu: [x64]
    os: [openbsd]

  '@esbuild/openharmony-arm64@0.25.6':
    resolution: {integrity: sha512-+SqBcAWoB1fYKmpWoQP4pGtx+pUUC//RNYhFdbcSA16617cchuryuhOCRpPsjCblKukAckWsV+aQ3UKT/RMPcA==}
    engines: {node: '>=18'}
    cpu: [arm64]
    os: [openharmony]

  '@esbuild/sunos-x64@0.18.20':
    resolution: {integrity: sha512-kDbFRFp0YpTQVVrqUd5FTYmWo45zGaXe0X8E1G/LKFC0v8x0vWrhOWSLITcCn63lmZIxfOMXtCfti/RxN/0wnQ==}
    engines: {node: '>=12'}
    cpu: [x64]
    os: [sunos]

  '@esbuild/sunos-x64@0.19.12':
    resolution: {integrity: sha512-HKjJwRrW8uWtCQnQOz9qcU3mUZhTUQvi56Q8DPTLLB+DawoiQdjsYq+j+D3s9I8VFtDr+F9CjgXKKC4ss89IeA==}
    engines: {node: '>=12'}
    cpu: [x64]
    os: [sunos]

  '@esbuild/sunos-x64@0.25.0':
    resolution: {integrity: sha512-bxI7ThgLzPrPz484/S9jLlvUAHYMzy6I0XiU1ZMeAEOBcS0VePBFxh1JjTQt3Xiat5b6Oh4x7UC7IwKQKIJRIg==}
    engines: {node: '>=18'}
    cpu: [x64]
    os: [sunos]

  '@esbuild/sunos-x64@0.25.1':
    resolution: {integrity: sha512-2H3RUvcmULO7dIE5EWJH8eubZAI4xw54H1ilJnRNZdeo8dTADEZ21w6J22XBkXqGJbe0+wnNJtw3UXRoLJnFEg==}
    engines: {node: '>=18'}
    cpu: [x64]
    os: [sunos]

  '@esbuild/sunos-x64@0.25.5':
    resolution: {integrity: sha512-l+azKShMy7FxzY0Rj4RCt5VD/q8mG/e+mDivgspo+yL8zW7qEwctQ6YqKX34DTEleFAvCIUviCFX1SDZRSyMQA==}
    engines: {node: '>=18'}
    cpu: [x64]
    os: [sunos]

  '@esbuild/sunos-x64@0.25.6':
    resolution: {integrity: sha512-dyCGxv1/Br7MiSC42qinGL8KkG4kX0pEsdb0+TKhmJZgCUDBGmyo1/ArCjNGiOLiIAgdbWgmWgib4HoCi5t7kA==}
    engines: {node: '>=18'}
    cpu: [x64]
    os: [sunos]

  '@esbuild/win32-arm64@0.18.20':
    resolution: {integrity: sha512-ddYFR6ItYgoaq4v4JmQQaAI5s7npztfV4Ag6NrhiaW0RrnOXqBkgwZLofVTlq1daVTQNhtI5oieTvkRPfZrePg==}
    engines: {node: '>=12'}
    cpu: [arm64]
    os: [win32]

  '@esbuild/win32-arm64@0.19.12':
    resolution: {integrity: sha512-URgtR1dJnmGvX864pn1B2YUYNzjmXkuJOIqG2HdU62MVS4EHpU2946OZoTMnRUHklGtJdJZ33QfzdjGACXhn1A==}
    engines: {node: '>=12'}
    cpu: [arm64]
    os: [win32]

  '@esbuild/win32-arm64@0.25.0':
    resolution: {integrity: sha512-ZUAc2YK6JW89xTbXvftxdnYy3m4iHIkDtK3CLce8wg8M2L+YZhIvO1DKpxrd0Yr59AeNNkTiic9YLf6FTtXWMw==}
    engines: {node: '>=18'}
    cpu: [arm64]
    os: [win32]

  '@esbuild/win32-arm64@0.25.1':
    resolution: {integrity: sha512-GE7XvrdOzrb+yVKB9KsRMq+7a2U/K5Cf/8grVFRAGJmfADr/e/ODQ134RK2/eeHqYV5eQRFxb1hY7Nr15fv1NQ==}
    engines: {node: '>=18'}
    cpu: [arm64]
    os: [win32]

  '@esbuild/win32-arm64@0.25.5':
    resolution: {integrity: sha512-O2S7SNZzdcFG7eFKgvwUEZ2VG9D/sn/eIiz8XRZ1Q/DO5a3s76Xv0mdBzVM5j5R639lXQmPmSo0iRpHqUUrsxw==}
    engines: {node: '>=18'}
    cpu: [arm64]
    os: [win32]

  '@esbuild/win32-arm64@0.25.6':
    resolution: {integrity: sha512-42QOgcZeZOvXfsCBJF5Afw73t4veOId//XD3i+/9gSkhSV6Gk3VPlWncctI+JcOyERv85FUo7RxuxGy+z8A43Q==}
    engines: {node: '>=18'}
    cpu: [arm64]
    os: [win32]

  '@esbuild/win32-ia32@0.18.20':
    resolution: {integrity: sha512-Wv7QBi3ID/rROT08SABTS7eV4hX26sVduqDOTe1MvGMjNd3EjOz4b7zeexIR62GTIEKrfJXKL9LFxTYgkyeu7g==}
    engines: {node: '>=12'}
    cpu: [ia32]
    os: [win32]

  '@esbuild/win32-ia32@0.19.12':
    resolution: {integrity: sha512-+ZOE6pUkMOJfmxmBZElNOx72NKpIa/HFOMGzu8fqzQJ5kgf6aTGrcJaFsNiVMH4JKpMipyK+7k0n2UXN7a8YKQ==}
    engines: {node: '>=12'}
    cpu: [ia32]
    os: [win32]

  '@esbuild/win32-ia32@0.25.0':
    resolution: {integrity: sha512-eSNxISBu8XweVEWG31/JzjkIGbGIJN/TrRoiSVZwZ6pkC6VX4Im/WV2cz559/TXLcYbcrDN8JtKgd9DJVIo8GA==}
    engines: {node: '>=18'}
    cpu: [ia32]
    os: [win32]

  '@esbuild/win32-ia32@0.25.1':
    resolution: {integrity: sha512-uOxSJCIcavSiT6UnBhBzE8wy3n0hOkJsBOzy7HDAuTDE++1DJMRRVCPGisULScHL+a/ZwdXPpXD3IyFKjA7K8A==}
    engines: {node: '>=18'}
    cpu: [ia32]
    os: [win32]

  '@esbuild/win32-ia32@0.25.5':
    resolution: {integrity: sha512-onOJ02pqs9h1iMJ1PQphR+VZv8qBMQ77Klcsqv9CNW2w6yLqoURLcgERAIurY6QE63bbLuqgP9ATqajFLK5AMQ==}
    engines: {node: '>=18'}
    cpu: [ia32]
    os: [win32]

  '@esbuild/win32-ia32@0.25.6':
    resolution: {integrity: sha512-4AWhgXmDuYN7rJI6ORB+uU9DHLq/erBbuMoAuB4VWJTu5KtCgcKYPynF0YI1VkBNuEfjNlLrFr9KZPJzrtLkrQ==}
    engines: {node: '>=18'}
    cpu: [ia32]
    os: [win32]

  '@esbuild/win32-x64@0.18.20':
    resolution: {integrity: sha512-kTdfRcSiDfQca/y9QIkng02avJ+NCaQvrMejlsB3RRv5sE9rRoeBPISaZpKxHELzRxZyLvNts1P27W3wV+8geQ==}
    engines: {node: '>=12'}
    cpu: [x64]
    os: [win32]

  '@esbuild/win32-x64@0.19.12':
    resolution: {integrity: sha512-T1QyPSDCyMXaO3pzBkF96E8xMkiRYbUEZADd29SyPGabqxMViNoii+NcK7eWJAEoU6RZyEm5lVSIjTmcdoB9HA==}
    engines: {node: '>=12'}
    cpu: [x64]
    os: [win32]

  '@esbuild/win32-x64@0.25.0':
    resolution: {integrity: sha512-ZENoHJBxA20C2zFzh6AI4fT6RraMzjYw4xKWemRTRmRVtN9c5DcH9r/f2ihEkMjOW5eGgrwCslG/+Y/3bL+DHQ==}
    engines: {node: '>=18'}
    cpu: [x64]
    os: [win32]

  '@esbuild/win32-x64@0.25.1':
    resolution: {integrity: sha512-Y1EQdcfwMSeQN/ujR5VayLOJ1BHaK+ssyk0AEzPjC+t1lITgsnccPqFjb6V+LsTp/9Iov4ysfjxLaGJ9RPtkVg==}
    engines: {node: '>=18'}
    cpu: [x64]
    os: [win32]

  '@esbuild/win32-x64@0.25.5':
    resolution: {integrity: sha512-TXv6YnJ8ZMVdX+SXWVBo/0p8LTcrUYngpWjvm91TMjjBQii7Oz11Lw5lbDV5Y0TzuhSJHwiH4hEtC1I42mMS0g==}
    engines: {node: '>=18'}
    cpu: [x64]
    os: [win32]

  '@esbuild/win32-x64@0.25.6':
    resolution: {integrity: sha512-NgJPHHbEpLQgDH2MjQu90pzW/5vvXIZ7KOnPyNBm92A6WgZ/7b6fJyUBjoumLqeOQQGqY2QjQxRo97ah4Sj0cA==}
    engines: {node: '>=18'}
    cpu: [x64]
    os: [win32]

  '@eslint-community/eslint-utils@4.5.1':
    resolution: {integrity: sha512-soEIOALTfTK6EjmKMMoLugwaP0rzkad90iIWd1hMO9ARkSAyjfMfkRRhLvD5qH7vvM0Cg72pieUfR6yh6XxC4w==}
    engines: {node: ^12.22.0 || ^14.17.0 || >=16.0.0}
    peerDependencies:
      eslint: ^6.0.0 || ^7.0.0 || >=8.0.0

  '@eslint-community/eslint-utils@4.7.0':
    resolution: {integrity: sha512-dyybb3AcajC7uha6CvhdVRJqaKyn7w2YKqKyAN37NKYgZT36w+iRb0Dymmc5qEJ549c/S31cMMSFd75bteCpCw==}
    engines: {node: ^12.22.0 || ^14.17.0 || >=16.0.0}
    peerDependencies:
      eslint: ^6.0.0 || ^7.0.0 || >=8.0.0

  '@eslint-community/regexpp@4.12.1':
    resolution: {integrity: sha512-CCZCDJuduB9OUkFkY2IgppNZMi2lBQgD2qzwXkEia16cge2pijY/aXi96CJMquDMn3nJdlPV1A5KrJEXwfLNzQ==}
    engines: {node: ^12.0.0 || ^14.0.0 || >=16.0.0}

  '@eslint/config-array@0.21.0':
    resolution: {integrity: sha512-ENIdc4iLu0d93HeYirvKmrzshzofPw6VkZRKQGe9Nv46ZnWUzcF1xV01dcvEg/1wXUR61OmmlSfyeyO7EvjLxQ==}
    engines: {node: ^18.18.0 || ^20.9.0 || >=21.1.0}

  '@eslint/config-helpers@0.3.0':
    resolution: {integrity: sha512-ViuymvFmcJi04qdZeDc2whTHryouGcDlaxPqarTD0ZE10ISpxGUVZGZDx4w01upyIynL3iu6IXH2bS1NhclQMw==}
    engines: {node: ^18.18.0 || ^20.9.0 || >=21.1.0}

  '@eslint/core@0.14.0':
    resolution: {integrity: sha512-qIbV0/JZr7iSDjqAc60IqbLdsj9GDt16xQtWD+B78d/HAlvysGdZZ6rpJHGAc2T0FQx1X6thsSPdnoiGKdNtdg==}
    engines: {node: ^18.18.0 || ^20.9.0 || >=21.1.0}

  '@eslint/core@0.15.1':
    resolution: {integrity: sha512-bkOp+iumZCCbt1K1CmWf0R9pM5yKpDv+ZXtvSyQpudrI9kuFLp+bM2WOPXImuD/ceQuaa8f5pj93Y7zyECIGNA==}
    engines: {node: ^18.18.0 || ^20.9.0 || >=21.1.0}

  '@eslint/eslintrc@3.3.1':
    resolution: {integrity: sha512-gtF186CXhIl1p4pJNGZw8Yc6RlshoePRvE0X91oPGb3vZ8pM3qOS9W9NGPat9LziaBV7XrJWGylNQXkGcnM3IQ==}
    engines: {node: ^18.18.0 || ^20.9.0 || >=21.1.0}

  '@eslint/js@9.30.1':
    resolution: {integrity: sha512-zXhuECFlyep42KZUhWjfvsmXGX39W8K8LFb8AWXM9gSV9dQB+MrJGLKvW6Zw0Ggnbpw0VHTtrhFXYe3Gym18jg==}
    engines: {node: ^18.18.0 || ^20.9.0 || >=21.1.0}

  '@eslint/object-schema@2.1.6':
    resolution: {integrity: sha512-RBMg5FRL0I0gs51M/guSAj5/e14VQ4tpZnQNWwuDT66P14I43ItmPfIZRhO9fUVIPOAQXU47atlywZ/czoqFPA==}
    engines: {node: ^18.18.0 || ^20.9.0 || >=21.1.0}

  '@eslint/plugin-kit@0.3.3':
    resolution: {integrity: sha512-1+WqvgNMhmlAambTvT3KPtCl/Ibr68VldY2XY40SL1CE0ZXiakFR/cbTspaF5HsnpDMvcYYoJHfl4980NBjGag==}
    engines: {node: ^18.18.0 || ^20.9.0 || >=21.1.0}

  '@fastify/busboy@3.1.1':
    resolution: {integrity: sha512-5DGmA8FTdB2XbDeEwc/5ZXBl6UbBAyBOOLlPuBnZ/N1SwdH9Ii+cOX3tBROlDgcTXxjOYnLMVoKk9+FXAw0CJw==}

  '@gerrit0/mini-shiki@1.27.2':
    resolution: {integrity: sha512-GeWyHz8ao2gBiUW4OJnQDxXQnFgZQwwQk05t/CVVgNBN7/rK8XZ7xY6YhLVv9tH3VppWWmr9DCl3MwemB/i+Og==}

  '@humanfs/core@0.19.1':
    resolution: {integrity: sha512-5DyQ4+1JEUzejeK1JGICcideyfUbGixgS9jNgex5nqkW+cY7WZhxBigmieN5Qnw9ZosSNVC9KQKyb+GUaGyKUA==}
    engines: {node: '>=18.18.0'}

  '@humanfs/node@0.16.6':
    resolution: {integrity: sha512-YuI2ZHQL78Q5HbhDiBA1X4LmYdXCKCMQIfw0pw7piHJwyREFebJUvrQN4cMssyES6x+vfUbx1CIpaQUKYdQZOw==}
    engines: {node: '>=18.18.0'}

  '@humanwhocodes/module-importer@1.0.1':
    resolution: {integrity: sha512-bxveV4V8v5Yb4ncFTT3rPSgZBOpCkjfK0y4oVVVJwIuDVBRMDXrPyXRL988i5ap9m9bnyEEjWfm5WkBmtffLfA==}
    engines: {node: '>=12.22'}

  '@humanwhocodes/retry@0.3.1':
    resolution: {integrity: sha512-JBxkERygn7Bv/GbN5Rv8Ul6LVknS+5Bp6RgDC/O8gEBU/yeH5Ui5C/OlWrTb6qct7LjjfT6Re2NxB0ln0yYybA==}
    engines: {node: '>=18.18'}

  '@humanwhocodes/retry@0.4.2':
    resolution: {integrity: sha512-xeO57FpIu4p1Ri3Jq/EXq4ClRm86dVF2z/+kvFnyqVYRavTZmaFaUBbWCOuuTh0o/g7DSsk6kc2vrS4Vl5oPOQ==}
    engines: {node: '>=18.18'}

  '@ioredis/commands@1.2.0':
    resolution: {integrity: sha512-Sx1pU8EM64o2BrqNpEO1CNLtKQwyhuXuqyfH7oGKCk+1a33d2r5saW8zNwm3j6BTExtjrv2BxTgzzkMwts6vGg==}

  '@isaacs/balanced-match@4.0.1':
    resolution: {integrity: sha512-yzMTt9lEb8Gv7zRioUilSglI0c0smZ9k5D65677DLWLtWJaXIS3CqcGyUFByYKlnUj6TkjLVs54fBl6+TiGQDQ==}
    engines: {node: 20 || >=22}

  '@isaacs/brace-expansion@5.0.0':
    resolution: {integrity: sha512-ZT55BDLV0yv0RBm2czMiZ+SqCGO7AvmOM3G/w2xhVPH+te0aKgFjmBvGlL1dH+ql2tgGO3MVrbb3jCKyvpgnxA==}
    engines: {node: 20 || >=22}

  '@isaacs/cliui@8.0.2':
    resolution: {integrity: sha512-O8jcjabXaleOG9DQ0+ARXWZBTfnP4WNAqzuiJK7ll44AmxGKv/J2M4TPjxjY3znBCfvBXFzucm1twdyFybFqEA==}
    engines: {node: '>=12'}

  '@isaacs/fs-minipass@4.0.1':
    resolution: {integrity: sha512-wgm9Ehl2jpeqP3zw/7mo3kRHFp5MEDhqAdwy1fTGkHAwnkGOVsgpvQhL8B5n1qlb01jV3n/bI0ZfZp5lWA1k4w==}
    engines: {node: '>=18.0.0'}

  '@istanbuljs/schema@0.1.3':
    resolution: {integrity: sha512-ZXRY4jNvVgSVQ8DL3LTcakaAtXwTVUxE81hslsyD2AtoXW/wVob10HkOJ1X/pAlcI7D+2YoZKg5do8G/w6RYgA==}
    engines: {node: '>=8'}

  '@jridgewell/gen-mapping@0.3.12':
    resolution: {integrity: sha512-OuLGC46TjB5BbN1dH8JULVVZY4WTdkF7tV9Ys6wLL1rubZnCMstOhNHueU5bLCrnRuDhKPDM4g6sw4Bel5Gzqg==}

  '@jridgewell/gen-mapping@0.3.8':
    resolution: {integrity: sha512-imAbBGkb+ebQyxKgzv5Hu2nmROxoDOXHh80evxdoXNOrvAnVx7zimzc1Oo5h9RlfV4vPXaE2iM5pOFbvOCClWA==}
    engines: {node: '>=6.0.0'}

  '@jridgewell/resolve-uri@3.1.2':
    resolution: {integrity: sha512-bRISgCIjP20/tbWSPWMEi54QVPRZExkuD9lJL+UIxUKtwVJA8wW1Trb1jMs1RFXo1CBTNZ/5hpC9QvmKWdopKw==}
    engines: {node: '>=6.0.0'}

  '@jridgewell/set-array@1.2.1':
    resolution: {integrity: sha512-R8gLRTZeyp03ymzP/6Lil/28tGeGEzhx1q2k703KGWRAI1VdvPIXdG70VJc2pAMw3NA6JKL5hhFu1sJX0Mnn/A==}
    engines: {node: '>=6.0.0'}

  '@jridgewell/source-map@0.3.10':
    resolution: {integrity: sha512-0pPkgz9dY+bijgistcTTJ5mR+ocqRXLuhXHYdzoMmmoJ2C9S46RCm2GMUbatPEUK9Yjy26IrAy8D/M00lLkv+Q==}

  '@jridgewell/sourcemap-codec@1.5.0':
    resolution: {integrity: sha512-gv3ZRaISU3fjPAgNsriBRqGWQL6quFx04YMPW/zD8XMLsU32mhCCbfbO6KZFLjvYpCZ8zyDEgqsgf+PwPaM7GQ==}

  '@jridgewell/sourcemap-codec@1.5.4':
    resolution: {integrity: sha512-VT2+G1VQs/9oz078bLrYbecdZKs912zQlkelYpuf+SXF+QvZDYJlbx/LSx+meSAwdDFnF8FVXW92AVjjkVmgFw==}

  '@jridgewell/trace-mapping@0.3.25':
    resolution: {integrity: sha512-vNk6aEwybGtawWmy/PzwnGDOjCkLWSD2wqvjGGAgOAwCGWySYXfYoxt00IJkTF+8Lb57DwOb3Aa0o9CApepiYQ==}

  '@jridgewell/trace-mapping@0.3.29':
    resolution: {integrity: sha512-uw6guiW/gcAGPDhLmd77/6lW8QLeiV5RUTsAX46Db6oLhGaVj4lhnPwb184s1bkc8kdVg/+h988dro8GRDpmYQ==}

  '@kwsites/file-exists@1.1.1':
    resolution: {integrity: sha512-m9/5YGR18lIwxSFDwfE3oA7bWuq9kdau6ugN4H2rJeyhFQZcG9AgSHkQtSD15a8WvTgfz9aikZMrKPHvbpqFiw==}

  '@kwsites/promise-deferred@1.1.1':
    resolution: {integrity: sha512-GaHYm+c0O9MjZRu0ongGBRbinu8gVAMd2UZjji6jVmqKtZluZnptXGWhz1E8j8D2HJ3f/yMxKAUC0b+57wncIw==}

  '@manypkg/find-root@1.1.0':
    resolution: {integrity: sha512-mki5uBvhHzO8kYYix/WRy2WX8S3B5wdVSc9D6KcU5lQNglP2yt58/VfLuAK49glRXChosY8ap2oJ1qgma3GUVA==}

  '@manypkg/get-packages@1.1.3':
    resolution: {integrity: sha512-fo+QhuU3qE/2TQMQmbVMqaQ6EWbMhi4ABWP+O4AM1NqPBuy0OrApV5LO6BrrgnhtAHS2NH6RrVk9OL181tTi8A==}

  '@mapbox/node-pre-gyp@2.0.0':
    resolution: {integrity: sha512-llMXd39jtP0HpQLVI37Bf1m2ADlEb35GYSh1SDSLsBhR+5iCxiNGlT31yqbNtVHygHAtMy6dWFERpU2JgufhPg==}
    engines: {node: '>=18'}
    hasBin: true

  '@microsoft/api-extractor-model@7.29.6':
    resolution: {integrity: sha512-gC0KGtrZvxzf/Rt9oMYD2dHvtN/1KPEYsrQPyMKhLHnlVuO/f4AFN3E4toqZzD2pt4LhkKoYmL2H9tX3yCOyRw==}

  '@microsoft/api-extractor-model@7.30.6':
    resolution: {integrity: sha512-znmFn69wf/AIrwHya3fxX6uB5etSIn6vg4Q4RB/tb5VDDs1rqREc+AvMC/p19MUN13CZ7+V/8pkYPTj7q8tftg==}

  '@microsoft/api-extractor@7.47.7':
    resolution: {integrity: sha512-fNiD3G55ZJGhPOBPMKD/enozj8yxJSYyVJWxRWdcUtw842rvthDHJgUWq9gXQTensFlMHv2wGuCjjivPv53j0A==}
    hasBin: true

  '@microsoft/api-extractor@7.52.8':
    resolution: {integrity: sha512-cszYIcjiNscDoMB1CIKZ3My61+JOhpERGlGr54i6bocvGLrcL/wo9o+RNXMBrb7XgLtKaizZWUpqRduQuHQLdg==}
    hasBin: true

  '@microsoft/tsdoc-config@0.17.1':
    resolution: {integrity: sha512-UtjIFe0C6oYgTnad4q1QP4qXwLhe6tIpNTRStJ2RZEPIkqQPREAwE5spzVxsdn9UaEMUqhh0AqSx3X4nWAKXWw==}

  '@microsoft/tsdoc@0.15.1':
    resolution: {integrity: sha512-4aErSrCR/On/e5G2hDP0wjooqDdauzEbIq8hIkIe5pXV0rtWJZvdCEKL0ykZxex+IxIwBp0eGeV48hQN07dXtw==}

  '@napi-rs/wasm-runtime@0.2.11':
    resolution: {integrity: sha512-9DPkXtvHydrcOsopiYpUgPHpmj0HWZKMUnL2dZqpvC42lsratuBG06V5ipyno0fUek5VlFsNQ+AcFATSrJXgMA==}

  '@netlify/binary-info@1.0.0':
    resolution: {integrity: sha512-4wMPu9iN3/HL97QblBsBay3E1etIciR84izI3U+4iALY+JHCrI+a2jO0qbAZ/nxKoegypYEaiiqWXylm+/zfrw==}

  '@netlify/blobs@9.1.2':
    resolution: {integrity: sha512-7dMjExSH4zj4ShvLem49mE3mf0K171Tx2pV4WDWhJbRUWW3SJIR2qntz0LvUGS97N5HO1SmnzrgWUhEXCsApiw==}
    engines: {node: ^14.16.0 || >=16.0.0}

  '@netlify/dev-utils@2.2.0':
    resolution: {integrity: sha512-5XUvZuffe3KetyhbWwd4n2ktd7wraocCYw10tlM+/u/95iAz29GjNiuNxbCD1T6Bn1MyGc4QLVNKOWhzJkVFAw==}
    engines: {node: ^14.16.0 || >=16.0.0}

  '@netlify/functions@3.1.10':
    resolution: {integrity: sha512-sI93kcJ2cUoMgDRPnrEm0lZhuiDVDqM6ngS/UbHTApIH3+eg3yZM5p/0SDFQQq9Bad0/srFmgBmTdXushzY5kg==}
    engines: {node: '>=14.0.0'}

  '@netlify/open-api@2.37.0':
    resolution: {integrity: sha512-zXnRFkxgNsalSgU8/vwTWnav3R+8KG8SsqHxqaoJdjjJtnZR7wo3f+qqu4z+WtZ/4V7fly91HFUwZ6Uz2OdW7w==}
    engines: {node: '>=14.8.0'}

  '@netlify/runtime-utils@1.3.1':
    resolution: {integrity: sha512-7/vIJlMYrPJPlEW84V2yeRuG3QBu66dmlv9neTmZ5nXzwylhBEOhy11ai+34A8mHCSZI4mKns25w3HM9kaDdJg==}
    engines: {node: '>=16.0.0'}

  '@netlify/serverless-functions-api@1.41.2':
    resolution: {integrity: sha512-pfCkH50JV06SGMNsNPjn8t17hOcId4fA881HeYQgMBOrewjsw4csaYgHEnCxCEu24Y5x75E2ULbFpqm9CvRCqw==}
    engines: {node: '>=18.0.0'}

  '@netlify/serverless-functions-api@2.1.3':
    resolution: {integrity: sha512-bNlN/hpND8xFQzpjyKxm6vJayD+bPBlOvs4lWihE7WULrphuH1UuFsoVE5386bNNGH8Rs1IH01AFsl7ALQgOlQ==}
    engines: {node: '>=18.0.0'}

  '@netlify/zip-it-and-ship-it@12.2.1':
    resolution: {integrity: sha512-zAr+8Tg80y/sUbhdUkZsq4Uy1IMzkSB6H/sKRMrDQ2NJx4uPgf5X5jMdg9g2FljNcxzpfJwc1Gg4OXQrjD0Z4A==}
    engines: {node: '>=18.14.0'}
    hasBin: true

  '@nodelib/fs.scandir@2.1.5':
    resolution: {integrity: sha512-vq24Bq3ym5HEQm2NKCr3yXDwjc7vTsEThRDnkp2DK9p1uqLR+DHurm/NOTo0KG7HYHU7eppKZj3MyqYuMBf62g==}
    engines: {node: '>= 8'}

  '@nodelib/fs.stat@2.0.5':
    resolution: {integrity: sha512-RkhPPp2zrqDAQA/2jNhnztcPAlv64XdhIp7a7454A5ovI7Bukxgt7MX7udwAu3zg1DcpPU0rz3VV1SeaqvY4+A==}
    engines: {node: '>= 8'}

  '@nodelib/fs.walk@1.2.8':
    resolution: {integrity: sha512-oGB+UxlgWcgQkgwo8GcEGwemoTFt3FIO9ababBmaGwXIoBKZ+GTy0pP185beGg7Llih/NSHSV2XAs1lnznocSg==}
    engines: {node: '>= 8'}

  '@oozcitak/dom@1.15.10':
    resolution: {integrity: sha512-0JT29/LaxVgRcGKvHmSrUTEvZ8BXvZhGl2LASRUgHqDTC1M5g1pLmVv56IYNyt3bG2CUjDkc67wnyZC14pbQrQ==}
    engines: {node: '>=8.0'}

  '@oozcitak/infra@1.0.8':
    resolution: {integrity: sha512-JRAUc9VR6IGHOL7OGF+yrvs0LO8SlqGnPAMqyzOuFZPSZSXI7Xf2O9+awQPSMXgIWGtgUf/dA6Hs6X6ySEaWTg==}
    engines: {node: '>=6.0'}

  '@oozcitak/url@1.0.4':
    resolution: {integrity: sha512-kDcD8y+y3FCSOvnBI6HJgl00viO/nGbQoCINmQ0h98OhnGITrWR3bOGfwYCthgcrV8AnTJz8MzslTQbC3SOAmw==}
    engines: {node: '>=8.0'}

  '@oozcitak/util@8.3.8':
    resolution: {integrity: sha512-T8TbSnGsxo6TDBJx/Sgv/BlVJL3tshxZP7Aq5R1mSnM5OcHY2dQaxLMu2+E8u3gN0MLOzdjurqN4ZRVuzQycOQ==}
    engines: {node: '>=8.0'}

  '@parcel/watcher-android-arm64@2.5.1':
    resolution: {integrity: sha512-KF8+j9nNbUN8vzOFDpRMsaKBHZ/mcjEjMToVMJOhTozkDonQFFrRcfdLWn6yWKCmJKmdVxSgHiYvTCef4/qcBA==}
    engines: {node: '>= 10.0.0'}
    cpu: [arm64]
    os: [android]

  '@parcel/watcher-darwin-arm64@2.5.1':
    resolution: {integrity: sha512-eAzPv5osDmZyBhou8PoF4i6RQXAfeKL9tjb3QzYuccXFMQU0ruIc/POh30ePnaOyD1UXdlKguHBmsTs53tVoPw==}
    engines: {node: '>= 10.0.0'}
    cpu: [arm64]
    os: [darwin]

  '@parcel/watcher-darwin-x64@2.5.1':
    resolution: {integrity: sha512-1ZXDthrnNmwv10A0/3AJNZ9JGlzrF82i3gNQcWOzd7nJ8aj+ILyW1MTxVk35Db0u91oD5Nlk9MBiujMlwmeXZg==}
    engines: {node: '>= 10.0.0'}
    cpu: [x64]
    os: [darwin]

  '@parcel/watcher-freebsd-x64@2.5.1':
    resolution: {integrity: sha512-SI4eljM7Flp9yPuKi8W0ird8TI/JK6CSxju3NojVI6BjHsTyK7zxA9urjVjEKJ5MBYC+bLmMcbAWlZ+rFkLpJQ==}
    engines: {node: '>= 10.0.0'}
    cpu: [x64]
    os: [freebsd]

  '@parcel/watcher-linux-arm-glibc@2.5.1':
    resolution: {integrity: sha512-RCdZlEyTs8geyBkkcnPWvtXLY44BCeZKmGYRtSgtwwnHR4dxfHRG3gR99XdMEdQ7KeiDdasJwwvNSF5jKtDwdA==}
    engines: {node: '>= 10.0.0'}
    cpu: [arm]
    os: [linux]

  '@parcel/watcher-linux-arm-musl@2.5.1':
    resolution: {integrity: sha512-6E+m/Mm1t1yhB8X412stiKFG3XykmgdIOqhjWj+VL8oHkKABfu/gjFj8DvLrYVHSBNC+/u5PeNrujiSQ1zwd1Q==}
    engines: {node: '>= 10.0.0'}
    cpu: [arm]
    os: [linux]

  '@parcel/watcher-linux-arm64-glibc@2.5.1':
    resolution: {integrity: sha512-LrGp+f02yU3BN9A+DGuY3v3bmnFUggAITBGriZHUREfNEzZh/GO06FF5u2kx8x+GBEUYfyTGamol4j3m9ANe8w==}
    engines: {node: '>= 10.0.0'}
    cpu: [arm64]
    os: [linux]

  '@parcel/watcher-linux-arm64-musl@2.5.1':
    resolution: {integrity: sha512-cFOjABi92pMYRXS7AcQv9/M1YuKRw8SZniCDw0ssQb/noPkRzA+HBDkwmyOJYp5wXcsTrhxO0zq1U11cK9jsFg==}
    engines: {node: '>= 10.0.0'}
    cpu: [arm64]
    os: [linux]

  '@parcel/watcher-linux-x64-glibc@2.5.1':
    resolution: {integrity: sha512-GcESn8NZySmfwlTsIur+49yDqSny2IhPeZfXunQi48DMugKeZ7uy1FX83pO0X22sHntJ4Ub+9k34XQCX+oHt2A==}
    engines: {node: '>= 10.0.0'}
    cpu: [x64]
    os: [linux]

  '@parcel/watcher-linux-x64-musl@2.5.1':
    resolution: {integrity: sha512-n0E2EQbatQ3bXhcH2D1XIAANAcTZkQICBPVaxMeaCVBtOpBZpWJuf7LwyWPSBDITb7In8mqQgJ7gH8CILCURXg==}
    engines: {node: '>= 10.0.0'}
    cpu: [x64]
    os: [linux]

  '@parcel/watcher-wasm@2.5.1':
    resolution: {integrity: sha512-RJxlQQLkaMMIuWRozy+z2vEqbaQlCuaCgVZIUCzQLYggY22LZbP5Y1+ia+FD724Ids9e+XIyOLXLrLgQSHIthw==}
    engines: {node: '>= 10.0.0'}
    bundledDependencies:
      - napi-wasm

  '@parcel/watcher-win32-arm64@2.5.1':
    resolution: {integrity: sha512-RFzklRvmc3PkjKjry3hLF9wD7ppR4AKcWNzH7kXR7GUe0Igb3Nz8fyPwtZCSquGrhU5HhUNDr/mKBqj7tqA2Vw==}
    engines: {node: '>= 10.0.0'}
    cpu: [arm64]
    os: [win32]

  '@parcel/watcher-win32-ia32@2.5.1':
    resolution: {integrity: sha512-c2KkcVN+NJmuA7CGlaGD1qJh1cLfDnQsHjE89E60vUEMlqduHGCdCLJCID5geFVM0dOtA3ZiIO8BoEQmzQVfpQ==}
    engines: {node: '>= 10.0.0'}
    cpu: [ia32]
    os: [win32]

  '@parcel/watcher-win32-x64@2.5.1':
    resolution: {integrity: sha512-9lHBdJITeNR++EvSQVUcaZoWupyHfXe1jZvGZ06O/5MflPcuPLtEphScIBL+AiCWBO46tDSHzWyD0uDmmZqsgA==}
    engines: {node: '>= 10.0.0'}
    cpu: [x64]
    os: [win32]

  '@parcel/watcher@2.5.1':
    resolution: {integrity: sha512-dfUnCxiN9H4ap84DvD2ubjw+3vUNpstxa0TneY/Paat8a3R4uQZDLSvWjmznAY/DoahqTHl9V46HF/Zs3F29pg==}
    engines: {node: '>= 10.0.0'}

  '@petamoriken/float16@3.9.2':
    resolution: {integrity: sha512-VgffxawQde93xKxT3qap3OH+meZf7VaSB5Sqd4Rqc+FP5alWbpOyan/7tRbOAvynjpG3GpdtAuGU/NdhQpmrog==}

  '@pkgjs/parseargs@0.11.0':
    resolution: {integrity: sha512-+1VkjdD0QBLPodGrJUeqarH8VAIvQODIbwh9XpP5Syisf7YoQgsJKPNFoqqLQlu+VQ/tVSshMR6loPMn8U+dPg==}
    engines: {node: '>=14'}

  '@pkgr/core@0.2.7':
    resolution: {integrity: sha512-YLT9Zo3oNPJoBjBc4q8G2mjU4tqIbf5CEOORbUUr48dCD9q3umJ3IPlVqOqDakPfd2HuwccBaqlGhN4Gmr5OWg==}
    engines: {node: ^12.20.0 || ^14.18.0 || >=16.0.0}

  '@poppinss/colors@4.1.5':
    resolution: {integrity: sha512-FvdDqtcRCtz6hThExcFOgW0cWX+xwSMWcRuQe5ZEb2m7cVQOAVZOIMt+/v9RxGiD9/OY16qJBXK4CVKWAPalBw==}

  '@poppinss/dumper@0.6.4':
    resolution: {integrity: sha512-iG0TIdqv8xJ3Lt9O8DrPRxw1MRLjNpoqiSGU03P/wNLP/s0ra0udPJ1J2Tx5M0J3H/cVyEgpbn8xUKRY9j59kQ==}

  '@poppinss/exception@1.2.2':
    resolution: {integrity: sha512-m7bpKCD4QMlFCjA/nKTs23fuvoVFoA83brRKmObCUNmi/9tVu8Ve3w4YQAnJu4q3Tjf5fr685HYIC/IA2zHRSg==}

  '@publint/pack@0.1.2':
    resolution: {integrity: sha512-S+9ANAvUmjutrshV4jZjaiG8XQyuJIZ8a4utWmN/vW1sgQ9IfBnPndwkmQYw53QmouOIytT874u65HEmu6H5jw==}
    engines: {node: '>=18'}

  '@rolldown/pluginutils@1.0.0-beta.19':
    resolution: {integrity: sha512-3FL3mnMbPu0muGOCaKAhhFEYmqv9eTfPSJRJmANrCwtgK8VuxpsZDGK+m0LYAGoyO8+0j5uRe4PeyPDK1yA/hA==}

  '@rollup/plugin-alias@5.1.1':
    resolution: {integrity: sha512-PR9zDb+rOzkRb2VD+EuKB7UC41vU5DIwZ5qqCpk0KJudcWAyi8rvYOhS7+L5aZCspw1stTViLgN5v6FF1p5cgQ==}
    engines: {node: '>=14.0.0'}
    peerDependencies:
      rollup: ^1.20.0||^2.0.0||^3.0.0||^4.0.0
    peerDependenciesMeta:
      rollup:
        optional: true

  '@rollup/plugin-commonjs@28.0.6':
    resolution: {integrity: sha512-XSQB1K7FUU5QP+3lOQmVCE3I0FcbbNvmNT4VJSj93iUjayaARrTQeoRdiYQoftAJBLrR9t2agwAd3ekaTgHNlw==}
    engines: {node: '>=16.0.0 || 14 >= 14.17'}
    peerDependencies:
      rollup: ^2.68.0||^3.0.0||^4.0.0
    peerDependenciesMeta:
      rollup:
        optional: true

  '@rollup/plugin-inject@5.0.5':
    resolution: {integrity: sha512-2+DEJbNBoPROPkgTDNe8/1YXWcqxbN5DTjASVIOx8HS+pITXushyNiBV56RB08zuptzz8gT3YfkqriTBVycepg==}
    engines: {node: '>=14.0.0'}
    peerDependencies:
      rollup: ^1.20.0||^2.0.0||^3.0.0||^4.0.0
    peerDependenciesMeta:
      rollup:
        optional: true

  '@rollup/plugin-json@6.1.0':
    resolution: {integrity: sha512-EGI2te5ENk1coGeADSIwZ7G2Q8CJS2sF120T7jLw4xFw9n7wIOXHo+kIYRAoVpJAN+kmqZSoO3Fp4JtoNF4ReA==}
    engines: {node: '>=14.0.0'}
    peerDependencies:
      rollup: ^1.20.0||^2.0.0||^3.0.0||^4.0.0
    peerDependenciesMeta:
      rollup:
        optional: true

  '@rollup/plugin-node-resolve@16.0.1':
    resolution: {integrity: sha512-tk5YCxJWIG81umIvNkSod2qK5KyQW19qcBF/B78n1bjtOON6gzKoVeSzAE8yHCZEDmqkHKkxplExA8KzdJLJpA==}
    engines: {node: '>=14.0.0'}
    peerDependencies:
      rollup: ^2.78.0||^3.0.0||^4.0.0
    peerDependenciesMeta:
      rollup:
        optional: true

  '@rollup/plugin-replace@6.0.2':
    resolution: {integrity: sha512-7QaYCf8bqF04dOy7w/eHmJeNExxTYwvKAmlSAH/EaWWUzbT0h5sbF6bktFoX/0F/0qwng5/dWFMyf3gzaM8DsQ==}
    engines: {node: '>=14.0.0'}
    peerDependencies:
      rollup: ^1.20.0||^2.0.0||^3.0.0||^4.0.0
    peerDependenciesMeta:
      rollup:
        optional: true

  '@rollup/plugin-terser@0.4.4':
    resolution: {integrity: sha512-XHeJC5Bgvs8LfukDwWZp7yeqin6ns8RTl2B9avbejt6tZqsqvVoWI7ZTQrcNsfKEDWBTnTxM8nMDkO2IFFbd0A==}
    engines: {node: '>=14.0.0'}
    peerDependencies:
      rollup: ^2.0.0||^3.0.0||^4.0.0
    peerDependenciesMeta:
      rollup:
        optional: true

  '@rollup/pluginutils@5.2.0':
    resolution: {integrity: sha512-qWJ2ZTbmumwiLFomfzTyt5Kng4hwPi9rwCYN4SHb6eaRU1KNO4ccxINHr/VhH4GgPlt1XfSTLX2LBTme8ne4Zw==}
    engines: {node: '>=14.0.0'}
    peerDependencies:
      rollup: ^1.20.0||^2.0.0||^3.0.0||^4.0.0
    peerDependenciesMeta:
      rollup:
        optional: true

  '@rollup/rollup-android-arm-eabi@4.34.8':
    resolution: {integrity: sha512-q217OSE8DTp8AFHuNHXo0Y86e1wtlfVrXiAlwkIvGRQv9zbc6mE3sjIVfwI8sYUyNxwOg0j/Vm1RKM04JcWLJw==}
    cpu: [arm]
    os: [android]

  '@rollup/rollup-android-arm-eabi@4.44.2':
    resolution: {integrity: sha512-g0dF8P1e2QYPOj1gu7s/3LVP6kze9A7m6x0BZ9iTdXK8N5c2V7cpBKHV3/9A4Zd8xxavdhK0t4PnqjkqVmUc9Q==}
    cpu: [arm]
    os: [android]

  '@rollup/rollup-android-arm64@4.34.8':
    resolution: {integrity: sha512-Gigjz7mNWaOL9wCggvoK3jEIUUbGul656opstjaUSGC3eT0BM7PofdAJaBfPFWWkXNVAXbaQtC99OCg4sJv70Q==}
    cpu: [arm64]
    os: [android]

  '@rollup/rollup-android-arm64@4.44.2':
    resolution: {integrity: sha512-Yt5MKrOosSbSaAK5Y4J+vSiID57sOvpBNBR6K7xAaQvk3MkcNVV0f9fE20T+41WYN8hDn6SGFlFrKudtx4EoxA==}
    cpu: [arm64]
    os: [android]

  '@rollup/rollup-darwin-arm64@4.34.8':
    resolution: {integrity: sha512-02rVdZ5tgdUNRxIUrFdcMBZQoaPMrxtwSb+/hOfBdqkatYHR3lZ2A2EGyHq2sGOd0Owk80oV3snlDASC24He3Q==}
    cpu: [arm64]
    os: [darwin]

  '@rollup/rollup-darwin-arm64@4.44.2':
    resolution: {integrity: sha512-EsnFot9ZieM35YNA26nhbLTJBHD0jTwWpPwmRVDzjylQT6gkar+zenfb8mHxWpRrbn+WytRRjE0WKsfaxBkVUA==}
    cpu: [arm64]
    os: [darwin]

  '@rollup/rollup-darwin-x64@4.34.8':
    resolution: {integrity: sha512-qIP/elwR/tq/dYRx3lgwK31jkZvMiD6qUtOycLhTzCvrjbZ3LjQnEM9rNhSGpbLXVJYQ3rq39A6Re0h9tU2ynw==}
    cpu: [x64]
    os: [darwin]

  '@rollup/rollup-darwin-x64@4.44.2':
    resolution: {integrity: sha512-dv/t1t1RkCvJdWWxQ2lWOO+b7cMsVw5YFaS04oHpZRWehI1h0fV1gF4wgGCTyQHHjJDfbNpwOi6PXEafRBBezw==}
    cpu: [x64]
    os: [darwin]

  '@rollup/rollup-freebsd-arm64@4.34.8':
    resolution: {integrity: sha512-IQNVXL9iY6NniYbTaOKdrlVP3XIqazBgJOVkddzJlqnCpRi/yAeSOa8PLcECFSQochzqApIOE1GHNu3pCz+BDA==}
    cpu: [arm64]
    os: [freebsd]

  '@rollup/rollup-freebsd-arm64@4.44.2':
    resolution: {integrity: sha512-W4tt4BLorKND4qeHElxDoim0+BsprFTwb+vriVQnFFtT/P6v/xO5I99xvYnVzKWrK6j7Hb0yp3x7V5LUbaeOMg==}
    cpu: [arm64]
    os: [freebsd]

  '@rollup/rollup-freebsd-x64@4.34.8':
    resolution: {integrity: sha512-TYXcHghgnCqYFiE3FT5QwXtOZqDj5GmaFNTNt3jNC+vh22dc/ukG2cG+pi75QO4kACohZzidsq7yKTKwq/Jq7Q==}
    cpu: [x64]
    os: [freebsd]

  '@rollup/rollup-freebsd-x64@4.44.2':
    resolution: {integrity: sha512-tdT1PHopokkuBVyHjvYehnIe20fxibxFCEhQP/96MDSOcyjM/shlTkZZLOufV3qO6/FQOSiJTBebhVc12JyPTA==}
    cpu: [x64]
    os: [freebsd]

  '@rollup/rollup-linux-arm-gnueabihf@4.34.8':
    resolution: {integrity: sha512-A4iphFGNkWRd+5m3VIGuqHnG3MVnqKe7Al57u9mwgbyZ2/xF9Jio72MaY7xxh+Y87VAHmGQr73qoKL9HPbXj1g==}
    cpu: [arm]
    os: [linux]

  '@rollup/rollup-linux-arm-gnueabihf@4.44.2':
    resolution: {integrity: sha512-+xmiDGGaSfIIOXMzkhJ++Oa0Gwvl9oXUeIiwarsdRXSe27HUIvjbSIpPxvnNsRebsNdUo7uAiQVgBD1hVriwSQ==}
    cpu: [arm]
    os: [linux]

  '@rollup/rollup-linux-arm-musleabihf@4.34.8':
    resolution: {integrity: sha512-S0lqKLfTm5u+QTxlFiAnb2J/2dgQqRy/XvziPtDd1rKZFXHTyYLoVL58M/XFwDI01AQCDIevGLbQrMAtdyanpA==}
    cpu: [arm]
    os: [linux]

  '@rollup/rollup-linux-arm-musleabihf@4.44.2':
    resolution: {integrity: sha512-bDHvhzOfORk3wt8yxIra8N4k/N0MnKInCW5OGZaeDYa/hMrdPaJzo7CSkjKZqX4JFUWjUGm88lI6QJLCM7lDrA==}
    cpu: [arm]
    os: [linux]

  '@rollup/rollup-linux-arm64-gnu@4.34.8':
    resolution: {integrity: sha512-jpz9YOuPiSkL4G4pqKrus0pn9aYwpImGkosRKwNi+sJSkz+WU3anZe6hi73StLOQdfXYXC7hUfsQlTnjMd3s1A==}
    cpu: [arm64]
    os: [linux]

  '@rollup/rollup-linux-arm64-gnu@4.44.2':
    resolution: {integrity: sha512-NMsDEsDiYghTbeZWEGnNi4F0hSbGnsuOG+VnNvxkKg0IGDvFh7UVpM/14mnMwxRxUf9AdAVJgHPvKXf6FpMB7A==}
    cpu: [arm64]
    os: [linux]

  '@rollup/rollup-linux-arm64-musl@4.34.8':
    resolution: {integrity: sha512-KdSfaROOUJXgTVxJNAZ3KwkRc5nggDk+06P6lgi1HLv1hskgvxHUKZ4xtwHkVYJ1Rep4GNo+uEfycCRRxht7+Q==}
    cpu: [arm64]
    os: [linux]

  '@rollup/rollup-linux-arm64-musl@4.44.2':
    resolution: {integrity: sha512-lb5bxXnxXglVq+7imxykIp5xMq+idehfl+wOgiiix0191av84OqbjUED+PRC5OA8eFJYj5xAGcpAZ0pF2MnW+A==}
    cpu: [arm64]
    os: [linux]

  '@rollup/rollup-linux-loongarch64-gnu@4.34.8':
    resolution: {integrity: sha512-NyF4gcxwkMFRjgXBM6g2lkT58OWztZvw5KkV2K0qqSnUEqCVcqdh2jN4gQrTn/YUpAcNKyFHfoOZEer9nwo6uQ==}
    cpu: [loong64]
    os: [linux]

  '@rollup/rollup-linux-loongarch64-gnu@4.44.2':
    resolution: {integrity: sha512-Yl5Rdpf9pIc4GW1PmkUGHdMtbx0fBLE1//SxDmuf3X0dUC57+zMepow2LK0V21661cjXdTn8hO2tXDdAWAqE5g==}
    cpu: [loong64]
    os: [linux]

  '@rollup/rollup-linux-powerpc64le-gnu@4.34.8':
    resolution: {integrity: sha512-LMJc999GkhGvktHU85zNTDImZVUCJ1z/MbAJTnviiWmmjyckP5aQsHtcujMjpNdMZPT2rQEDBlJfubhs3jsMfw==}
    cpu: [ppc64]
    os: [linux]

  '@rollup/rollup-linux-powerpc64le-gnu@4.44.2':
    resolution: {integrity: sha512-03vUDH+w55s680YYryyr78jsO1RWU9ocRMaeV2vMniJJW/6HhoTBwyyiiTPVHNWLnhsnwcQ0oH3S9JSBEKuyqw==}
    cpu: [ppc64]
    os: [linux]

  '@rollup/rollup-linux-riscv64-gnu@4.34.8':
    resolution: {integrity: sha512-xAQCAHPj8nJq1PI3z8CIZzXuXCstquz7cIOL73HHdXiRcKk8Ywwqtx2wrIy23EcTn4aZ2fLJNBB8d0tQENPCmw==}
    cpu: [riscv64]
    os: [linux]

  '@rollup/rollup-linux-riscv64-gnu@4.44.2':
    resolution: {integrity: sha512-iYtAqBg5eEMG4dEfVlkqo05xMOk6y/JXIToRca2bAWuqjrJYJlx/I7+Z+4hSrsWU8GdJDFPL4ktV3dy4yBSrzg==}
    cpu: [riscv64]
    os: [linux]

  '@rollup/rollup-linux-riscv64-musl@4.44.2':
    resolution: {integrity: sha512-e6vEbgaaqz2yEHqtkPXa28fFuBGmUJ0N2dOJK8YUfijejInt9gfCSA7YDdJ4nYlv67JfP3+PSWFX4IVw/xRIPg==}
    cpu: [riscv64]
    os: [linux]

  '@rollup/rollup-linux-s390x-gnu@4.34.8':
    resolution: {integrity: sha512-DdePVk1NDEuc3fOe3dPPTb+rjMtuFw89gw6gVWxQFAuEqqSdDKnrwzZHrUYdac7A7dXl9Q2Vflxpme15gUWQFA==}
    cpu: [s390x]
    os: [linux]

  '@rollup/rollup-linux-s390x-gnu@4.44.2':
    resolution: {integrity: sha512-evFOtkmVdY3udE+0QKrV5wBx7bKI0iHz5yEVx5WqDJkxp9YQefy4Mpx3RajIVcM6o7jxTvVd/qpC1IXUhGc1Mw==}
    cpu: [s390x]
    os: [linux]

  '@rollup/rollup-linux-x64-gnu@4.34.8':
    resolution: {integrity: sha512-8y7ED8gjxITUltTUEJLQdgpbPh1sUQ0kMTmufRF/Ns5tI9TNMNlhWtmPKKHCU0SilX+3MJkZ0zERYYGIVBYHIA==}
    cpu: [x64]
    os: [linux]

  '@rollup/rollup-linux-x64-gnu@4.44.2':
    resolution: {integrity: sha512-/bXb0bEsWMyEkIsUL2Yt5nFB5naLAwyOWMEviQfQY1x3l5WsLKgvZf66TM7UTfED6erckUVUJQ/jJ1FSpm3pRQ==}
    cpu: [x64]
    os: [linux]

  '@rollup/rollup-linux-x64-musl@4.34.8':
    resolution: {integrity: sha512-SCXcP0ZpGFIe7Ge+McxY5zKxiEI5ra+GT3QRxL0pMMtxPfpyLAKleZODi1zdRHkz5/BhueUrYtYVgubqe9JBNQ==}
    cpu: [x64]
    os: [linux]

  '@rollup/rollup-linux-x64-musl@4.44.2':
    resolution: {integrity: sha512-3D3OB1vSSBXmkGEZR27uiMRNiwN08/RVAcBKwhUYPaiZ8bcvdeEwWPvbnXvvXHY+A/7xluzcN+kaiOFNiOZwWg==}
    cpu: [x64]
    os: [linux]

  '@rollup/rollup-win32-arm64-msvc@4.34.8':
    resolution: {integrity: sha512-YHYsgzZgFJzTRbth4h7Or0m5O74Yda+hLin0irAIobkLQFRQd1qWmnoVfwmKm9TXIZVAD0nZ+GEb2ICicLyCnQ==}
    cpu: [arm64]
    os: [win32]

  '@rollup/rollup-win32-arm64-msvc@4.44.2':
    resolution: {integrity: sha512-VfU0fsMK+rwdK8mwODqYeM2hDrF2WiHaSmCBrS7gColkQft95/8tphyzv2EupVxn3iE0FI78wzffoULH1G+dkw==}
    cpu: [arm64]
    os: [win32]

  '@rollup/rollup-win32-ia32-msvc@4.34.8':
    resolution: {integrity: sha512-r3NRQrXkHr4uWy5TOjTpTYojR9XmF0j/RYgKCef+Ag46FWUTltm5ziticv8LdNsDMehjJ543x/+TJAek/xBA2w==}
    cpu: [ia32]
    os: [win32]

  '@rollup/rollup-win32-ia32-msvc@4.44.2':
    resolution: {integrity: sha512-+qMUrkbUurpE6DVRjiJCNGZBGo9xM4Y0FXU5cjgudWqIBWbcLkjE3XprJUsOFgC6xjBClwVa9k6O3A7K3vxb5Q==}
    cpu: [ia32]
    os: [win32]

  '@rollup/rollup-win32-x64-msvc@4.34.8':
    resolution: {integrity: sha512-U0FaE5O1BCpZSeE6gBl3c5ObhePQSfk9vDRToMmTkbhCOgW4jqvtS5LGyQ76L1fH8sM0keRp4uDTsbjiUyjk0g==}
    cpu: [x64]
    os: [win32]

  '@rollup/rollup-win32-x64-msvc@4.44.2':
    resolution: {integrity: sha512-3+QZROYfJ25PDcxFF66UEk8jGWigHJeecZILvkPkyQN7oc5BvFo4YEXFkOs154j3FTMp9mn9Ky8RCOwastduEA==}
    cpu: [x64]
    os: [win32]

  '@rushstack/node-core-library@5.13.1':
    resolution: {integrity: sha512-5yXhzPFGEkVc9Fu92wsNJ9jlvdwz4RNb2bMso+/+TH0nMm1jDDDsOIf4l8GAkPxGuwPw5DH24RliWVfSPhlW/Q==}
    peerDependencies:
      '@types/node': '*'
    peerDependenciesMeta:
      '@types/node':
        optional: true

  '@rushstack/node-core-library@5.7.0':
    resolution: {integrity: sha512-Ff9Cz/YlWu9ce4dmqNBZpA45AEya04XaBFIjV7xTVeEf+y/kTjEasmozqFELXlNG4ROdevss75JrrZ5WgufDkQ==}
    peerDependencies:
      '@types/node': '*'
    peerDependenciesMeta:
      '@types/node':
        optional: true

  '@rushstack/rig-package@0.5.3':
    resolution: {integrity: sha512-olzSSjYrvCNxUFZowevC3uz8gvKr3WTpHQ7BkpjtRpA3wK+T0ybep/SRUMfr195gBzJm5gaXw0ZMgjIyHqJUow==}

  '@rushstack/terminal@0.14.0':
    resolution: {integrity: sha512-juTKMAMpTIJKudeFkG5slD8Z/LHwNwGZLtU441l/u82XdTBfsP+LbGKJLCNwP5se+DMCT55GB8x9p6+C4UL7jw==}
    peerDependencies:
      '@types/node': '*'
    peerDependenciesMeta:
      '@types/node':
        optional: true

  '@rushstack/terminal@0.15.3':
    resolution: {integrity: sha512-DGJ0B2Vm69468kZCJkPj3AH5nN+nR9SPmC0rFHtzsS4lBQ7/dgOwtwVxYP7W9JPDMuRBkJ4KHmWKr036eJsj9g==}
    peerDependencies:
      '@types/node': '*'
    peerDependenciesMeta:
      '@types/node':
        optional: true

  '@rushstack/ts-command-line@4.22.6':
    resolution: {integrity: sha512-QSRqHT/IfoC5nk9zn6+fgyqOPXHME0BfchII9EUPR19pocsNp/xSbeBCbD3PIR2Lg+Q5qk7OFqk1VhWPMdKHJg==}

  '@rushstack/ts-command-line@5.0.1':
    resolution: {integrity: sha512-bsbUucn41UXrQK7wgM8CNM/jagBytEyJqXw/umtI8d68vFm1Jwxh1OtLrlW7uGZgjCWiiPH6ooUNa1aVsuVr3Q==}

  '@shikijs/engine-oniguruma@1.29.2':
    resolution: {integrity: sha512-7iiOx3SG8+g1MnlzZVDYiaeHe7Ez2Kf2HrJzdmGwkRisT7r4rak0e655AcM/tF9JG/kg5fMNYlLLKglbN7gBqA==}

  '@shikijs/types@1.29.2':
    resolution: {integrity: sha512-VJjK0eIijTZf0QSTODEXCqinjBn0joAHQ+aPSBzrv4O2d/QSbsMw+ZeSRx03kV34Hy7NzUvV/7NqfYGRLrASmw==}

  '@shikijs/vscode-textmate@10.0.2':
    resolution: {integrity: sha512-83yeghZ2xxin3Nj8z1NMd/NCuca+gsYXswywDy5bHvwlWL8tpTQmzGeUuHd9FC3E/SBEMvzJRwWEOz5gGes9Qg==}

  '@sindresorhus/is@7.0.2':
    resolution: {integrity: sha512-d9xRovfKNz1SKieM0qJdO+PQonjnnIfSNWfHYnBSJ9hkjm0ZPw6HlxscDXYstp3z+7V2GOFHc+J0CYrYTjqCJw==}
    engines: {node: '>=18'}

  '@sindresorhus/merge-streams@2.3.0':
    resolution: {integrity: sha512-LtoMMhxAlorcGhmFYI+LhPgbPZCkgP6ra1YL604EeF6U98pLlQ3iWIGMdWSC+vWmPBWBNgmDBAhnAobLROJmwg==}
    engines: {node: '>=18'}

  '@speed-highlight/core@1.2.7':
    resolution: {integrity: sha512-0dxmVj4gxg3Jg879kvFS/msl4s9F3T9UXC1InxgOf7t5NvcPD97u/WTA5vL/IxWHMn7qSxBozqrnnE2wvl1m8g==}

  '@standard-schema/spec@1.0.0':
    resolution: {integrity: sha512-m2bOd0f2RT9k8QJx1JN85cZYyH1RqFBdlwtkSlf4tBDYLCiiZnv1fIIwacK6cqwXavOydf0NPToMQgpKq+dVlA==}

  '@stylistic/eslint-plugin-js@4.4.1':
    resolution: {integrity: sha512-eLisyHvx7Sel8vcFZOEwDEBGmYsYM1SqDn81BWgmbqEXfXRf8oe6Rwp+ryM/8odNjlxtaaxp0Ihmt86CnLAxKg==}
    engines: {node: ^18.18.0 || ^20.9.0 || >=21.1.0}
    peerDependencies:
      eslint: '>=9.0.0'

  '@stylistic/eslint-plugin@4.4.1':
    resolution: {integrity: sha512-CEigAk7eOLyHvdgmpZsKFwtiqS2wFwI1fn4j09IU9GmD4euFM4jEBAViWeCqaNLlbX2k2+A/Fq9cje4HQBXuJQ==}
    engines: {node: ^18.18.0 || ^20.9.0 || >=21.1.0}
    peerDependencies:
      eslint: '>=9.0.0'

  '@svitejs/changesets-changelog-github-compact@1.2.0':
    resolution: {integrity: sha512-08eKiDAjj4zLug1taXSIJ0kGL5cawjVCyJkBb6EWSg5fEPX6L+Wtr0CH2If4j5KYylz85iaZiFlUItvgJvll5g==}
    engines: {node: ^14.13.1 || ^16.0.0 || >=18}

  '@tailwindcss/node@4.1.11':
    resolution: {integrity: sha512-yzhzuGRmv5QyU9qLNg4GTlYI6STedBWRE7NjxP45CsFYYq9taI0zJXZBMqIC/c8fViNLhmrbpSFS57EoxUmD6Q==}

  '@tailwindcss/oxide-android-arm64@4.1.11':
    resolution: {integrity: sha512-3IfFuATVRUMZZprEIx9OGDjG3Ou3jG4xQzNTvjDoKmU9JdmoCohQJ83MYd0GPnQIu89YoJqvMM0G3uqLRFtetg==}
    engines: {node: '>= 10'}
    cpu: [arm64]
    os: [android]

  '@tailwindcss/oxide-darwin-arm64@4.1.11':
    resolution: {integrity: sha512-ESgStEOEsyg8J5YcMb1xl8WFOXfeBmrhAwGsFxxB2CxY9evy63+AtpbDLAyRkJnxLy2WsD1qF13E97uQyP1lfQ==}
    engines: {node: '>= 10'}
    cpu: [arm64]
    os: [darwin]

  '@tailwindcss/oxide-darwin-x64@4.1.11':
    resolution: {integrity: sha512-EgnK8kRchgmgzG6jE10UQNaH9Mwi2n+yw1jWmof9Vyg2lpKNX2ioe7CJdf9M5f8V9uaQxInenZkOxnTVL3fhAw==}
    engines: {node: '>= 10'}
    cpu: [x64]
    os: [darwin]

  '@tailwindcss/oxide-freebsd-x64@4.1.11':
    resolution: {integrity: sha512-xdqKtbpHs7pQhIKmqVpxStnY1skuNh4CtbcyOHeX1YBE0hArj2romsFGb6yUmzkq/6M24nkxDqU8GYrKrz+UcA==}
    engines: {node: '>= 10'}
    cpu: [x64]
    os: [freebsd]

  '@tailwindcss/oxide-linux-arm-gnueabihf@4.1.11':
    resolution: {integrity: sha512-ryHQK2eyDYYMwB5wZL46uoxz2zzDZsFBwfjssgB7pzytAeCCa6glsiJGjhTEddq/4OsIjsLNMAiMlHNYnkEEeg==}
    engines: {node: '>= 10'}
    cpu: [arm]
    os: [linux]

  '@tailwindcss/oxide-linux-arm64-gnu@4.1.11':
    resolution: {integrity: sha512-mYwqheq4BXF83j/w75ewkPJmPZIqqP1nhoghS9D57CLjsh3Nfq0m4ftTotRYtGnZd3eCztgbSPJ9QhfC91gDZQ==}
    engines: {node: '>= 10'}
    cpu: [arm64]
    os: [linux]

  '@tailwindcss/oxide-linux-arm64-musl@4.1.11':
    resolution: {integrity: sha512-m/NVRFNGlEHJrNVk3O6I9ggVuNjXHIPoD6bqay/pubtYC9QIdAMpS+cswZQPBLvVvEF6GtSNONbDkZrjWZXYNQ==}
    engines: {node: '>= 10'}
    cpu: [arm64]
    os: [linux]

  '@tailwindcss/oxide-linux-x64-gnu@4.1.11':
    resolution: {integrity: sha512-YW6sblI7xukSD2TdbbaeQVDysIm/UPJtObHJHKxDEcW2exAtY47j52f8jZXkqE1krdnkhCMGqP3dbniu1Te2Fg==}
    engines: {node: '>= 10'}
    cpu: [x64]
    os: [linux]

  '@tailwindcss/oxide-linux-x64-musl@4.1.11':
    resolution: {integrity: sha512-e3C/RRhGunWYNC3aSF7exsQkdXzQ/M+aYuZHKnw4U7KQwTJotnWsGOIVih0s2qQzmEzOFIJ3+xt7iq67K/p56Q==}
    engines: {node: '>= 10'}
    cpu: [x64]
    os: [linux]

  '@tailwindcss/oxide-wasm32-wasi@4.1.11':
    resolution: {integrity: sha512-Xo1+/GU0JEN/C/dvcammKHzeM6NqKovG+6921MR6oadee5XPBaKOumrJCXvopJ/Qb5TH7LX/UAywbqrP4lax0g==}
    engines: {node: '>=14.0.0'}
    cpu: [wasm32]
    bundledDependencies:
      - '@napi-rs/wasm-runtime'
      - '@emnapi/core'
      - '@emnapi/runtime'
      - '@tybys/wasm-util'
      - '@emnapi/wasi-threads'
      - tslib

  '@tailwindcss/oxide-win32-arm64-msvc@4.1.11':
    resolution: {integrity: sha512-UgKYx5PwEKrac3GPNPf6HVMNhUIGuUh4wlDFR2jYYdkX6pL/rn73zTq/4pzUm8fOjAn5L8zDeHp9iXmUGOXZ+w==}
    engines: {node: '>= 10'}
    cpu: [arm64]
    os: [win32]

  '@tailwindcss/oxide-win32-x64-msvc@4.1.11':
    resolution: {integrity: sha512-YfHoggn1j0LK7wR82TOucWc5LDCguHnoS879idHekmmiR7g9HUtMw9MI0NHatS28u/Xlkfi9w5RJWgz2Dl+5Qg==}
    engines: {node: '>= 10'}
    cpu: [x64]
    os: [win32]

  '@tailwindcss/oxide@4.1.11':
    resolution: {integrity: sha512-Q69XzrtAhuyfHo+5/HMgr1lAiPP/G40OMFAnws7xcFEYqcypZmdW8eGXaOUIeOl1dzPJBPENXgbjsOyhg2nkrg==}
    engines: {node: '>= 10'}

  '@tailwindcss/vite@4.1.11':
    resolution: {integrity: sha512-RHYhrR3hku0MJFRV+fN2gNbDNEh3dwKvY8XJvTxCSXeMOsCRSr+uKvDWQcbizrHgjML6ZmTE5OwMrl5wKcujCw==}
    peerDependencies:
      vite: ^5.2.0 || ^6 || ^7

  '@tanstack/config@0.17.1':
    resolution: {integrity: sha512-kUqfsU5qO/kiptgkjumdKuu/W4i1iYKPW6pUujEH1I+rzZLGIqD6noq9LDVZRh78ArAiZj+VYrdC5jbrtmsI8A==}
    engines: {node: '>=18'}

<<<<<<< HEAD
  '@tanstack/db-collections@0.0.23':
    resolution: {integrity: sha512-oYU/Z/7Kb9wMcbt+d3pG7dcHOF1+EOcM1pAnSdknAjYr0MGhOGm2zOgi0pKAxZGTTKHlM/Kluslr8A8sUMbBkw==}
    peerDependencies:
      '@electric-sql/client': '>=1.0.0'
      typescript: '>=4.7'

=======
>>>>>>> baff162d
  '@tanstack/db@0.0.19':
    resolution: {integrity: sha512-Qb6s/O2ymxpKSy5LtFJGTRUmcOhNL4FLDyznbkBL/woIxVS99ZUI6kNyoc3okTa0Cv2A+Ji7LUpvlpCJDUWq7w==}
    peerDependencies:
      typescript: '>=4.7'

<<<<<<< HEAD
=======
  '@tanstack/directive-functions-plugin@1.124.1':
    resolution: {integrity: sha512-eZdsPCZz+7VIKiXAF5dNdLJBerAo4t79w/OQTWaKuqPLX1E9GQOKHsmTZChWeQbxPx+y+cOV3/0U/yKxtHsm0Q==}
    engines: {node: '>=12'}
    peerDependencies:
      vite: '>=6.0.0'

>>>>>>> baff162d
  '@tanstack/eslint-config@0.1.0':
    resolution: {integrity: sha512-/lVsQmmezpqqbCFtaxGNkoSnQ/+H0PAHyHF37PGQ6ZBrF8RXktgazMdsD5SCaNT9oEnGCl274GCZ9sY80b50Sg==}
    engines: {node: '>=18'}

  '@tanstack/history@1.121.34':
    resolution: {integrity: sha512-YL8dGi5ZU+xvtav2boRlw4zrRghkY6hvdcmHhA0RGSJ/CBgzv+cbADW9eYJLx74XMZvIQ1pp6VMbrpXnnM5gHA==}
    engines: {node: '>=12'}

  '@tanstack/publish-config@0.1.0':
    resolution: {integrity: sha512-nI4F7/SpT6BMoigq1VmrrNe3A6Hsua9XcZNql+qzK2zJUOcKBRqMvC22n3eKcjsbZuWIFvkIC0ThsuBVYCKXfA==}
    engines: {node: '>=18'}

  '@tanstack/query-core@5.81.5':
    resolution: {integrity: sha512-ZJOgCy/z2qpZXWaj/oxvodDx07XcQa9BF92c0oINjHkoqUPsmm3uG08HpTaviviZ/N9eP1f9CM7mKSEkIo7O1Q==}

  '@tanstack/react-db@0.0.19':
    resolution: {integrity: sha512-VMp7gt9D5PxZCRKfLhkKJzjC7U0t/SowLjwLc2ffvXOJ+mOaujIxoypzvkyRIotnowCPLQKZUsklK6Xn5XzkZw==}
    peerDependencies:
      react: '>=16.8.0'

  '@tanstack/react-router@1.125.6':
    resolution: {integrity: sha512-znyUGTq+WRhXwToNTYiluUBLjMdQVxz+ZQ9Ep2PBuS9O+3Qm3kaM7n64hA84ISoCtLqMwTo7Ofw0W4WeLdjpYg==}
    engines: {node: '>=12'}
    peerDependencies:
      react: '>=18.0.0 || >=19.0.0'
      react-dom: '>=18.0.0 || >=19.0.0'

  '@tanstack/react-start-client@1.125.6':
    resolution: {integrity: sha512-s7irNfPDVRlqumA5cHGAsfipyJicUpNIZ8veoKIl8WPYiWCIolbXWzSBXix96KxvFr20lJXgxRWRlWAe9GbOGA==}
    engines: {node: '>=12'}
    peerDependencies:
      react: '>=18.0.0 || >=19.0.0'
      react-dom: '>=18.0.0 || >=19.0.0'

  '@tanstack/react-start-plugin@1.126.1':
    resolution: {integrity: sha512-VXRbcNnpuTaLHpBcXQtBOWkk1tlSQM0iXwVI7xTPFr2U7/Iwj/Q7O+PiI/eH60XwGojJnGjelpEAde9KnJtP8w==}
    engines: {node: '>=12'}
    peerDependencies:
      '@vitejs/plugin-react': '>=4.3.4'
      vite: '>=6.0.0'

  '@tanstack/react-start-server@1.126.1':
    resolution: {integrity: sha512-AdX85pxM+3qgItLNWVpdkLeBuaHE1QQNQNMhm/BzB0fhyyqQXpuAkgUWhxsppU29E+uBQCx+UtramMnNFI7yCQ==}
    engines: {node: '>=12'}
    peerDependencies:
      react: '>=18.0.0 || >=19.0.0'
      react-dom: '>=18.0.0 || >=19.0.0'

  '@tanstack/react-start@1.126.1':
    resolution: {integrity: sha512-l1rUzvj0a/LmEAfnJTRxIf2gj21XkM2TgCwbC49WvqInXA0J6rvulfuqPsBTPSPedXS6bI0fWdQiistR5LN1/g==}
    engines: {node: '>=12'}
    peerDependencies:
      '@vitejs/plugin-react': '>=4.3.4'
      react: '>=18.0.0 || >=19.0.0'
      react-dom: '>=18.0.0 || >=19.0.0'
      vite: '>=6.0.0'

  '@tanstack/react-store@0.7.3':
    resolution: {integrity: sha512-3Dnqtbw9P2P0gw8uUM8WP2fFfg8XMDSZCTsywRPZe/XqqYW8PGkXKZTvP0AHkE4mpqP9Y43GpOg9vwO44azu6Q==}
    peerDependencies:
      react: ^16.8.0 || ^17.0.0 || ^18.0.0 || ^19.0.0
      react-dom: ^16.8.0 || ^17.0.0 || ^18.0.0 || ^19.0.0

  '@tanstack/router-core@1.125.4':
    resolution: {integrity: sha512-tdgGI0Kwt3Lgs9ceLbG32NPh4I2H1T9t2TKjcS+I78sifm5rjTWV8lfqVRNrvMPk5ek60vXPOL2AHAUg6ohwsA==}
    engines: {node: '>=12'}

  '@tanstack/router-generator@1.125.4':
    resolution: {integrity: sha512-jF71znMvpZxmkQF0MxfjKKyvXtft9NWRCVcLhb+6d/8nrVGNiEw+dsXn/CLpeRQLk7Mg/fsp/WipBql1dd3Qaw==}
    engines: {node: '>=12'}

  '@tanstack/router-plugin@1.125.6':
    resolution: {integrity: sha512-SWfp++tkjb0grVqa/Xdvi9QAs93e9/fZMBZ6q0fvvQruMyciCmjWyE/qV3tS/Qh0WZdzIRP6yl8Gha2Lin4q1w==}
    engines: {node: '>=12'}
    peerDependencies:
      '@rsbuild/core': '>=1.0.2'
      '@tanstack/react-router': ^1.125.6
      vite: '>=5.0.0 || >=6.0.0'
      vite-plugin-solid: ^2.11.2
      webpack: '>=5.92.0'
    peerDependenciesMeta:
      '@rsbuild/core':
        optional: true
      '@tanstack/react-router':
        optional: true
      vite:
        optional: true
      vite-plugin-solid:
        optional: true
      webpack:
        optional: true

  '@tanstack/router-utils@1.121.21':
    resolution: {integrity: sha512-u7ubq1xPBtNiU7Fm+EOWlVWdgFLzuKOa1thhqdscVn8R4dNMUd1VoOjZ6AKmLw201VaUhFtlX+u0pjzI6szX7A==}
    engines: {node: '>=12'}

  '@tanstack/server-functions-plugin@1.124.1':
    resolution: {integrity: sha512-9GIu+PXu5itj+Q74FJQpd4WV3FikzkAAxvBl9hrnmiEwz+AGDZL0GOiGy++MdupHJXuHXXss9mHqKtNmw9wMdw==}
    engines: {node: '>=12'}

  '@tanstack/start-client-core@1.125.4':
    resolution: {integrity: sha512-rijB1mZf3TazmYinSZBYclUolc/h4W1t/20uOFsjZli/Si8QUaoBdsKHFnZj8c/73H8Yxdzi4ZkLrD2rAesZhg==}
    engines: {node: '>=12'}

  '@tanstack/start-plugin-core@1.126.1':
    resolution: {integrity: sha512-EuV10r6r+H6Y91U/YIgsgRyuzLlhnLMg8qFab+iq8w+DFW1rfs9eIqOcv2KGzwIDb5Wmkw3t7c2PJ5kT52J2gQ==}
    engines: {node: '>=12'}
    peerDependencies:
      vite: '>=6.0.0'

  '@tanstack/start-server-core@1.126.1':
    resolution: {integrity: sha512-dmVWtC1OcuLwiJM6fyk61e4TlTKCeVAoKV5Xg/FeVbD+rbAHF7AOsCln/rT3NgT0vUhO7Nxmlr2zjz1j0jV9Hg==}
    engines: {node: '>=12'}

  '@tanstack/start-server-functions-client@1.125.4':
    resolution: {integrity: sha512-/Hk6u19YQBbLbzKVZNlUOsPk+Ub84je4EK3ennLppuuNa7aPRvJXyRPn6kCLQXfLE/TZudirK0ze2HwHeuNgbQ==}
    engines: {node: '>=12'}

  '@tanstack/start-server-functions-fetcher@1.125.4':
    resolution: {integrity: sha512-vPWSbHlpCsg7g63gvKyiLWW3t4CW9apmNfPFIUKAPK+f+ZIP7PIefG60sFYRmS8jWvZvC1mSz66vkStvfUEfkQ==}
    engines: {node: '>=12'}

  '@tanstack/start-server-functions-server@1.124.1':
    resolution: {integrity: sha512-59NJqtdXm2c+JmwDqm3ZuvgcN1KT2LlvApelydj9y201lj76XjcEH4RqbJKm5G7C/wc98QPhghFHY8cwHJUCTg==}
    engines: {node: '>=12'}

  '@tanstack/store@0.7.2':
    resolution: {integrity: sha512-RP80Z30BYiPX2Pyo0Nyw4s1SJFH2jyM6f9i3HfX4pA+gm5jsnYryscdq2aIQLnL4TaGuQMO+zXmN9nh1Qck+Pg==}

  '@tanstack/typedoc-config@0.1.0':
    resolution: {integrity: sha512-WaeDXvt9Dyds53SCOCZKGmwHdS6LGwNH7LyDeTtsmPW7zn7ApOaNyAPWlqjkEHGVd0ykvR+XA8CI8RPfLGGxmw==}
    engines: {node: '>=18'}

  '@tanstack/virtual-file-routes@1.121.21':
    resolution: {integrity: sha512-3nuYsTyaq6ZN7jRZ9z6Gj3GXZqBOqOT0yzd/WZ33ZFfv4yVNIvsa5Lw+M1j3sgyEAxKMqGu/FaNi7FCjr3yOdw==}
    engines: {node: '>=12'}

  '@tanstack/vite-config@0.1.0':
    resolution: {integrity: sha512-G6l2Q4hp/Yj43UyE9APz+Fj5sdC15G2UD2xXOSdQCZ6/4gjYd2c040TLk7ObGhypbeWBYvy93Gg18nS41F6eqg==}
    engines: {node: '>=18'}

  '@testing-library/dom@10.4.0':
    resolution: {integrity: sha512-pemlzrSESWbdAloYml3bAJMEfNh1Z7EduzqPKprCH5S341frlpYnUEW0H72dLxa6IsYr+mPno20GiSm+h9dEdQ==}
    engines: {node: '>=18'}

  '@testing-library/jest-dom@6.6.3':
    resolution: {integrity: sha512-IteBhl4XqYNkM54f4ejhLRJiZNqcSCoXUOG2CPK7qbD322KjQozM4kHQOfkG2oln9b9HTYqs+Sae8vBATubxxA==}
    engines: {node: '>=14', npm: '>=6', yarn: '>=1'}

  '@testing-library/react@16.3.0':
    resolution: {integrity: sha512-kFSyxiEDwv1WLl2fgsq6pPBbw5aWKrsY2/noi1Id0TK0UParSF62oFQFGHXIyaG4pp2tEub/Zlel+fjjZILDsw==}
    engines: {node: '>=18'}
    peerDependencies:
      '@testing-library/dom': ^10.0.0
      '@types/react': ^18.0.0 || ^19.0.0
      '@types/react-dom': ^18.0.0 || ^19.0.0
      react: ^18.0.0 || ^19.0.0
      react-dom: ^18.0.0 || ^19.0.0
    peerDependenciesMeta:
      '@types/react':
        optional: true
      '@types/react-dom':
        optional: true

  '@tybys/wasm-util@0.9.0':
    resolution: {integrity: sha512-6+7nlbMVX/PVDCwaIQ8nTOPveOcFLSt8GcXdx8hD0bt39uWxYT88uXzqTd4fTvqta7oeUJqudepapKNt2DYJFw==}

  '@types/argparse@1.0.38':
    resolution: {integrity: sha512-ebDJ9b0e702Yr7pWgB0jzm+CX4Srzz8RcXtLJDJB+BSccqMa36uyH/zUsSYao5+BD1ytv3k3rPYCq4mAE1hsXA==}

  '@types/aria-query@5.0.4':
    resolution: {integrity: sha512-rfT93uj5s0PRL7EzccGMs3brplhcrghnDoV26NqKhCAS1hVo+WdNsPvE/yb6ilfr5hi2MEk6d5EWJTKdxg8jVw==}

  '@types/babel__code-frame@7.0.6':
    resolution: {integrity: sha512-Anitqkl3+KrzcW2k77lRlg/GfLZLWXBuNgbEcIOU6M92yw42vsd3xV/Z/yAHEj8m+KUjL6bWOVOFqX8PFPJ4LA==}

  '@types/babel__core@7.20.5':
    resolution: {integrity: sha512-qoQprZvz5wQFJwMDqeseRXWv3rqMvhgpbXFfVyWhbx9X47POIA6i/+dXefEmZKoAgOaTdaIgNSMqMIU61yRyzA==}

  '@types/babel__generator@7.27.0':
    resolution: {integrity: sha512-ufFd2Xi92OAVPYsy+P4n7/U7e68fex0+Ee8gSG9KX7eo084CWiQ4sdxktvdl0bOPupXtVJPY19zk6EwWqUQ8lg==}

  '@types/babel__template@7.4.4':
    resolution: {integrity: sha512-h/NUaSyG5EyxBIp8YRxo4RMe2/qQgvyowRwVMzhYhBCONbW8PUsg4lkFMrhgZhUe5z3L3MiLDuvyJ/CaPa2A8A==}

  '@types/babel__traverse@7.20.7':
    resolution: {integrity: sha512-dkO5fhS7+/oos4ciWxyEyjWe48zmG6wbCheo/G2ZnHx4fs3EU6YC6UM8rk56gAjNJ9P3MTH2jo5jb92/K6wbng==}

  '@types/body-parser@1.19.5':
    resolution: {integrity: sha512-fB3Zu92ucau0iQ0JMCFQE7b/dv8Ot07NI3KaZIkIUNXq82k4eBAqUaneXfleGY9JWskeS9y+u0nXMyspcuQrCg==}

  '@types/chai@5.2.2':
    resolution: {integrity: sha512-8kB30R7Hwqf40JPiKhVzodJs2Qc1ZJ5zuT3uzw5Hq/dhNCl3G3l83jfpdI1e20BP348+fV7VIL/+FxaXkqBmWg==}

  '@types/connect@3.4.38':
    resolution: {integrity: sha512-K6uROf1LD88uDQqJCktA4yzL1YYAK6NgfsI0v/mTgyPKWsX1CnJ0XPSDhViejru1GcRkLWb8RlzFYJRqGUbaug==}

  '@types/conventional-commits-parser@5.0.1':
    resolution: {integrity: sha512-7uz5EHdzz2TqoMfV7ee61Egf5y6NkcO4FB/1iCCQnbeiI1F3xzv3vK5dBCXUCLQgGYS+mUeigK1iKQzvED+QnQ==}

  '@types/cors@2.8.19':
    resolution: {integrity: sha512-mFNylyeyqN93lfe/9CSxOGREz8cpzAhH+E93xJ4xWQf62V8sQ/24reV2nyzUWM6H6Xji+GGHpkbLe7pVoUEskg==}

  '@types/debug@4.1.12':
    resolution: {integrity: sha512-vIChWdVG3LG1SMxEvI/AK+FWJthlrqlTu7fbrlywTkkaONwk/UAGaULXRlf8vkzFBLVm0zkMdCquhL5aOjhXPQ==}

  '@types/deep-eql@4.0.2':
    resolution: {integrity: sha512-c9h9dVVMigMPc4bwTvC5dxqtqJZwQPePsWjPlpSOnojbor6pGqdk541lfA7AqFQr5pB1BRdq0juY9db81BwyFw==}

  '@types/estree@1.0.6':
    resolution: {integrity: sha512-AYnb1nQyY49te+VRAVgmzfcgjYS91mY5P0TKUDCLEM+gNnA+3T6rWITXRLYCpahpqSQbN5cE+gHpnPyXjHWxcw==}

  '@types/estree@1.0.8':
    resolution: {integrity: sha512-dWHzHa2WqEXI/O1E9OjrocMTKJl2mSrEolh1Iomrv6U+JuNwaHXsXx9bLu5gG7BUWFIN0skIQJQ/L1rIex4X6w==}

  '@types/express-serve-static-core@4.19.6':
    resolution: {integrity: sha512-N4LZ2xG7DatVqhCZzOGb1Yi5lMbXSZcmdLDe9EzSndPV2HpWYWzRbaerl2n27irrm94EPpprqa8KpskPT085+A==}

  '@types/express@4.17.23':
    resolution: {integrity: sha512-Crp6WY9aTYP3qPi2wGDo9iUe/rceX01UMhnF1jmwDcKCFM6cx7YhGP/Mpr3y9AASpfHixIG0E6azCcL5OcDHsQ==}

  '@types/hast@3.0.4':
    resolution: {integrity: sha512-WPs+bbQw5aCj+x6laNGWLH3wviHtoCv/P3+otBhbOhJgG8qtpdAMlTCxLtsTWA7LH1Oh/bFCHsBn0TPS5m30EQ==}

  '@types/http-errors@2.0.4':
    resolution: {integrity: sha512-D0CFMMtydbJAegzOyHjtiKPLlvnm3iTZyZRSZoLq2mRhDdmLfIWOCYPfQJ4cu2erKghU++QvjcUjp/5h7hESpA==}

  '@types/json-schema@7.0.15':
    resolution: {integrity: sha512-5+fP8P8MFNC+AyZCDxrB2pkZFPGzqQWUzpSeuuVLvm8VMcorNYavBqoFcxK8bQz4Qsbn4oUEEem4wDLfcysGHA==}

  '@types/mime@1.3.5':
    resolution: {integrity: sha512-/pyBZWSLD2n0dcHE3hq8s8ZvcETHtEuF+3E7XVt0Ig2nvsVQXdghHVcEkIWjy9A0wKfTn97a/PSDYohKIlnP/w==}

  '@types/ms@2.1.0':
    resolution: {integrity: sha512-GsCCIZDE/p3i96vtEqx+7dBUGXrc7zeSK3wwPHIaRThS+9OhWIXRqzs4d6k1SVU8g91DrNRWxWUGhp5KXQb2VA==}

  '@types/node@12.20.55':
    resolution: {integrity: sha512-J8xLz7q2OFulZ2cyGTLE1TbbZcjpno7FaN6zdJNrgAdrJ+DZzh/uFR6YrTb4C+nXakvud8Q4+rbhoIWlYQbUFQ==}

  '@types/node@20.19.5':
    resolution: {integrity: sha512-M4CtoNkoQrYOD7O80KM7DjGdzwMvoXZ12SGUbxc0X1AK6gfBKjkJswW/B4MyTPMIuU0sodukEgj8CzIJKEAQXQ==}

  '@types/node@22.16.1':
    resolution: {integrity: sha512-oaNE4MzsA6uO7HcsjUvqzz19lYIRsV6I1Dc6iOvgwYYDiOeF7/9b2E/PE0UW2ccwpgWPVUedjltYXQXVKFd4EA==}

  '@types/node@24.0.11':
    resolution: {integrity: sha512-CJV8eqrYnwQJGMrvcRhQmZfpyniDavB+7nAZYJc6w99hFYJyFN3INV1/2W3QfQrqM36WTLrijJ1fxxvGBmCSxA==}

  '@types/normalize-package-data@2.4.4':
    resolution: {integrity: sha512-37i+OaWTh9qeK4LSHPsyRC7NahnGotNuZvjLSgcPzblpHB3rrCJxAOgI5gCdKm7coonsaX1Of0ILiTcnZjbfxA==}

  '@types/pg@8.15.4':
    resolution: {integrity: sha512-I6UNVBAoYbvuWkkU3oosC8yxqH21f4/Jc4DK71JLG3dT2mdlGe1z+ep/LQGXaKaOgcvUrsQoPRqfgtMcvZiJhg==}

  '@types/qs@6.14.0':
    resolution: {integrity: sha512-eOunJqu0K1923aExK6y8p6fsihYEn/BYuQ4g0CxAAgFc4b/ZLN4CrsRZ55srTdqoiLzU2B2evC+apEIxprEzkQ==}

  '@types/range-parser@1.2.7':
    resolution: {integrity: sha512-hKormJbkJqzQGhziax5PItDUTMAM9uE2XXQmM37dyd4hVM+5aVl7oVxMVUiVQn2oCQFN/LKCZdvSM0pFRqbSmQ==}

  '@types/react-dom@19.1.6':
    resolution: {integrity: sha512-4hOiT/dwO8Ko0gV1m/TJZYk3y0KBnY9vzDh7W+DH17b2HFSOGgdj33dhihPeuy3l0q23+4e+hoXHV6hCC4dCXw==}
    peerDependencies:
      '@types/react': ^19.0.0

  '@types/react@19.1.8':
    resolution: {integrity: sha512-AwAfQ2Wa5bCx9WP8nZL2uMZWod7J7/JSplxbTmBQ5ms6QpqNYm672H0Vu9ZVKVngQ+ii4R/byguVEUZQyeg44g==}

  '@types/resolve@1.20.2':
    resolution: {integrity: sha512-60BCwRFOZCQhDncwQdxxeOEEkbc5dIMccYLwbxsS4TUNeVECQ/pBJ0j09mrHOl/JJvpRPGwO9SvE4nR2Nb/a4Q==}

  '@types/send@0.17.5':
    resolution: {integrity: sha512-z6F2D3cOStZvuk2SaP6YrwkNO65iTZcwA2ZkSABegdkAh/lf+Aa/YQndZVfmEXT5vgAp6zv06VQ3ejSVjAny4w==}

  '@types/serve-static@1.15.7':
    resolution: {integrity: sha512-W8Ym+h8nhuRwaKPaDw34QUkwsGi6Rc4yYqvKFo5rm2FUEhCFbzVWrxXUxuKK8TASjWsysJY0nsmNCGhCOIsrOw==}

  '@types/triple-beam@1.3.5':
    resolution: {integrity: sha512-6WaYesThRMCl19iryMYP7/x2OVgCtbIVflDGFpWnb9irXI3UjYE4AzmYuiUKY1AJstGijoY+MgUszMgRxIYTYw==}

  '@types/unist@3.0.3':
    resolution: {integrity: sha512-ko/gIFJRv177XgZsZcBwnqJN5x/Gien8qNOn0D5bQU/zAzVf9Zt3BlcUiLqhV9y4ARk0GbT3tnUiPNgnTXzc/Q==}

  '@types/use-sync-external-store@0.0.6':
    resolution: {integrity: sha512-zFDAD+tlpf2r4asuHEj0XH6pY6i0g5NeAHPn+15wk3BV6JA69eERFXC1gyGThDkVa1zCyKr5jox1+2LbV/AMLg==}

  '@types/whatwg-mimetype@3.0.2':
    resolution: {integrity: sha512-c2AKvDT8ToxLIOUlN51gTiHXflsfIFisS4pO7pDPoKouJCESkhZnEy623gwP9laCy5lnLDAw1vAzu2vM2YLOrA==}

  '@types/yauzl@2.10.3':
    resolution: {integrity: sha512-oJoftv0LSuaDZE3Le4DbKX+KS9G36NzOeSap90UIK0yMA/NhKJhqlSGtNDORNRaIbQfzjXDrQa0ytJ6mNRGz/Q==}

  '@typescript-eslint/eslint-plugin@8.36.0':
    resolution: {integrity: sha512-lZNihHUVB6ZZiPBNgOQGSxUASI7UJWhT8nHyUGCnaQ28XFCw98IfrMCG3rUl1uwUWoAvodJQby2KTs79UTcrAg==}
    engines: {node: ^18.18.0 || ^20.9.0 || >=21.1.0}
    peerDependencies:
      '@typescript-eslint/parser': ^8.36.0
      eslint: ^8.57.0 || ^9.0.0
      typescript: '>=4.8.4 <5.9.0'

  '@typescript-eslint/parser@8.36.0':
    resolution: {integrity: sha512-FuYgkHwZLuPbZjQHzJXrtXreJdFMKl16BFYyRrLxDhWr6Qr7Kbcu2s1Yhu8tsiMXw1S0W1pjfFfYEt+R604s+Q==}
    engines: {node: ^18.18.0 || ^20.9.0 || >=21.1.0}
    peerDependencies:
      eslint: ^8.57.0 || ^9.0.0
      typescript: '>=4.8.4 <5.9.0'

  '@typescript-eslint/project-service@8.36.0':
    resolution: {integrity: sha512-JAhQFIABkWccQYeLMrHadu/fhpzmSQ1F1KXkpzqiVxA/iYI6UnRt2trqXHt1sYEcw1mxLnB9rKMsOxXPxowN/g==}
    engines: {node: ^18.18.0 || ^20.9.0 || >=21.1.0}
    peerDependencies:
      typescript: '>=4.8.4 <5.9.0'

  '@typescript-eslint/scope-manager@8.36.0':
    resolution: {integrity: sha512-wCnapIKnDkN62fYtTGv2+RY8FlnBYA3tNm0fm91kc2BjPhV2vIjwwozJ7LToaLAyb1ca8BxrS7vT+Pvvf7RvqA==}
    engines: {node: ^18.18.0 || ^20.9.0 || >=21.1.0}

  '@typescript-eslint/tsconfig-utils@8.36.0':
    resolution: {integrity: sha512-Nhh3TIEgN18mNbdXpd5Q8mSCBnrZQeY9V7Ca3dqYvNDStNIGRmJA6dmrIPMJ0kow3C7gcQbpsG2rPzy1Ks/AnA==}
    engines: {node: ^18.18.0 || ^20.9.0 || >=21.1.0}
    peerDependencies:
      typescript: '>=4.8.4 <5.9.0'

  '@typescript-eslint/type-utils@8.36.0':
    resolution: {integrity: sha512-5aaGYG8cVDd6cxfk/ynpYzxBRZJk7w/ymto6uiyUFtdCozQIsQWh7M28/6r57Fwkbweng8qAzoMCPwSJfWlmsg==}
    engines: {node: ^18.18.0 || ^20.9.0 || >=21.1.0}
    peerDependencies:
      eslint: ^8.57.0 || ^9.0.0
      typescript: '>=4.8.4 <5.9.0'

  '@typescript-eslint/types@8.36.0':
    resolution: {integrity: sha512-xGms6l5cTJKQPZOKM75Dl9yBfNdGeLRsIyufewnxT4vZTrjC0ImQT4fj8QmtJK84F58uSh5HVBSANwcfiXxABQ==}
    engines: {node: ^18.18.0 || ^20.9.0 || >=21.1.0}

  '@typescript-eslint/typescript-estree@8.36.0':
    resolution: {integrity: sha512-JaS8bDVrfVJX4av0jLpe4ye0BpAaUW7+tnS4Y4ETa3q7NoZgzYbN9zDQTJ8kPb5fQ4n0hliAt9tA4Pfs2zA2Hg==}
    engines: {node: ^18.18.0 || ^20.9.0 || >=21.1.0}
    peerDependencies:
      typescript: '>=4.8.4 <5.9.0'

  '@typescript-eslint/utils@8.36.0':
    resolution: {integrity: sha512-VOqmHu42aEMT+P2qYjylw6zP/3E/HvptRwdn/PZxyV27KhZg2IOszXod4NcXisWzPAGSS4trE/g4moNj6XmH2g==}
    engines: {node: ^18.18.0 || ^20.9.0 || >=21.1.0}
    peerDependencies:
      eslint: ^8.57.0 || ^9.0.0
      typescript: '>=4.8.4 <5.9.0'

  '@typescript-eslint/visitor-keys@8.36.0':
    resolution: {integrity: sha512-vZrhV2lRPWDuGoxcmrzRZyxAggPL+qp3WzUrlZD+slFueDiYHxeBa34dUXPuC0RmGKzl4lS5kFJYvKCq9cnNDA==}
    engines: {node: ^18.18.0 || ^20.9.0 || >=21.1.0}

  '@unrs/resolver-binding-android-arm-eabi@1.11.0':
    resolution: {integrity: sha512-LRw5BW29sYj9NsQC6QoqeLVQhEa+BwVINYyMlcve+6stwdBsSt5UB7zw4UZB4+4PNqIVilHoMaPWCb/KhABHQw==}
    cpu: [arm]
    os: [android]

  '@unrs/resolver-binding-android-arm64@1.11.0':
    resolution: {integrity: sha512-zYX8D2zcWCAHqghA8tPjbp7LwjVXbIZP++mpU/Mrf5jUVlk3BWIxkeB8yYzZi5GpFSlqMcRZQxQqbMI0c2lASQ==}
    cpu: [arm64]
    os: [android]

  '@unrs/resolver-binding-darwin-arm64@1.11.0':
    resolution: {integrity: sha512-YsYOT049hevAY/lTYD77GhRs885EXPeAfExG5KenqMJ417nYLS2N/kpRpYbABhFZBVQn+2uRPasTe4ypmYoo3w==}
    cpu: [arm64]
    os: [darwin]

  '@unrs/resolver-binding-darwin-x64@1.11.0':
    resolution: {integrity: sha512-PSjvk3OZf1aZImdGY5xj9ClFG3bC4gnSSYWrt+id0UAv+GwwVldhpMFjAga8SpMo2T1GjV9UKwM+QCsQCQmtdA==}
    cpu: [x64]
    os: [darwin]

  '@unrs/resolver-binding-freebsd-x64@1.11.0':
    resolution: {integrity: sha512-KC/iFaEN/wsTVYnHClyHh5RSYA9PpuGfqkFua45r4sweXpC0KHZ+BYY7ikfcGPt5w1lMpR1gneFzuqWLQxsRKg==}
    cpu: [x64]
    os: [freebsd]

  '@unrs/resolver-binding-linux-arm-gnueabihf@1.11.0':
    resolution: {integrity: sha512-CDh/0v8uot43cB4yKtDL9CVY8pbPnMV0dHyQCE4lFz6PW/+9tS0i9eqP5a91PAqEBVMqH1ycu+k8rP6wQU846w==}
    cpu: [arm]
    os: [linux]

  '@unrs/resolver-binding-linux-arm-musleabihf@1.11.0':
    resolution: {integrity: sha512-+TE7epATDSnvwr3L/hNHX3wQ8KQYB+jSDTdywycg3qDqvavRP8/HX9qdq/rMcnaRDn4EOtallb3vL/5wCWGCkw==}
    cpu: [arm]
    os: [linux]

  '@unrs/resolver-binding-linux-arm64-gnu@1.11.0':
    resolution: {integrity: sha512-VBAYGg3VahofpQ+L4k/ZO8TSICIbUKKTaMYOWHWfuYBFqPbSkArZZLezw3xd27fQkxX4BaLGb/RKnW0dH9Y/UA==}
    cpu: [arm64]
    os: [linux]

  '@unrs/resolver-binding-linux-arm64-musl@1.11.0':
    resolution: {integrity: sha512-9IgGFUUb02J1hqdRAHXpZHIeUHRrbnGo6vrRbz0fREH7g+rzQy53/IBSyadZ/LG5iqMxukriNPu4hEMUn+uWEg==}
    cpu: [arm64]
    os: [linux]

  '@unrs/resolver-binding-linux-ppc64-gnu@1.11.0':
    resolution: {integrity: sha512-LR4iQ/LPjMfivpL2bQ9kmm3UnTas3U+umcCnq/CV7HAkukVdHxrDD1wwx74MIWbbgzQTLPYY7Ur2MnnvkYJCBQ==}
    cpu: [ppc64]
    os: [linux]

  '@unrs/resolver-binding-linux-riscv64-gnu@1.11.0':
    resolution: {integrity: sha512-HCupFQwMrRhrOg7YHrobbB5ADg0Q8RNiuefqMHVsdhEy9lLyXm/CxsCXeLJdrg27NAPsCaMDtdlm8Z2X8x91Tg==}
    cpu: [riscv64]
    os: [linux]

  '@unrs/resolver-binding-linux-riscv64-musl@1.11.0':
    resolution: {integrity: sha512-Ckxy76A5xgjWa4FNrzcKul5qFMWgP5JSQ5YKd0XakmWOddPLSkQT+uAvUpQNnFGNbgKzv90DyQlxPDYPQ4nd6A==}
    cpu: [riscv64]
    os: [linux]

  '@unrs/resolver-binding-linux-s390x-gnu@1.11.0':
    resolution: {integrity: sha512-HfO0PUCCRte2pMJmVyxPI+eqT7KuV3Fnvn2RPvMe5mOzb2BJKf4/Vth8sSt9cerQboMaTVpbxyYjjLBWIuI5BQ==}
    cpu: [s390x]
    os: [linux]

  '@unrs/resolver-binding-linux-x64-gnu@1.11.0':
    resolution: {integrity: sha512-9PZdjP7tLOEjpXHS6+B/RNqtfVUyDEmaViPOuSqcbomLdkJnalt5RKQ1tr2m16+qAufV0aDkfhXtoO7DQos/jg==}
    cpu: [x64]
    os: [linux]

  '@unrs/resolver-binding-linux-x64-musl@1.11.0':
    resolution: {integrity: sha512-qkE99ieiSKMnFJY/EfyGKVtNra52/k+lVF/PbO4EL5nU6AdvG4XhtJ+WHojAJP7ID9BNIra/yd75EHndewNRfA==}
    cpu: [x64]
    os: [linux]

  '@unrs/resolver-binding-wasm32-wasi@1.11.0':
    resolution: {integrity: sha512-MjXek8UL9tIX34gymvQLecz2hMaQzOlaqYJJBomwm1gsvK2F7hF+YqJJ2tRyBDTv9EZJGMt4KlKkSD/gZWCOiw==}
    engines: {node: '>=14.0.0'}
    cpu: [wasm32]

  '@unrs/resolver-binding-win32-arm64-msvc@1.11.0':
    resolution: {integrity: sha512-9LT6zIGO7CHybiQSh7DnQGwFMZvVr0kUjah6qQfkH2ghucxPV6e71sUXJdSM4Ba0MaGE6DC/NwWf7mJmc3DAng==}
    cpu: [arm64]
    os: [win32]

  '@unrs/resolver-binding-win32-ia32-msvc@1.11.0':
    resolution: {integrity: sha512-HYchBYOZ7WN266VjoGm20xFv5EonG/ODURRgwl9EZT7Bq1nLEs6VKJddzfFdXEAho0wfFlt8L/xIiE29Pmy1RA==}
    cpu: [ia32]
    os: [win32]

  '@unrs/resolver-binding-win32-x64-msvc@1.11.0':
    resolution: {integrity: sha512-+oLKLHw3I1UQo4MeHfoLYF+e6YBa8p5vYUw3Rgt7IDzCs+57vIZqQlIo62NDpYM0VG6BjWOwnzBczMvbtH8hag==}
    cpu: [x64]
    os: [win32]

  '@vercel/nft@0.29.4':
    resolution: {integrity: sha512-6lLqMNX3TuycBPABycx7A9F1bHQR7kiQln6abjFbPrf5C/05qHM9M5E4PeTE59c7z8g6vHnx1Ioihb2AQl7BTA==}
    engines: {node: '>=18'}
    hasBin: true

  '@vitejs/plugin-react@4.6.0':
    resolution: {integrity: sha512-5Kgff+m8e2PB+9j51eGHEpn5kUzRKH2Ry0qGoe8ItJg7pqnkPrYPkDQZGgGmTa0EGarHrkjLvOdU3b1fzI8otQ==}
    engines: {node: ^14.18.0 || >=16.0.0}
    peerDependencies:
      vite: ^4.2.0 || ^5.0.0 || ^6.0.0 || ^7.0.0-beta.0

  '@vitejs/plugin-vue@5.2.4':
    resolution: {integrity: sha512-7Yx/SXSOcQq5HiiV3orevHUFn+pmMB4cgbEkDYgnkUWb0WfeQ/wa2yFv6D5ICiCQOVpjA7vYDXrC7AGO8yjDHA==}
    engines: {node: ^18.0.0 || >=20.0.0}
    peerDependencies:
      vite: ^5.0.0 || ^6.0.0
      vue: ^3.2.25

  '@vitest/coverage-istanbul@3.2.4':
    resolution: {integrity: sha512-IDlpuFJiWU9rhcKLkpzj8mFu/lpe64gVgnV15ZOrYx1iFzxxrxCzbExiUEKtwwXRvEiEMUS6iZeYgnMxgbqbxQ==}
    peerDependencies:
      vitest: 3.2.4

  '@vitest/expect@3.2.4':
    resolution: {integrity: sha512-Io0yyORnB6sikFlt8QW5K7slY4OjqNX9jmJQ02QDda8lyM6B5oNgVWoSoKPac8/kgnCUzuHQKrSLtu/uOqqrig==}

  '@vitest/mocker@3.2.4':
    resolution: {integrity: sha512-46ryTE9RZO/rfDd7pEqFl7etuyzekzEhUbTW3BvmeO/BcCMEgq59BKhek3dXDWgAj4oMK6OZi+vRr1wPW6qjEQ==}
    peerDependencies:
      msw: ^2.4.9
      vite: ^5.0.0 || ^6.0.0 || ^7.0.0-0
    peerDependenciesMeta:
      msw:
        optional: true
      vite:
        optional: true

  '@vitest/pretty-format@3.2.4':
    resolution: {integrity: sha512-IVNZik8IVRJRTr9fxlitMKeJeXFFFN0JaB9PHPGQ8NKQbGpfjlTx9zO4RefN8gp7eqjNy8nyK3NZmBzOPeIxtA==}

  '@vitest/runner@3.2.4':
    resolution: {integrity: sha512-oukfKT9Mk41LreEW09vt45f8wx7DordoWUZMYdY/cyAk7w5TWkTRCNZYF7sX7n2wB7jyGAl74OxgwhPgKaqDMQ==}

  '@vitest/snapshot@3.2.4':
    resolution: {integrity: sha512-dEYtS7qQP2CjU27QBC5oUOxLE/v5eLkGqPE0ZKEIDGMs4vKWe7IjgLOeauHsR0D5YuuycGRO5oSRXnwnmA78fQ==}

  '@vitest/spy@3.2.4':
    resolution: {integrity: sha512-vAfasCOe6AIK70iP5UD11Ac4siNUNJ9i/9PZ3NKx07sG6sUxeag1LWdNrMWeKKYBLlzuK+Gn65Yd5nyL6ds+nw==}

  '@vitest/utils@3.2.4':
    resolution: {integrity: sha512-fB2V0JFrQSMsCo9HiSq3Ezpdv4iYaXRG1Sx8edX3MwxfyNn83mKiGzOcH+Fkxt4MHxr3y42fQi1oeAInqgX2QA==}

  '@volar/language-core@2.4.17':
    resolution: {integrity: sha512-chmRZMbKmcGpKMoO7Reb70uiLrzo0KWC2CkFttKUuKvrE+VYgi+fL9vWMJ07Fv5ulX0V1TAyyacN9q3nc5/ecA==}

  '@volar/source-map@2.4.17':
    resolution: {integrity: sha512-QDybtQyO3Ms/NjFqNHTC5tbDN2oK5VH7ZaKrcubtfHBDj63n2pizHC3wlMQ+iT55kQXZUUAbmBX5L1C8CHFeBw==}

  '@volar/typescript@2.4.17':
    resolution: {integrity: sha512-3paEFNh4P5DkgNUB2YkTRrfUekN4brAXxd3Ow1syMqdIPtCZHbUy4AW99S5RO/7mzyTWPMdDSo3mqTpB/LPObQ==}

  '@vue/compiler-core@3.5.17':
    resolution: {integrity: sha512-Xe+AittLbAyV0pabcN7cP7/BenRBNcteM4aSDCtRvGw0d9OL+HG1u/XHLY/kt1q4fyMeZYXyIYrsHuPSiDPosA==}

  '@vue/compiler-dom@3.5.17':
    resolution: {integrity: sha512-+2UgfLKoaNLhgfhV5Ihnk6wB4ljyW1/7wUIog2puUqajiC29Lp5R/IKDdkebh9jTbTogTbsgB+OY9cEWzG95JQ==}

  '@vue/compiler-sfc@3.5.17':
    resolution: {integrity: sha512-rQQxbRJMgTqwRugtjw0cnyQv9cP4/4BxWfTdRBkqsTfLOHWykLzbOc3C4GGzAmdMDxhzU/1Ija5bTjMVrddqww==}

  '@vue/compiler-ssr@3.5.17':
    resolution: {integrity: sha512-hkDbA0Q20ZzGgpj5uZjb9rBzQtIHLS78mMilwrlpWk2Ep37DYntUz0PonQ6kr113vfOEdM+zTBuJDaceNIW0tQ==}

  '@vue/compiler-vue2@2.7.16':
    resolution: {integrity: sha512-qYC3Psj9S/mfu9uVi5WvNZIzq+xnXMhOwbTFKKDD7b1lhpnn71jXSFdTQ+WsIEk0ONCd7VV2IMm7ONl6tbQ86A==}

  '@vue/language-core@2.1.6':
    resolution: {integrity: sha512-MW569cSky9R/ooKMh6xa2g1D0AtRKbL56k83dzus/bx//RDJk24RHWkMzbAlXjMdDNyxAaagKPRquBIxkxlCkg==}
    peerDependencies:
      typescript: '*'
    peerDependenciesMeta:
      typescript:
        optional: true

  '@vue/reactivity@3.5.17':
    resolution: {integrity: sha512-l/rmw2STIscWi7SNJp708FK4Kofs97zc/5aEPQh4bOsReD/8ICuBcEmS7KGwDj5ODQLYWVN2lNibKJL1z5b+Lw==}

  '@vue/runtime-core@3.5.17':
    resolution: {integrity: sha512-QQLXa20dHg1R0ri4bjKeGFKEkJA7MMBxrKo2G+gJikmumRS7PTD4BOU9FKrDQWMKowz7frJJGqBffYMgQYS96Q==}

  '@vue/runtime-dom@3.5.17':
    resolution: {integrity: sha512-8El0M60TcwZ1QMz4/os2MdlQECgGoVHPuLnQBU3m9h3gdNRW9xRmI8iLS4t/22OQlOE6aJvNNlBiCzPHur4H9g==}

  '@vue/server-renderer@3.5.17':
    resolution: {integrity: sha512-BOHhm8HalujY6lmC3DbqF6uXN/K00uWiEeF22LfEsm9Q93XeJ/plHTepGwf6tqFcF7GA5oGSSAAUock3VvzaCA==}
    peerDependencies:
      vue: 3.5.17

  '@vue/shared@3.5.17':
    resolution: {integrity: sha512-CabR+UN630VnsJO/jHWYBC1YVXyMq94KKp6iF5MQgZJs5I8cmjw6oVMO1oDbtBkENSHSSn/UadWlW/OAgdmKrg==}

  '@whatwg-node/disposablestack@0.0.6':
    resolution: {integrity: sha512-LOtTn+JgJvX8WfBVJtF08TGrdjuFzGJc4mkP8EdDI8ADbvO7kiexYep1o8dwnt0okb0jYclCDXF13xU7Ge4zSw==}
    engines: {node: '>=18.0.0'}

  '@whatwg-node/fetch@0.10.8':
    resolution: {integrity: sha512-Rw9z3ctmeEj8QIB9MavkNJqekiu9usBCSMZa+uuAvM0lF3v70oQVCXNppMIqaV6OTZbdaHF1M2HLow58DEw+wg==}
    engines: {node: '>=18.0.0'}

  '@whatwg-node/node-fetch@0.7.21':
    resolution: {integrity: sha512-QC16IdsEyIW7kZd77aodrMO7zAoDyyqRCTLg+qG4wqtP4JV9AA+p7/lgqMdD29XyiYdVvIdFrfI9yh7B1QvRvw==}
    engines: {node: '>=18.0.0'}

  '@whatwg-node/promise-helpers@1.3.2':
    resolution: {integrity: sha512-Nst5JdK47VIl9UcGwtv2Rcgyn5lWtZ0/mhRQ4G8NN2isxpq2TO30iqHzmwoJycjWuyUfg3GFXqP/gFHXeV57IA==}
    engines: {node: '>=16.0.0'}

  '@whatwg-node/server@0.9.71':
    resolution: {integrity: sha512-ueFCcIPaMgtuYDS9u0qlUoEvj6GiSsKrwnOLPp9SshqjtcRaR1IEHRjoReq3sXNydsF5i0ZnmuYgXq9dV53t0g==}
    engines: {node: '>=18.0.0'}

  JSONStream@1.3.5:
    resolution: {integrity: sha512-E+iruNOY8VV9s4JEbe1aNEm6MiszPRr/UfcHMz0TQh1BXSxHK+ASV1R6W4HpjBhSeS+54PIsAMCBmwD06LLsqQ==}
    hasBin: true

  abbrev@3.0.1:
    resolution: {integrity: sha512-AO2ac6pjRB3SJmGJo+v5/aK6Omggp6fsLrs6wN9bd35ulu4cCwaAU9+7ZhXjeqHVkaHThLuzH0nZr0YpCDhygg==}
    engines: {node: ^18.17.0 || >=20.5.0}

  abort-controller@3.0.0:
    resolution: {integrity: sha512-h8lQ8tacZYnR3vNQTgibj+tODHI5/+l06Au2Pcriv/Gmet0eaj4TwWH41sO9wnHDiQsEj19q0drzdWdeAHtweg==}
    engines: {node: '>=6.5'}

  accepts@1.3.8:
    resolution: {integrity: sha512-PYAthTa2m2VKxuvSD3DPC/Gy+U+sOA1LAuT8mkmRuvw+NACSaeXEQ+NHcVF7rONl6qcaxV3Uuemwawk+7+SJLw==}
    engines: {node: '>= 0.6'}

  acorn-import-attributes@1.9.5:
    resolution: {integrity: sha512-n02Vykv5uA3eHGM/Z2dQrcD56kL8TyDb2p1+0P83PClMnC/nc+anbQRhIOWnSq4Ke/KvDPrY3C9hDtC/A3eHnQ==}
    peerDependencies:
      acorn: ^8

  acorn-jsx@5.3.2:
    resolution: {integrity: sha512-rq9s+JNhf0IChjtDXxllJ7g41oZk5SlXtp0LHwyA5cejwn7vKmKp4pPri6YEePv2PU65sAsegbXtIinmDFDXgQ==}
    peerDependencies:
      acorn: ^6.0.0 || ^7.0.0 || ^8.0.0

  acorn@8.15.0:
    resolution: {integrity: sha512-NZyJarBfL7nWwIq+FDL6Zp/yHEhePMNnnJ0y3qfieCrmNvYct8uvtiV41UvlSe6apAfk0fY1FbWx+NwfmpvtTg==}
    engines: {node: '>=0.4.0'}
    hasBin: true

  agent-base@7.1.3:
    resolution: {integrity: sha512-jRR5wdylq8CkOe6hei19GGZnxM6rBGwFl3Bg0YItGDimvjGtAvdZk4Pu6Cl4u4Igsws4a1fd1Vq3ezrhn4KmFw==}
    engines: {node: '>= 14'}

  ajv-draft-04@1.0.0:
    resolution: {integrity: sha512-mv00Te6nmYbRp5DCwclxtt7yV/joXJPGS7nM+97GdxvuttCOfgI3K4U25zboyeX0O+myI8ERluxQe5wljMmVIw==}
    peerDependencies:
      ajv: ^8.5.0
    peerDependenciesMeta:
      ajv:
        optional: true

  ajv-formats@3.0.1:
    resolution: {integrity: sha512-8iUql50EUR+uUcdRQ3HDqa6EVyo3docL8g5WJ3FNcWmu62IbkGUue/pEyLBW8VGKKucTPgqeks4fIU1DA4yowQ==}
    peerDependencies:
      ajv: ^8.0.0
    peerDependenciesMeta:
      ajv:
        optional: true

  ajv@6.12.6:
    resolution: {integrity: sha512-j3fVLgvTo527anyYyJOGTYJbG+vnnQYvE0m5mmkc1TK+nxAppkCLMIL0aZ4dblVCNoGShhm+kzE4ZUykBoMg4g==}

  ajv@8.12.0:
    resolution: {integrity: sha512-sRu1kpcO9yLtYxBKvqfTeh9KzZEwO3STyX1HT+4CaDzC6HpTGYhIhPIzj9XuKU7KYDwnaeh5hcOwjy1QuJzBPA==}

  ajv@8.13.0:
    resolution: {integrity: sha512-PRA911Blj99jR5RMeTunVbNXMF6Lp4vZXnk5GQjcnUWUTsrXtekg/pnmFFI2u/I36Y/2bITGS30GZCXei6uNkA==}

  ansi-colors@4.1.3:
    resolution: {integrity: sha512-/6w/C21Pm1A7aZitlI5Ni/2J6FFQN8i1Cvz3kHABAAbw93v/NlvKdVOqz7CCWz/3iv/JplRSEEZ83XION15ovw==}
    engines: {node: '>=6'}

  ansi-escapes@7.0.0:
    resolution: {integrity: sha512-GdYO7a61mR0fOlAsvC9/rIHf7L96sBc6dEWzeOu+KAea5bZyQRPIpojrVoI4AXGJS/ycu/fBTdLrUkA4ODrvjw==}
    engines: {node: '>=18'}

  ansi-regex@5.0.1:
    resolution: {integrity: sha512-quJQXlTSUGL2LH9SUXo8VwsY4soanhgo6LNSm84E1LBcE8s3O0wpdiRzyR9z/ZZJMlMWv37qOOb9pdJlMUEKFQ==}
    engines: {node: '>=8'}

  ansi-regex@6.1.0:
    resolution: {integrity: sha512-7HSX4QQb4CspciLpVFwyRe79O3xsIZDDLER21kERQ71oaPodF8jL725AgJMFAYbooIqolJoRLuM81SpeUkpkvA==}
    engines: {node: '>=12'}

  ansi-styles@4.3.0:
    resolution: {integrity: sha512-zbB9rCJAT1rbjiVDb2hqKFHNYLxgtk8NURxZ3IZwD3F6NtxbXZQCnnSi1Lkx+IDohdPlFp222wVALIheZJQSEg==}
    engines: {node: '>=8'}

  ansi-styles@5.2.0:
    resolution: {integrity: sha512-Cxwpt2SfTzTtXcfOlzGEee8O+c+MmUgGrNiBcXnuWxuFJHe6a5Hz7qwhwe5OgaSYI0IJvkLqWX1ASG+cJOkEiA==}
    engines: {node: '>=10'}

  ansi-styles@6.2.1:
    resolution: {integrity: sha512-bN798gFfQX+viw3R7yrGWRqnrN2oRkEkUjjl4JNn4E8GxxbjtG3FbrEIIY3l8/hrwUwIeCZvi4QuOTP4MErVug==}
    engines: {node: '>=12'}

  ansis@4.1.0:
    resolution: {integrity: sha512-BGcItUBWSMRgOCe+SVZJ+S7yTRG0eGt9cXAHev72yuGcY23hnLA7Bky5L/xLyPINoSN95geovfBkqoTlNZYa7w==}
    engines: {node: '>=14'}

  any-promise@1.3.0:
    resolution: {integrity: sha512-7UvmKalWRt1wgjL1RrGxoSJW/0QZFIegpeGvZG9kjp8vrRu55XTHbwnqq2GpXm9uLbcuhxm3IqX9OB4MZR1b2A==}

  anymatch@3.1.3:
    resolution: {integrity: sha512-KMReFUr0B4t+D+OBkjR3KYqvocp2XaSzO55UcB6mgQMd3KbcE+mWTyvVV7D/zsdEbNnV6acZUutkiHQXvTr1Rw==}
    engines: {node: '>= 8'}

  archiver-utils@5.0.2:
    resolution: {integrity: sha512-wuLJMmIBQYCsGZgYLTy5FIB2pF6Lfb6cXMSF8Qywwk3t20zWnAi7zLcQFdKQmIB8wyZpY5ER38x08GbwtR2cLA==}
    engines: {node: '>= 14'}

  archiver@7.0.1:
    resolution: {integrity: sha512-ZcbTaIqJOfCc03QwD468Unz/5Ir8ATtvAHsK+FdXbDIbGfihqh9mrvdcYunQzqn4HrvWWaFyaxJhGZagaJJpPQ==}
    engines: {node: '>= 14'}

  argparse@1.0.10:
    resolution: {integrity: sha512-o5Roy6tNG4SL/FOkCAN6RzjiakZS25RLYFrcMttJqbdd8BWrnA+fGz57iN5Pb06pvBGvl5gQ0B48dJlslXvoTg==}

  argparse@2.0.1:
    resolution: {integrity: sha512-8+9WqebbFzpX9OR+Wa6O29asIogeRMzcGtAINdpMHHyAg10f05aSFVBbcEqGf/PXw1EjAZ+q2/bEBg3DvurK3Q==}

  aria-query@5.3.0:
    resolution: {integrity: sha512-b0P0sZPKtyu8HkeRAfCq0IfURZK+SuwMjY1UXGBU27wpAiTwQAIlq56IbIO+ytk/JjS1fMR14ee5WBBfKi5J6A==}

  aria-query@5.3.2:
    resolution: {integrity: sha512-COROpnaoap1E2F000S62r6A60uHZnmlvomhfyT2DlTcrY1OrBKn2UhH7qn5wTC9zMvD0AY7csdPSNwKP+7WiQw==}
    engines: {node: '>= 0.4'}

  array-buffer-byte-length@1.0.2:
    resolution: {integrity: sha512-LHE+8BuR7RYGDKvnrmcuSq3tDcKv9OFEXQt/HpbZhY7V6h0zlUXutnAD82GiFx9rdieCMjkvtcsPqBwgUl1Iiw==}
    engines: {node: '>= 0.4'}

  array-flatten@1.1.1:
    resolution: {integrity: sha512-PCVAQswWemu6UdxsDFFX/+gVeYqKAod3D3UVm91jHwynguOwAvYPhx8nNlM++NqRcK6CxxpUafjmhIdKiHibqg==}

  array-ify@1.0.0:
    resolution: {integrity: sha512-c5AMf34bKdvPhQ7tBGhqkgKNUzMr4WUs+WDtC2ZUGOUncbxKMTvqxYctiseW3+L4bA8ec+GcZ6/A/FW4m8ukng==}

  array-includes@3.1.8:
    resolution: {integrity: sha512-itaWrbYbqpGXkGhZPGUulwnhVf5Hpy1xiCFsGqyIGglbBxmG5vSjxQen3/WGOjPpNEv1RtBLKxbmVXm8HpJStQ==}
    engines: {node: '>= 0.4'}

  array-union@2.1.0:
    resolution: {integrity: sha512-HGyxoOTYUyCM6stUe6EJgnd4EoewAI7zMdfqO+kGjnlZmBDz/cR5pf8r/cR4Wq60sL/p0IkcjUEEPwS3GFrIyw==}
    engines: {node: '>=8'}

  array.prototype.findlast@1.2.5:
    resolution: {integrity: sha512-CVvd6FHg1Z3POpBLxO6E6zr+rSKEQ9L6rZHAaY7lLfhKsWYUBBOuMs0e9o24oopj6H+geRCX0YJ+TJLBK2eHyQ==}
    engines: {node: '>= 0.4'}

  array.prototype.flat@1.3.3:
    resolution: {integrity: sha512-rwG/ja1neyLqCuGZ5YYrznA62D4mZXg0i1cIskIUKSiqF3Cje9/wXAls9B9s1Wa2fomMsIv8czB8jZcPmxCXFg==}
    engines: {node: '>= 0.4'}

  array.prototype.flatmap@1.3.3:
    resolution: {integrity: sha512-Y7Wt51eKJSyi80hFrJCePGGNo5ktJCslFuboqJsbf57CCPcm5zztluPlc4/aD8sWsKvlwatezpV4U1efk8kpjg==}
    engines: {node: '>= 0.4'}

  array.prototype.tosorted@1.1.4:
    resolution: {integrity: sha512-p6Fx8B7b7ZhL/gmUsAy0D15WhvDccw3mnGNbZpi3pmeJdxtWsj2jEaI4Y6oo3XiHfzuSgPwKc04MYt6KgvC/wA==}
    engines: {node: '>= 0.4'}

  arraybuffer.prototype.slice@1.0.4:
    resolution: {integrity: sha512-BNoCY6SXXPQ7gF2opIP4GBE+Xw7U+pHMYKuzjgCN3GwiaIR09UUeKfheyIry77QtrCBlC0KK0q5/TER/tYh3PQ==}
    engines: {node: '>= 0.4'}

  assertion-error@2.0.1:
    resolution: {integrity: sha512-Izi8RQcffqCeNVgFigKli1ssklIbpHnCYc6AknXGYoB6grJqyeby7jv12JUQgmTAnIDnbck1uxksT4dzN3PWBA==}
    engines: {node: '>=12'}

  ast-module-types@6.0.1:
    resolution: {integrity: sha512-WHw67kLXYbZuHTmcdbIrVArCq5wxo6NEuj3hiYAWr8mwJeC+C2mMCIBIWCiDoCye/OF/xelc+teJ1ERoWmnEIA==}
    engines: {node: '>=18'}

  ast-types@0.16.1:
    resolution: {integrity: sha512-6t10qk83GOG8p0vKmaCr8eiilZwO171AvbROMtvvNiwrTly62t+7XkA8RdIIVbpMhCASAsxgAzdRSwh6nw/5Dg==}
    engines: {node: '>=4'}

  async-function@1.0.0:
    resolution: {integrity: sha512-hsU18Ae8CDTR6Kgu9DYf0EbCr/a5iGL0rytQDobUcdpYOKokk8LEjVphnXkDkgpi0wYVsqrXuP0bZxJaTqdgoA==}
    engines: {node: '>= 0.4'}

  async-sema@3.1.1:
    resolution: {integrity: sha512-tLRNUXati5MFePdAk8dw7Qt7DpxPB60ofAgn8WRhW6a2rcimZnYBP9oxHiv0OHy+Wz7kPMG+t4LGdt31+4EmGg==}

  async@3.2.6:
    resolution: {integrity: sha512-htCUDlxyyCLMgaM3xXg0C0LW2xqfuQ6p05pCEIsXuyQ+a1koYKTuBMzRNwmybfLgvJDMd0r1LTn4+E0Ti6C2AA==}

  available-typed-arrays@1.0.7:
    resolution: {integrity: sha512-wvUjBtSGN7+7SjNpq/9M2Tg350UZD3q62IFZLbRAR1bSMlCo1ZaeW+BJ+D090e4hIIZLBcTDWe4Mh4jvUDajzQ==}
    engines: {node: '>= 0.4'}

  b4a@1.6.7:
    resolution: {integrity: sha512-OnAYlL5b7LEkALw87fUVafQw5rVR9RjwGd4KUwNQ6DrrNmaVaUCgLipfVlzrPQ4tWOR9P0IXGNOx50jYCCdSJg==}

  babel-dead-code-elimination@1.0.10:
    resolution: {integrity: sha512-DV5bdJZTzZ0zn0DC24v3jD7Mnidh6xhKa4GfKCbq3sfW8kaWhDdZjP3i81geA8T33tdYqWKw4D3fVv0CwEgKVA==}

  balanced-match@1.0.2:
    resolution: {integrity: sha512-3oSeUO0TMV67hN1AmbXsK4yaqU7tjiHlbxRDZOpH0KW9+CeX4bRAaX0Anxt0tx2MrpRpWwQaPwIlISEJhYU5Pw==}

  bare-events@2.6.0:
    resolution: {integrity: sha512-EKZ5BTXYExaNqi3I3f9RtEsaI/xBSGjE0XZCZilPzFAV/goswFHuPd9jEZlPIZ/iNZJwDSao9qRiScySz7MbQg==}

  base64-js@1.5.1:
    resolution: {integrity: sha512-AKpaYlHn8t4SVbOHCy+b5+KKgvR4vrsD8vbvrbiQJps7fKDTkjkDry6ji0rUJjC0kzbNePLwzxq8iypo41qeWA==}

  better-path-resolve@1.0.0:
    resolution: {integrity: sha512-pbnl5XzGBdrFU/wT4jqmJVPn2B6UHPBOhzMQkY/SPUPB6QtUXtmBHBIwCbXJol93mOpGMnQyP/+BB19q04xj7g==}
    engines: {node: '>=4'}

  binary-extensions@2.3.0:
    resolution: {integrity: sha512-Ceh+7ox5qe7LJuLHoY0feh3pHuUDHAcRUeyL2VYghZwfpkNIy/+8Ocg0a3UuSoYzavmylwuLWQOf3hl0jjMMIw==}
    engines: {node: '>=8'}

  bindings@1.5.0:
    resolution: {integrity: sha512-p2q/t/mhvuOj/UeLlV6566GD/guowlr0hHxClI0W9m7MWYkL1F0hLo+0Aexs9HSPCtR1SXQ0TD3MMKrXZajbiQ==}

  body-parser@1.20.3:
    resolution: {integrity: sha512-7rAxByjUMqQ3/bHJy7D6OGXvx/MMc4IqBn/X0fcM1QUcAItpZrBEYhWGem+tzXH90c+G01ypMcYJBO9Y30203g==}
    engines: {node: '>= 0.8', npm: 1.2.8000 || >= 1.4.16}

  boolbase@1.0.0:
    resolution: {integrity: sha512-JZOSA7Mo9sNGB8+UjSgzdLtokWAky1zbztM3WRLCbZ70/3cTANmQmOdR7y2g+J0e2WXywy1yS468tY+IruqEww==}

  brace-expansion@1.1.11:
    resolution: {integrity: sha512-iCuPHDFgrHX7H2vEI/5xpz07zSHB00TpugqhmYtVmMO6518mCuRMoOYFldEBl0g187ufozdaHgWKcYFb61qGiA==}

  brace-expansion@1.1.12:
    resolution: {integrity: sha512-9T9UjW3r0UW5c1Q7GTwllptXwhvYmEzFhzMfZ9H7FQWt+uZePjZPjBP/W1ZEyZ1twGWom5/56TF4lPcqjnDHcg==}

  brace-expansion@2.0.2:
    resolution: {integrity: sha512-Jt0vHyM+jmUBqojB7E1NIYadt0vI0Qxjxd2TErW94wDz+E2LAm5vKMXXwg6ZZBTHPuUlDgQHKXvjGBdfcF1ZDQ==}

  braces@3.0.3:
    resolution: {integrity: sha512-yQbXgO/OSZVD2IsiLlro+7Hf6Q18EJrKSEsdoMzKePKXct3gvD8oLcOQdIzGupr5Fj+EDe8gO/lxc1BzfMpxvA==}
    engines: {node: '>=8'}

  browserslist@4.25.1:
    resolution: {integrity: sha512-KGj0KoOMXLpSNkkEI6Z6mShmQy0bc1I+T7K9N81k4WWMrfz+6fQ6es80B/YLAeRoKvjYE1YSHHOW1qe9xIVzHw==}
    engines: {node: ^6 || ^7 || ^8 || ^9 || ^10 || ^11 || ^12 || >=13.7}
    hasBin: true

  buffer-crc32@0.2.13:
    resolution: {integrity: sha512-VO9Ht/+p3SN7SKWqcrgEzjGbRSJYTx+Q1pTQC0wrWqHx0vpJraQ6GtHx8tvcg1rlK1byhU5gccxgOgj7B0TDkQ==}

  buffer-crc32@1.0.0:
    resolution: {integrity: sha512-Db1SbgBS/fg/392AblrMJk97KggmvYhr4pB5ZIMTWtaivCPMWLkmb7m21cJvpvgK+J3nsU2CmmixNBZx4vFj/w==}
    engines: {node: '>=8.0.0'}

  buffer-from@1.1.2:
    resolution: {integrity: sha512-E+XQCRwSbaaiChtv6k6Dwgc+bx+Bs6vuKJHHl5kox/BaKbhiXzqQOwK4cO22yElGp2OCmjwVhT3HmxgyPGnJfQ==}

  buffer@6.0.3:
    resolution: {integrity: sha512-FTiCpNxtwiZZHEZbcbTIcZjERVICn9yq/pDFkTl95/AxzD1naBctN7YO68riM/gLSDY7sdrMby8hofADYuuqOA==}

  builtin-modules@3.3.0:
    resolution: {integrity: sha512-zhaCDicdLuWN5UbN5IMnFqNMhNfo919sH85y2/ea+5Yg9TsTkeZxpL+JLbp6cgYFS4sRLp3YV4S6yDuqVWHYOw==}
    engines: {node: '>=6'}

  bundle-require@5.1.0:
    resolution: {integrity: sha512-3WrrOuZiyaaZPWiEt4G3+IffISVC9HYlWueJEBWED4ZH4aIAC2PnkdnuRrR94M+w6yGWn4AglWtJtBI8YqvgoA==}
    engines: {node: ^12.20.0 || ^14.13.1 || >=16.0.0}
    peerDependencies:
      esbuild: '>=0.18'

  bytes@3.1.2:
    resolution: {integrity: sha512-/Nf7TyzTx6S3yRJObOAV7956r8cr2+Oj8AC5dt8wSP3BQAoeX58NoHyCU8P8zGkNXStjTSi6fzO6F0pBdcYbEg==}
    engines: {node: '>= 0.8'}

  c12@3.0.4:
    resolution: {integrity: sha512-t5FaZTYbbCtvxuZq9xxIruYydrAGsJ+8UdP0pZzMiK2xl/gNiSOy0OxhLzHUEEb0m1QXYqfzfvyIFEmz/g9lqg==}
    peerDependencies:
      magicast: ^0.3.5
    peerDependenciesMeta:
      magicast:
        optional: true

  cac@6.7.14:
    resolution: {integrity: sha512-b6Ilus+c3RrdDk+JhLKUAQfzzgLEPy6wcXqS7f/xe1EETvsDP6GORG7SFuOs6cID5YkqchW/LXZbX5bc8j7ZcQ==}
    engines: {node: '>=8'}

  call-bind-apply-helpers@1.0.2:
    resolution: {integrity: sha512-Sp1ablJ0ivDkSzjcaJdxEunN5/XvksFJ2sMBFfq6x0ryhQV/2b/KwFe21cMpmHtPOSij8K99/wSfoEuTObmuMQ==}
    engines: {node: '>= 0.4'}

  call-bind@1.0.8:
    resolution: {integrity: sha512-oKlSFMcMwpUg2ednkhQ454wfWiU/ul3CkJe/PEHcTKuiX6RpbehUiFMXu13HalGZxfUwCQzZG747YXBn1im9ww==}
    engines: {node: '>= 0.4'}

  call-bound@1.0.3:
    resolution: {integrity: sha512-YTd+6wGlNlPxSuri7Y6X8tY2dmm12UMH66RpKMhiX6rsk5wXXnYgbUcOt8kiS31/AjfoTOvCsE+w8nZQLQnzHA==}
    engines: {node: '>= 0.4'}

  call-bound@1.0.4:
    resolution: {integrity: sha512-+ys997U96po4Kx/ABpBCqhA9EuxJaQWDQg7295H4hBphv3IZg0boBKuwYpt4YXp6MZ5AmZQnU/tyMTlRpaSejg==}
    engines: {node: '>= 0.4'}

  callsite@1.0.0:
    resolution: {integrity: sha512-0vdNRFXn5q+dtOqjfFtmtlI9N2eVZ7LMyEV2iKC5mEEFvSg/69Ml6b/WU2qF8W1nLRa0wiSrDT3Y5jOHZCwKPQ==}

  callsites@3.1.0:
    resolution: {integrity: sha512-P8BjAsXvZS+VIDUI11hHCQEv74YT67YUi5JJFNWIqL235sBmjX4+qx9Muvls5ivyNENctx46xQLQ3aTuE7ssaQ==}
    engines: {node: '>=6'}

  caniuse-lite@1.0.30001727:
    resolution: {integrity: sha512-pB68nIHmbN6L/4C6MH1DokyR3bYqFwjaSs/sWDHGj4CTcFtQUQMuJftVwWkXq7mNWOybD3KhUv3oWHoGxgP14Q==}

  chai@5.2.0:
    resolution: {integrity: sha512-mCuXncKXk5iCLhfhwTc0izo0gtEmpz5CtG2y8GiOINBlMVS6v8TMRc5TaLWKS6692m9+dVVfzgeVxR5UxWHTYw==}
    engines: {node: '>=12'}

  chalk@3.0.0:
    resolution: {integrity: sha512-4D3B6Wf41KOYRFdszmDqMCGq5VV/uMAB273JILmO+3jAlh8X4qDtdtgCR3fxtbLEMzSx22QdhnDcJvu2u1fVwg==}
    engines: {node: '>=8'}

  chalk@4.1.2:
    resolution: {integrity: sha512-oKnbhFyRIXpUuez8iBMmyEa4nbj4IOQyuhc/wy9kY7/WVPcwIO9VA668Pu8RkO7+0G76SLROeyw9CpQ061i4mA==}
    engines: {node: '>=10'}

  chalk@5.4.1:
    resolution: {integrity: sha512-zgVZuo2WcZgfUEmsn6eO3kINexW8RAE4maiQ8QNs8CtpPCSyMiYsULR3HQYkm3w8FIA3SberyMJMSldGsW+U3w==}
    engines: {node: ^12.17.0 || ^14.13 || >=16.0.0}

  chardet@0.7.0:
    resolution: {integrity: sha512-mT8iDcrh03qDGRRmoA2hmBJnxpllMR+0/0qlzjqZES6NdiWDcZkCNAk4rPFZ9Q85r27unkiNNg8ZOiwZXBHwcA==}

  check-error@2.1.1:
    resolution: {integrity: sha512-OAlb+T7V4Op9OwdkjmguYRqncdlx5JiofwOAUkmTF+jNdHwzTaTs4sRAGpzLF3oOz5xAyDGrPgeIDFQmDOTiJw==}
    engines: {node: '>= 16'}

  cheerio-select@2.1.0:
    resolution: {integrity: sha512-9v9kG0LvzrlcungtnJtpGNxY+fzECQKhK4EGJX2vByejiMX84MFNQw4UxPJl3bFbTMw+Dfs37XaIkCwTZfLh4g==}

  cheerio@1.1.0:
    resolution: {integrity: sha512-+0hMx9eYhJvWbgpKV9hN7jg0JcwydpopZE4hgi+KvQtByZXPp04NiCWU0LzcAbP63abZckIHkTQaXVF52mX3xQ==}
    engines: {node: '>=18.17'}

  chokidar@3.6.0:
    resolution: {integrity: sha512-7VT13fmjotKpGipCW9JEQAusEPE+Ei8nl6/g4FBAmIm0GOOLMua9NDDo/DWp0ZAxCr3cPq5ZpBqmPAQgDda2Pw==}
    engines: {node: '>= 8.10.0'}

  chokidar@4.0.3:
    resolution: {integrity: sha512-Qgzu8kfBvo+cA4962jnP1KkS6Dop5NS6g7R5LFYJr4b8Ub94PPQXUksCw9PvXoeXPRRddRNC5C1JQUR2SMGtnA==}
    engines: {node: '>= 14.16.0'}

  chownr@3.0.0:
    resolution: {integrity: sha512-+IxzY9BZOQd/XuYPRmrvEVjF/nqj5kgT4kEq7VofrDoM1MxoRjEWkrCC3EtLi59TVawxTAn+orJwFQcrqEN1+g==}
    engines: {node: '>=18'}

  ci-info@3.9.0:
    resolution: {integrity: sha512-NIxF55hv4nSqQswkAeiOi1r83xy8JldOFDTWiug55KBu9Jnblncd2U6ViHmYgHf01TPZS77NJBhBMKdWj9HQMQ==}
    engines: {node: '>=8'}

  citty@0.1.6:
    resolution: {integrity: sha512-tskPPKEs8D2KPafUypv2gxwJP8h/OaJmC82QQGGDQcHvXX43xF2VDACcJVmZ0EuSxkpO9Kc4MlrA3q0+FG58AQ==}

  cli-cursor@5.0.0:
    resolution: {integrity: sha512-aCj4O5wKyszjMmDT4tZj93kxyydN/K5zPWSCe6/0AV/AA1pqe5ZBIw0a2ZfPQV7lL5/yb5HsUreJ6UFAF1tEQw==}
    engines: {node: '>=18'}

  cli-truncate@4.0.0:
    resolution: {integrity: sha512-nPdaFdQ0h/GEigbPClz11D0v/ZJEwxmeVZGeMo3Z5StPtUTkA9o1lD6QwoirYiSDzbcwn2XcjwmCp68W1IS4TA==}
    engines: {node: '>=18'}

  clipboardy@4.0.0:
    resolution: {integrity: sha512-5mOlNS0mhX0707P2I0aZ2V/cmHUEO/fL7VFLqszkhUsxt7RwnmrInf/eEQKlf5GzvYeHIjT+Ov1HRfNmymlG0w==}
    engines: {node: '>=18'}

  cliui@8.0.1:
    resolution: {integrity: sha512-BSeNnyus75C4//NQ9gQt1/csTXyo/8Sb+afLAkzAptFuMsod9HFokGNudZpi/oQV73hnVK+sR+5PVRMd+Dr7YQ==}
    engines: {node: '>=12'}

  cluster-key-slot@1.1.2:
    resolution: {integrity: sha512-RMr0FhtfXemyinomL4hrWcYJxmX6deFdCxpJzhDttxgO1+bcCnkk+9drydLVDmAMG7NE6aN/fl4F7ucU/90gAA==}
    engines: {node: '>=0.10.0'}

  color-convert@1.9.3:
    resolution: {integrity: sha512-QfAUtd+vFdAtFQcC8CCyYt1fYWxSqAiK2cSD6zDB8N3cpsEBAvRxp9zOGg6G/SHHJYAT88/az/IuDGALsNVbGg==}

  color-convert@2.0.1:
    resolution: {integrity: sha512-RRECPsj7iu/xb5oKYcsFHSppFNnsj/52OVTRKb4zP5onXwVF3zVmmToNcOfGC+CRDpfK/U584fMg38ZHCaElKQ==}
    engines: {node: '>=7.0.0'}

  color-name@1.1.3:
    resolution: {integrity: sha512-72fSenhMw2HZMTVHeCA9KCmpEIbzWiQsjN+BHcBbS9vr1mtt+vJjPdksIBNUmKAW8TFUDPJK5SUU3QhE9NEXDw==}

  color-name@1.1.4:
    resolution: {integrity: sha512-dOy+3AuW3a2wNbZHIuMZpTcgjGuLU/uBL/ubcZF9OXbDo8ff4O8yVp5Bf0efS8uEoYo5q4Fx7dY9OgQGXgAsQA==}

  color-string@1.9.1:
    resolution: {integrity: sha512-shrVawQFojnZv6xM40anx4CkoDP+fZsw/ZerEMsW/pyzsRbElpsL/DBVW7q3ExxwusdNXI3lXpuhEZkzs8p5Eg==}

  color@3.2.1:
    resolution: {integrity: sha512-aBl7dZI9ENN6fUGC7mWpMTPNHmWUSNan9tuWN6ahh5ZLNk9baLJOnSMlrQkHcrfFgz2/RigjUVAjdx36VcemKA==}

  colorette@2.0.20:
    resolution: {integrity: sha512-IfEDxwoWIjkeXL1eXcDiow4UbKjhLdq6/EuSVR9GMN7KVH3r9gQ83e73hsz1Nd1T3ijd5xv1wcWRYO+D6kCI2w==}

  colorspace@1.1.4:
    resolution: {integrity: sha512-BgvKJiuVu1igBUF2kEjRCZXol6wiiGbY5ipL/oVPwm0BL9sIpMIzM8IK7vwuxIIzOXMV3Ey5w+vxhm0rR/TN8w==}

  commander@10.0.1:
    resolution: {integrity: sha512-y4Mg2tXshplEbSGzx7amzPwKKOCGuoSRP/CjEdwwk0FOGlUbq6lKuoyDZTNZkmxHdJtp54hdfY/JUrdL7Xfdug==}
    engines: {node: '>=14'}

  commander@12.1.0:
    resolution: {integrity: sha512-Vw8qHK3bZM9y/P10u3Vib8o/DdkvA2OtPtZvD871QKjy74Wj1WSKFILMPRPSdUSx5RFK1arlJzEtA4PkFgnbuA==}
    engines: {node: '>=18'}

  commander@13.1.0:
    resolution: {integrity: sha512-/rFeCpNJQbhSZjGVwO9RFV3xPqbnERS8MmIQzCtD/zl6gpJuV/bMLuN92oG3F7d8oDEHHRrujSXNUr8fpjntKw==}
    engines: {node: '>=18'}

  commander@2.20.3:
    resolution: {integrity: sha512-GpVkmM8vF2vQUkj2LvZmD35JxeJOLCwJ9cUkugyk2nuhbv3+mJvpLYYt+0+USMxE+oj+ey/lJEnhZw75x/OMcQ==}

  commander@4.1.1:
    resolution: {integrity: sha512-NOKm8xhkzAjzFx8B2v5OAHT+u5pRQc2UCa2Vq9jYL/31o2wi9mxBA7LIFs3sV5VSC49z6pEhfbMULvShKj26WA==}
    engines: {node: '>= 6'}

  comment-parser@1.4.1:
    resolution: {integrity: sha512-buhp5kePrmda3vhc5B9t7pUQXAb2Tnd0qgpkIhPhkHXxJpiPJ11H0ZEU0oBpJ2QztSbzG/ZxMj/CHsYJqRHmyg==}
    engines: {node: '>= 12.0.0'}

  common-path-prefix@3.0.0:
    resolution: {integrity: sha512-QE33hToZseCH3jS0qN96O/bSh3kaw/h+Tq7ngyY9eWDUnTlTNUyqfqvCXioLe5Na5jFsL78ra/wuBU4iuEgd4w==}

  commondir@1.0.1:
    resolution: {integrity: sha512-W9pAhw0ja1Edb5GVdIF1mjZw/ASI0AlShXM83UUGe2DVr5TdAPEA1OA8m/g8zWp9x6On7gqufY+FatDbC3MDQg==}

  compare-func@2.0.0:
    resolution: {integrity: sha512-zHig5N+tPWARooBnb0Zx1MFcdfpyJrfTJ3Y5L+IFvUm8rM74hHz66z0gw0x4tijh5CorKkKUCnW82R2vmpeCRA==}

  compare-versions@6.1.1:
    resolution: {integrity: sha512-4hm4VPpIecmlg59CHXnRDnqGplJFrbLG4aFEl5vl6cK1u76ws3LLvX7ikFnTDl5vo39sjWD6AaDPYodJp/NNHg==}

  compatx@0.2.0:
    resolution: {integrity: sha512-6gLRNt4ygsi5NyMVhceOCFv14CIdDFN7fQjX1U4+47qVE/+kjPoXMK65KWK+dWxmFzMTuKazoQ9sch6pM0p5oA==}

  compress-commons@6.0.2:
    resolution: {integrity: sha512-6FqVXeETqWPoGcfzrXb37E50NP0LXT8kAMu5ooZayhWWdgEY4lBEEcbQNXtkuKQsGduxiIcI4gOTsxTmuq/bSg==}
    engines: {node: '>= 14'}

  computeds@0.0.1:
    resolution: {integrity: sha512-7CEBgcMjVmitjYo5q8JTJVra6X5mQ20uTThdK+0kR7UEaDrAWEQcRiBtWJzga4eRpP6afNwwLsX2SET2JhVB1Q==}

  concat-map@0.0.1:
    resolution: {integrity: sha512-/Srv4dswyQNBfohGpz9o6Yb3Gz3SrUDqBH5rTuhGR7ahtlbYKnVxw2bCFMRljaA7EXHaXZ8wsHdodFvbkhKmqg==}

  concurrently@9.2.0:
    resolution: {integrity: sha512-IsB/fiXTupmagMW4MNp2lx2cdSN2FfZq78vF90LBB+zZHArbIQZjQtzXCiXnvTxCZSvXanTqFLWBjw2UkLx1SQ==}
    engines: {node: '>=18'}
    hasBin: true

  confbox@0.1.8:
    resolution: {integrity: sha512-RMtmw0iFkeR4YV+fUOSucriAQNb9g8zFR52MWCtl+cCZOFRNL6zeB395vPzFhEjjn4fMxXudmELnl/KF/WrK6w==}

  confbox@0.2.2:
    resolution: {integrity: sha512-1NB+BKqhtNipMsov4xI/NnhCKp9XG9NamYp5PVm9klAT0fsrNPjaFICsCFhNhwZJKNh7zB/3q8qXz0E9oaMNtQ==}

  consola@3.4.0:
    resolution: {integrity: sha512-EiPU8G6dQG0GFHNR8ljnZFki/8a+cQwEQ+7wpxdChl02Q8HXlwEZWD5lqAF8vC2sEC3Tehr8hy7vErz88LHyUA==}
    engines: {node: ^14.18.0 || >=16.10.0}

  consola@3.4.2:
    resolution: {integrity: sha512-5IKcdX0nnYavi6G7TtOhwkYzyjfJlatbjMjuLSfE2kYT5pMDOilZ4OvMhi637CcDICTmz3wARPoyhqyX1Y+XvA==}
    engines: {node: ^14.18.0 || >=16.10.0}

  content-disposition@0.5.4:
    resolution: {integrity: sha512-FveZTNuGw04cxlAiWbzi6zTAL/lhehaWbTtgluJh4/E95DqMwTmha3KZN1aAWA8cFIhHzMZUvLevkw5Rqk+tSQ==}
    engines: {node: '>= 0.6'}

  content-type@1.0.5:
    resolution: {integrity: sha512-nTjqfcBFEipKdXCv4YDQWCfmcLZKm81ldF0pAopTvyrFGVbcR6P/VAAd5G7N+0tTr8QqiU0tFadD6FK4NtJwOA==}
    engines: {node: '>= 0.6'}

  conventional-changelog-angular@7.0.0:
    resolution: {integrity: sha512-ROjNchA9LgfNMTTFSIWPzebCwOGFdgkEq45EnvvrmSLvCtAw0HSmrCs7/ty+wAeYUZyNay0YMUNYFTRL72PkBQ==}
    engines: {node: '>=16'}

  conventional-commits-parser@5.0.0:
    resolution: {integrity: sha512-ZPMl0ZJbw74iS9LuX9YIAiW8pfM5p3yh2o/NbXHbkFuZzY5jvdi5jFycEOkmBW5H5I7nA+D6f3UcsCLP2vvSEA==}
    engines: {node: '>=16'}
    hasBin: true

  convert-source-map@2.0.0:
    resolution: {integrity: sha512-Kvp459HrV2FEJ1CAsi1Ku+MY3kasH19TFykTz2xWmMeq6bk2NU3XXvfJ+Q61m0xktWwt+1HSYf3JZsTms3aRJg==}

  cookie-es@1.2.2:
    resolution: {integrity: sha512-+W7VmiVINB+ywl1HGXJXmrqkOhpKrIiVZV6tQuV54ZyQC7MMuBt81Vc336GMLoHBq5hV/F9eXgt5Mnx0Rha5Fg==}

  cookie-es@2.0.0:
    resolution: {integrity: sha512-RAj4E421UYRgqokKUmotqAwuplYw15qtdXfY+hGzgCJ/MBjCVZcSoHK/kH9kocfjRjcDME7IiDWR/1WX1TM2Pg==}

  cookie-signature@1.0.6:
    resolution: {integrity: sha512-QADzlaHc8icV8I7vbaJXJwod9HWYp8uCqf1xa4OfNu1T7JVxQIrUgOWtHdNDtPiywmFbiS12VjotIXLrKM3orQ==}

  cookie@0.7.1:
    resolution: {integrity: sha512-6DnInpx7SJ2AK3+CTUE/ZM0vWTUboZCegxhC2xiIydHR9jNuTAASBrfEpHhiGOZw/nX51bHt6YQl8jsGo4y/0w==}
    engines: {node: '>= 0.6'}

  cookie@1.0.2:
    resolution: {integrity: sha512-9Kr/j4O16ISv8zBBhJoi4bXOYNTkFLOqSL3UDB0njXxCXNezjeyVrJyGOWtgfs/q2km1gwBcfH8q1yEGoMYunA==}
    engines: {node: '>=18'}

  copy-file@11.0.0:
    resolution: {integrity: sha512-mFsNh/DIANLqFt5VHZoGirdg7bK5+oTWlhnGu6tgRhzBlnEKWaPX2xrFaLltii/6rmhqFMJqffUgknuRdpYlHw==}
    engines: {node: '>=18'}

  core-util-is@1.0.3:
    resolution: {integrity: sha512-ZQBvi1DcpJ4GDqanjucZ2Hj3wEO5pZDS89BWbkcrvdxksJorwUDDZamX9ldFkp9aw2lmBDLgkObEA4DWNJ9FYQ==}

  cors@2.8.5:
    resolution: {integrity: sha512-KIHbLJqu73RGr/hnbrO9uBeixNGuvSQjul/jdFvS/KFSIH1hWVd1ng7zOHx+YrEfInLG7q4n6GHQ9cDtxv/P6g==}
    engines: {node: '>= 0.10'}

  crc-32@1.2.2:
    resolution: {integrity: sha512-ROmzCKrTnOwybPcJApAA6WBWij23HVfGVNKqqrZpuyZOHqK2CwHSvpGuyt/UNNvaIjEd8X5IFGp4Mh+Ie1IHJQ==}
    engines: {node: '>=0.8'}
    hasBin: true

  crc32-stream@6.0.0:
    resolution: {integrity: sha512-piICUB6ei4IlTv1+653yq5+KoqfBYmj9bw6LqXoOneTMDXk5nM1qt12mFW1caG3LlJXEKW1Bp0WggEmIfQB34g==}
    engines: {node: '>= 14'}

  cron-parser@4.9.0:
    resolution: {integrity: sha512-p0SaNjrHOnQeR8/VnfGbmg9te2kfyYSQ7Sc/j/6DtPL3JQvKxmjO9TSjNFpujqV3vEYYBvNNvXSxzyksBWAx1Q==}
    engines: {node: '>=12.0.0'}

  croner@9.1.0:
    resolution: {integrity: sha512-p9nwwR4qyT5W996vBZhdvBCnMhicY5ytZkR4D1Xj0wuTDEiMnjwR57Q3RXYY/s0EpX6Ay3vgIcfaR+ewGHsi+g==}
    engines: {node: '>=18.0'}

  cross-spawn@6.0.6:
    resolution: {integrity: sha512-VqCUuhcd1iB+dsv8gxPttb5iZh/D0iubSP21g36KXdEuf6I5JiioesUVjpCdHV9MZRUfVFlvwtIUyPfxo5trtw==}
    engines: {node: '>=4.8'}

  cross-spawn@7.0.6:
    resolution: {integrity: sha512-uV2QOWP2nWzsy2aMp8aRibhi9dlzF5Hgh5SHaB9OiTGEyDTiJJyx0uy51QXdyWbtAHNua4XJzUKca3OzKUd3vA==}
    engines: {node: '>= 8'}

  crossws@0.3.5:
    resolution: {integrity: sha512-ojKiDvcmByhwa8YYqbQI/hg7MEU0NC03+pSdEq4ZUnZR9xXpwk7E43SMNGkn+JxJGPFtNvQ48+vV2p+P1ml5PA==}

  css-select@5.2.2:
    resolution: {integrity: sha512-TizTzUddG/xYLA3NXodFM0fSbNizXjOKhqiQQwvhlspadZokn1KDy0NZFS0wuEubIYAV5/c1/lAr0TaaFXEXzw==}

  css-what@6.2.2:
    resolution: {integrity: sha512-u/O3vwbptzhMs3L1fQE82ZSLHQQfto5gyZzwteVIEyeaY5Fc7R4dapF/BvRoSYFeqfBk4m0V1Vafq5Pjv25wvA==}
    engines: {node: '>= 6'}

  css.escape@1.5.1:
    resolution: {integrity: sha512-YUifsXXuknHlUsmlgyY0PKzgPOr7/FjCePfHNt0jxm83wHZi44VDMQ7/fGNkjY3/jV1MC+1CmZbaHzugyeRtpg==}

  cssstyle@4.2.1:
    resolution: {integrity: sha512-9+vem03dMXG7gDmZ62uqmRiMRNtinIZ9ZyuF6BdxzfOD+FdN5hretzynkn0ReS2DO2GSw76RWHs0UmJPI2zUjw==}
    engines: {node: '>=18'}

  csstype@3.1.3:
    resolution: {integrity: sha512-M1uQkMl8rQK/szD0LNhtqxIPLpimGm8sOBwU7lLnCpSbTyY3yeU1Vc7l4KT5zT4s/yOxHH5O7tIuuLOCnLADRw==}

  data-uri-to-buffer@4.0.1:
    resolution: {integrity: sha512-0R9ikRb668HB7QDxT1vkpuUBtqc53YyAwMwGeUFKRojY/NWKvdZ+9UYtRfGmhqNbRkTSVpMbmyhXipFFv2cb/A==}
    engines: {node: '>= 12'}

  data-urls@5.0.0:
    resolution: {integrity: sha512-ZYP5VBHshaDAiVZxjbRVcFJpc+4xGgT0bK3vzy1HLN8jTO975HEbuYzZJcHoQEY5K1a0z8YayJkyVETa08eNTg==}
    engines: {node: '>=18'}

  data-view-buffer@1.0.2:
    resolution: {integrity: sha512-EmKO5V3OLXh1rtK2wgXRansaK1/mtVdTUEiEI0W8RkvgT05kfxaH29PliLnpLP73yYO6142Q72QNa8Wx/A5CqQ==}
    engines: {node: '>= 0.4'}

  data-view-byte-length@1.0.2:
    resolution: {integrity: sha512-tuhGbE6CfTM9+5ANGf+oQb72Ky/0+s3xKUpHvShfiz2RxMFgFPjsXuRLBVMtvMs15awe45SRb83D6wH4ew6wlQ==}
    engines: {node: '>= 0.4'}

  data-view-byte-offset@1.0.1:
    resolution: {integrity: sha512-BS8PfmtDGnrgYdOonGZQdLZslWIeCGFP9tpan0hi1Co2Zr2NKADsvGYA8XxuG/4UWgJ6Cjtv+YJnB6MM69QGlQ==}
    engines: {node: '>= 0.4'}

  dataloader@1.4.0:
    resolution: {integrity: sha512-68s5jYdlvasItOJnCuI2Q9s4q98g0pCyL3HrcKJu8KNugUl8ahgmZYg38ysLTgQjjXX3H8CJLkAvWrclWfcalw==}

  db0@0.3.2:
    resolution: {integrity: sha512-xzWNQ6jk/+NtdfLyXEipbX55dmDSeteLFt/ayF+wZUU5bzKgmrDOxmInUTbyVRp46YwnJdkDA1KhB7WIXFofJw==}
    peerDependencies:
      '@electric-sql/pglite': '*'
      '@libsql/client': '*'
      better-sqlite3: '*'
      drizzle-orm: '*'
      mysql2: '*'
      sqlite3: '*'
    peerDependenciesMeta:
      '@electric-sql/pglite':
        optional: true
      '@libsql/client':
        optional: true
      better-sqlite3:
        optional: true
      drizzle-orm:
        optional: true
      mysql2:
        optional: true
      sqlite3:
        optional: true

  de-indent@1.0.2:
    resolution: {integrity: sha512-e/1zu3xH5MQryN2zdVaF0OrdNLUbvWxzMbi+iNA6Bky7l1RoP8a2fIbRocyHclXt/arDrrR6lL3TqFD9pMQTsg==}

  debug@2.6.9:
    resolution: {integrity: sha512-bC7ElrdJaJnPbAP+1EotYvqZsb3ecl5wi6Bfi6BJTUcNowp6cvspg0jXznRTKDjm/E7AdgFBVeAPVMNcKGsHMA==}
    peerDependencies:
      supports-color: '*'
    peerDependenciesMeta:
      supports-color:
        optional: true

  debug@3.2.7:
    resolution: {integrity: sha512-CFjzYYAi4ThfiQvizrFQevTTXHtnCqWfe7x1AhgEscTz6ZbLbfoLRLPugTQyBth6f8ZERVUSyWHFD/7Wu4t1XQ==}
    peerDependencies:
      supports-color: '*'
    peerDependenciesMeta:
      supports-color:
        optional: true

  debug@4.4.0:
    resolution: {integrity: sha512-6WTZ/IxCY/T6BALoZHaE4ctp9xm+Z5kY/pzYaCHRFeyVhojxlrm+46y68HA6hr0TcwEssoxNiDEUJQjfPZ/RYA==}
    engines: {node: '>=6.0'}
    peerDependencies:
      supports-color: '*'
    peerDependenciesMeta:
      supports-color:
        optional: true

  debug@4.4.1:
    resolution: {integrity: sha512-KcKCqiftBJcZr++7ykoDIEwSa3XWowTfNPo92BYxjXiyYEVrUQh2aLyhxBCwww+heortUFxEJYcRzosstTEBYQ==}
    engines: {node: '>=6.0'}
    peerDependencies:
      supports-color: '*'
    peerDependenciesMeta:
      supports-color:
        optional: true

  decache@4.6.2:
    resolution: {integrity: sha512-2LPqkLeu8XWHU8qNCS3kcF6sCcb5zIzvWaAHYSvPfwhdd7mHuah29NssMzrTYyHN4F5oFy2ko9OBYxegtU0FEw==}

  decimal.js@10.5.0:
    resolution: {integrity: sha512-8vDa8Qxvr/+d94hSh5P3IJwI5t8/c0KsMp+g8bNw9cY2icONa5aPfvKeieW1WlG0WQYwwhJ7mjui2xtiePQSXw==}

  deep-eql@5.0.2:
    resolution: {integrity: sha512-h5k/5U50IJJFpzfL6nO9jaaumfjO/f2NjK/oYB2Djzm4p9L+3T9qWpZqZ2hAbLPuuYq9wrU08WQyBTL5GbPk5Q==}
    engines: {node: '>=6'}

  deep-is@0.1.4:
    resolution: {integrity: sha512-oIPzksmTg4/MriiaYGO+okXDT7ztn/w3Eptv/+gSIdMdKsJo0u4CfYNFJPy+4SKMuCqGw2wxnA+URMg3t8a/bQ==}

  deepmerge@4.3.1:
    resolution: {integrity: sha512-3sUqbMEc77XqpdNO7FRyRog+eW3ph+GYCbj+rK+uYyRMuwsVy0rMiVtPn+QJlKFvWP/1PYpapqYn0Me2knFn+A==}
    engines: {node: '>=0.10.0'}

  define-data-property@1.1.4:
    resolution: {integrity: sha512-rBMvIzlpA8v6E+SJZoo++HAYqsLrkg7MSfIinMPFhmkorw7X+dOXVJQs+QT69zGkzMyfDnIMN2Wid1+NbL3T+A==}
    engines: {node: '>= 0.4'}

  define-lazy-prop@2.0.0:
    resolution: {integrity: sha512-Ds09qNh8yw3khSjiJjiUInaGX9xlqZDY7JVryGxdxV7NPeuqQfplOpQ66yJFZut3jLa5zOwkXw1g9EI2uKh4Og==}
    engines: {node: '>=8'}

  define-properties@1.2.1:
    resolution: {integrity: sha512-8QmQKqEASLd5nx0U1B1okLElbUuuttJ/AnYmRXbbbGDWh6uS208EjD4Xqq/I9wK7u0v6O08XhTWnt5XtEbR6Dg==}
    engines: {node: '>= 0.4'}

  defu@6.1.4:
    resolution: {integrity: sha512-mEQCMmwJu317oSz8CwdIOdwf3xMif1ttiM8LTufzc3g6kR+9Pe236twL8j3IYT1F7GfRgGcW6MWxzZjLIkuHIg==}

  denque@2.1.0:
    resolution: {integrity: sha512-HVQE3AAb/pxF8fQAoiqpvg9i3evqug3hoiwakOyZAwJm+6vZehbkYXZ0l4JxS+I3QxM97v5aaRNhj8v5oBhekw==}
    engines: {node: '>=0.10'}

  depd@2.0.0:
    resolution: {integrity: sha512-g7nH6P6dyDioJogAAGprGpCtVImJhpPk/roCzdb3fIh61/s/nPsfR6onyMwkCAR/OlC3yBC0lESvUoQEAssIrw==}
    engines: {node: '>= 0.8'}

  dequal@2.0.3:
    resolution: {integrity: sha512-0je+qPKHEMohvfRTCEo3CrPG6cAzAYgmzKyxRiYSSDkS6eGJdyVJm7WaYA5ECaAD9wLB2T4EEeymA5aFVcYXCA==}
    engines: {node: '>=6'}

  destr@2.0.5:
    resolution: {integrity: sha512-ugFTXCtDZunbzasqBxrK93Ik/DRYsO6S/fedkWEMKqt04xZ4csmnmwGDBAb07QWNaGMAmnTIemsYZCksjATwsA==}

  destroy@1.2.0:
    resolution: {integrity: sha512-2sJGJTaXIIaR1w4iJSNoN0hnMY7Gpc/n8D4qSCJw8QqFWXf7cuAgnEHxBpweaVcPevC2l3KpjYCx3NypQQgaJg==}
    engines: {node: '>= 0.8', npm: 1.2.8000 || >= 1.4.16}

  detect-indent@6.1.0:
    resolution: {integrity: sha512-reYkTUJAZb9gUuZ2RvVCNhVHdg62RHnJ7WJl8ftMi4diZ6NWlciOzQN88pUhSELEwflJht4oQDv0F0BMlwaYtA==}
    engines: {node: '>=8'}

  detect-libc@1.0.3:
    resolution: {integrity: sha512-pGjwhsmsp4kL2RTz08wcOlGN83otlqHeD/Z5T8GXZB+/YcpQ/dgo+lbU8ZsGxV0HIvqqxo9l7mqYwyYMD9bKDg==}
    engines: {node: '>=0.10'}
    hasBin: true

  detect-libc@2.0.4:
    resolution: {integrity: sha512-3UDv+G9CsCKO1WKMGw9fwq/SWJYbI0c5Y7LU1AXYoDdbhE2AHQ6N6Nb34sG8Fj7T5APy8qXDCKuuIHd1BR0tVA==}
    engines: {node: '>=8'}

  detective-amd@6.0.1:
    resolution: {integrity: sha512-TtyZ3OhwUoEEIhTFoc1C9IyJIud3y+xYkSRjmvCt65+ycQuc3VcBrPRTMWoO/AnuCyOB8T5gky+xf7Igxtjd3g==}
    engines: {node: '>=18'}
    hasBin: true

  detective-cjs@6.0.1:
    resolution: {integrity: sha512-tLTQsWvd2WMcmn/60T2inEJNhJoi7a//PQ7DwRKEj1yEeiQs4mrONgsUtEJKnZmrGWBBmE0kJ1vqOG/NAxwaJw==}
    engines: {node: '>=18'}

  detective-es6@5.0.1:
    resolution: {integrity: sha512-XusTPuewnSUdoxRSx8OOI6xIA/uld/wMQwYsouvFN2LAg7HgP06NF1lHRV3x6BZxyL2Kkoih4ewcq8hcbGtwew==}
    engines: {node: '>=18'}

  detective-postcss@7.0.1:
    resolution: {integrity: sha512-bEOVpHU9picRZux5XnwGsmCN4+8oZo7vSW0O0/Enq/TO5R2pIAP2279NsszpJR7ocnQt4WXU0+nnh/0JuK4KHQ==}
    engines: {node: ^14.0.0 || >=16.0.0}
    peerDependencies:
      postcss: ^8.4.47

  detective-sass@6.0.1:
    resolution: {integrity: sha512-jSGPO8QDy7K7pztUmGC6aiHkexBQT4GIH+mBAL9ZyBmnUIOFbkfZnO8wPRRJFP/QP83irObgsZHCoDHZ173tRw==}
    engines: {node: '>=18'}

  detective-scss@5.0.1:
    resolution: {integrity: sha512-MAyPYRgS6DCiS6n6AoSBJXLGVOydsr9huwXORUlJ37K3YLyiN0vYHpzs3AdJOgHobBfispokoqrEon9rbmKacg==}
    engines: {node: '>=18'}

  detective-stylus@5.0.1:
    resolution: {integrity: sha512-Dgn0bUqdGbE3oZJ+WCKf8Dmu7VWLcmRJGc6RCzBgG31DLIyai9WAoEhYRgIHpt/BCRMrnXLbGWGPQuBUrnF0TA==}
    engines: {node: '>=18'}

  detective-typescript@14.0.0:
    resolution: {integrity: sha512-pgN43/80MmWVSEi5LUuiVvO/0a9ss5V7fwVfrJ4QzAQRd3cwqU1SfWGXJFcNKUqoD5cS+uIovhw5t/0rSeC5Mw==}
    engines: {node: '>=18'}
    peerDependencies:
      typescript: ^5.4.4

  detective-vue2@2.2.0:
    resolution: {integrity: sha512-sVg/t6O2z1zna8a/UIV6xL5KUa2cMTQbdTIIvqNM0NIPswp52fe43Nwmbahzj3ww4D844u/vC2PYfiGLvD3zFA==}
    engines: {node: '>=18'}
    peerDependencies:
      typescript: ^5.4.4

  diff@8.0.2:
    resolution: {integrity: sha512-sSuxWU5j5SR9QQji/o2qMvqRNYRDOcBTgsJ/DeCf4iSN4gW+gNMXM7wFIP+fdXZxoNiAnHUTGjCr+TSWXdRDKg==}
    engines: {node: '>=0.3.1'}

  dir-glob@3.0.1:
    resolution: {integrity: sha512-WkrWp9GR4KXfKGYzOLmTuGVi1UWFfws377n9cc55/tb6DuqyF6pcQ5AbiHEshaDpY9v6oaSr2XCDidGmMwdzIA==}
    engines: {node: '>=8'}

  doctrine@2.1.0:
    resolution: {integrity: sha512-35mSku4ZXK0vfCuHEDAwt55dg2jNajHZ1odvF+8SSr82EsZY4QmXfuWso8oEd8zRhVObSN18aM0CjSdoBX7zIw==}
    engines: {node: '>=0.10.0'}

  dom-accessibility-api@0.5.16:
    resolution: {integrity: sha512-X7BJ2yElsnOJ30pZF4uIIDfBEVgF4XEBxL9Bxhy6dnrm5hkzqmsWHGTiHqRiITNhMyFLyAiWndIJP7Z1NTteDg==}

  dom-accessibility-api@0.6.3:
    resolution: {integrity: sha512-7ZgogeTnjuHbo+ct10G9Ffp0mif17idi0IyWNVA/wcwcm7NPOD/WEHVP3n7n3MhXqxoIYm8d6MuZohYWIZ4T3w==}

  dom-serializer@2.0.0:
    resolution: {integrity: sha512-wIkAryiqt/nV5EQKqQpo3SToSOV9J0DnbJqwK7Wv/Trc92zIAYZ4FlMu+JPFW1DfGFt81ZTCGgDEabffXeLyJg==}

  domelementtype@2.3.0:
    resolution: {integrity: sha512-OLETBj6w0OsagBwdXnPdN0cnMfF9opN69co+7ZrbfPGrdpPVNBUj02spi6B1N7wChLQiPn4CSH/zJvXw56gmHw==}

  domhandler@5.0.3:
    resolution: {integrity: sha512-cgwlv/1iFQiFnU96XXgROh8xTeetsnJiDsTc7TYCLFd9+/WNkIqPTxiM/8pSd8VIrhXGTf1Ny1q1hquVqDJB5w==}
    engines: {node: '>= 4'}

  domutils@3.2.2:
    resolution: {integrity: sha512-6kZKyUajlDuqlHKVX1w7gyslj9MPIXzIFiz/rGu35uC1wMi+kMhQwGhl4lt9unC9Vb9INnY9Z3/ZA3+FhASLaw==}

  dot-prop@5.3.0:
    resolution: {integrity: sha512-QM8q3zDe58hqUqjraQOmzZ1LIH9SWQJTlEKCH4kJ2oQvLZk7RbQXvtDM2XEq3fwkV9CCvvH4LA0AV+ogFsBM2Q==}
    engines: {node: '>=8'}

  dot-prop@9.0.0:
    resolution: {integrity: sha512-1gxPBJpI/pcjQhKgIU91II6Wkay+dLcN3M6rf2uwP8hRur3HtQXjVrdAK3sjC0piaEuxzMwjXChcETiJl47lAQ==}
    engines: {node: '>=18'}

  dotenv@16.6.1:
    resolution: {integrity: sha512-uBq4egWHTcTt33a72vpSG0z3HnPuIl6NqYcTrKEg2azoEyl2hpW0zqlxysq2pK9HlDIHyHyakeYaYnSAwd8bow==}
    engines: {node: '>=12'}

  drizzle-kit@0.30.6:
    resolution: {integrity: sha512-U4wWit0fyZuGuP7iNmRleQyK2V8wCuv57vf5l3MnG4z4fzNTjY/U13M8owyQ5RavqvqxBifWORaR3wIUzlN64g==}
    hasBin: true

  drizzle-orm@0.40.1:
    resolution: {integrity: sha512-aPNhtiJiPfm3qxz1czrnIDkfvkSdKGXYeZkpG55NPTVI186LmK2fBLMi4dsHpPHlJrZeQ92D322YFPHADBALew==}
    peerDependencies:
      '@aws-sdk/client-rds-data': '>=3'
      '@cloudflare/workers-types': '>=4'
      '@electric-sql/pglite': '>=0.2.0'
      '@libsql/client': '>=0.10.0'
      '@libsql/client-wasm': '>=0.10.0'
      '@neondatabase/serverless': '>=0.10.0'
      '@op-engineering/op-sqlite': '>=2'
      '@opentelemetry/api': ^1.4.1
      '@planetscale/database': '>=1'
      '@prisma/client': '*'
      '@tidbcloud/serverless': '*'
      '@types/better-sqlite3': '*'
      '@types/pg': '*'
      '@types/sql.js': '*'
      '@vercel/postgres': '>=0.8.0'
      '@xata.io/client': '*'
      better-sqlite3: '>=7'
      bun-types: '*'
      expo-sqlite: '>=14.0.0'
      gel: '>=2'
      knex: '*'
      kysely: '*'
      mysql2: '>=2'
      pg: '>=8'
      postgres: '>=3'
      prisma: '*'
      sql.js: '>=1'
      sqlite3: '>=5'
    peerDependenciesMeta:
      '@aws-sdk/client-rds-data':
        optional: true
      '@cloudflare/workers-types':
        optional: true
      '@electric-sql/pglite':
        optional: true
      '@libsql/client':
        optional: true
      '@libsql/client-wasm':
        optional: true
      '@neondatabase/serverless':
        optional: true
      '@op-engineering/op-sqlite':
        optional: true
      '@opentelemetry/api':
        optional: true
      '@planetscale/database':
        optional: true
      '@prisma/client':
        optional: true
      '@tidbcloud/serverless':
        optional: true
      '@types/better-sqlite3':
        optional: true
      '@types/pg':
        optional: true
      '@types/sql.js':
        optional: true
      '@vercel/postgres':
        optional: true
      '@xata.io/client':
        optional: true
      better-sqlite3:
        optional: true
      bun-types:
        optional: true
      expo-sqlite:
        optional: true
      gel:
        optional: true
      knex:
        optional: true
      kysely:
        optional: true
      mysql2:
        optional: true
      pg:
        optional: true
      postgres:
        optional: true
      prisma:
        optional: true
      sql.js:
        optional: true
      sqlite3:
        optional: true

  drizzle-zod@0.7.1:
    resolution: {integrity: sha512-nZzALOdz44/AL2U005UlmMqaQ1qe5JfanvLujiTHiiT8+vZJTBFhj3pY4Vk+L6UWyKFfNmLhk602Hn4kCTynKQ==}
    peerDependencies:
      drizzle-orm: '>=0.36.0'
      zod: '>=3.0.0'

  dunder-proto@1.0.1:
    resolution: {integrity: sha512-KIN/nDJBQRcXw0MLVhZE9iQHmG68qAVIBg9CqmUYjmQIhgij9U5MFvrqkUL5FbtyyzZuOeOt0zdeRe4UY7ct+A==}
    engines: {node: '>= 0.4'}

  duplexer@0.1.2:
    resolution: {integrity: sha512-jtD6YG370ZCIi/9GTaJKQxWTZD045+4R4hTk/x1UyoqadyJ9x9CgSi1RlVDQF8U2sxLLSnFkCaMihqljHIWgMg==}

  eastasianwidth@0.2.0:
    resolution: {integrity: sha512-I88TYZWc9XiYHRQ4/3c5rjjfgkjhLyW2luGIheGERbNQ6OY7yTybanSpDXZa8y7VUP9YmDcYa+eyq4ca7iLqWA==}

  ee-first@1.1.1:
    resolution: {integrity: sha512-WMwm9LhRUo+WUaRN+vRuETqG89IgZphVSNkdFgeb6sS/E4OrDIN7t48CAewSHXc6C8lefD8KKfr5vY61brQlow==}

  electron-to-chromium@1.5.180:
    resolution: {integrity: sha512-ED+GEyEh3kYMwt2faNmgMB0b8O5qtATGgR4RmRsIp4T6p7B8vdMbIedYndnvZfsaXvSzegtpfqRMDNCjjiSduA==}

  emoji-regex@10.4.0:
    resolution: {integrity: sha512-EC+0oUMY1Rqm4O6LLrgjtYDvcVYTy7chDnM4Q7030tP4Kwj3u/pR6gP9ygnp2CJMK5Gq+9Q2oqmrFJAz01DXjw==}

  emoji-regex@8.0.0:
    resolution: {integrity: sha512-MSjYzcWNOA0ewAHpz0MxpYFvwg6yjy1NG3xteoqz644VCo/RPgnr1/GGt+ic3iJTzQ8Eu3TdM14SawnVUmGE6A==}

  emoji-regex@9.2.2:
    resolution: {integrity: sha512-L18DaJsXSUk2+42pv8mLs5jJT2hqFkFE4j21wOmgbUqsZ2hL72NsUU785g9RXgo3s0ZNgVl42TiHp3ZtOv/Vyg==}

  enabled@2.0.0:
    resolution: {integrity: sha512-AKrN98kuwOzMIdAizXGI86UFBoo26CL21UM763y1h/GMSJ4/OHU9k2YlsmBpyScFo/wbLzWQJBMCW4+IO3/+OQ==}

  encodeurl@1.0.2:
    resolution: {integrity: sha512-TPJXq8JqFaVYm2CWmPvnP2Iyo4ZSM7/QKcSmuMLDObfpH5fi7RUGmd/rTDf+rut/saiDiQEeVTNgAmJEdAOx0w==}
    engines: {node: '>= 0.8'}

  encodeurl@2.0.0:
    resolution: {integrity: sha512-Q0n9HRi4m6JuGIV1eFlmvJB7ZEVxu93IrMyiMsGC0lrMJMWzRgx6WGquyfQgZVb31vhGgXnfmPNNXmxnOkRBrg==}
    engines: {node: '>= 0.8'}

  encoding-sniffer@0.2.1:
    resolution: {integrity: sha512-5gvq20T6vfpekVtqrYQsSCFZ1wEg5+wW0/QaZMWkFr6BqD3NfKs0rLCx4rrVlSWJeZb5NBJgVLswK/w2MWU+Gw==}

  end-of-stream@1.4.4:
    resolution: {integrity: sha512-+uw1inIHVPQoaVuHzRyXd21icM+cnt4CzD5rW+NC1wjOUSTOs+Te7FOv7AhN7vS9x/oIyhLP5PR1H+phQAHu5Q==}

  enhanced-resolve@5.18.2:
    resolution: {integrity: sha512-6Jw4sE1maoRJo3q8MsSIn2onJFbLTOjY9hlx4DZXmOKvLRd1Ok2kXmAGXaafL2+ijsJZ1ClYbl/pmqr9+k4iUQ==}
    engines: {node: '>=10.13.0'}

  enquirer@2.4.1:
    resolution: {integrity: sha512-rRqJg/6gd538VHvR3PSrdRBb/1Vy2YfzHqzvbhGIQpDRKIa4FgV/54b5Q1xYSxOOwKvjXweS26E0Q+nAMwp2pQ==}
    engines: {node: '>=8.6'}

  entities@4.5.0:
    resolution: {integrity: sha512-V0hjH4dGPh9Ao5p0MoRY6BVqtwCjhz6vI5LT8AJ55H+4g9/4vbHx1I54fS0XuclLhDHArPQCiMjDxjaL8fPxhw==}
    engines: {node: '>=0.12'}

  entities@6.0.1:
    resolution: {integrity: sha512-aN97NXWF6AWBTahfVOIrB/NShkzi5H7F9r1s9mD3cDj4Ko5f2qhhVoYMibXF7GlLveb/D2ioWay8lxI97Ven3g==}
    engines: {node: '>=0.12'}

  env-paths@3.0.0:
    resolution: {integrity: sha512-dtJUTepzMW3Lm/NPxRf3wP4642UWhjL2sQxc+ym2YMj1m/H2zDNQOlezafzkHwn6sMstjHTwG6iQQsctDW/b1A==}
    engines: {node: ^12.20.0 || ^14.13.1 || >=16.0.0}

  environment@1.1.0:
    resolution: {integrity: sha512-xUtoPkMggbz0MPyPiIWr1Kp4aeWJjDZ6SMvURhimjdZgsRuDplF5/s9hcgGhyXMhs+6vpnuoiZ2kFiu3FMnS8Q==}
    engines: {node: '>=18'}

  error-stack-parser-es@1.0.5:
    resolution: {integrity: sha512-5qucVt2XcuGMcEGgWI7i+yZpmpByQ8J1lHhcL7PwqCwu9FPP3VUXzT4ltHe5i2z9dePwEHcDVOAfSnHsOlCXRA==}

  es-abstract@1.23.9:
    resolution: {integrity: sha512-py07lI0wjxAC/DcfK1S6G7iANonniZwTISvdPzk9hzeH0IZIshbuuFxLIU96OyF89Yb9hiqWn8M/bY83KY5vzA==}
    engines: {node: '>= 0.4'}

  es-define-property@1.0.1:
    resolution: {integrity: sha512-e3nRfgfUZ4rNGL232gUgX06QNyyez04KdjFrF+LTRoOXmrOgFKDg4BCdsjW8EnT69eqdYGmRpJwiPVYNrCaW3g==}
    engines: {node: '>= 0.4'}

  es-errors@1.3.0:
    resolution: {integrity: sha512-Zf5H2Kxt2xjTvbJvP2ZWLEICxA6j+hAmMzIlypy4xcBg1vKVnx89Wy0GbS+kf5cwCVFFzdCFh2XSCFNULS6csw==}
    engines: {node: '>= 0.4'}

  es-iterator-helpers@1.2.1:
    resolution: {integrity: sha512-uDn+FE1yrDzyC0pCo961B2IHbdM8y/ACZsKD4dG6WqrjV53BADjwa7D+1aom2rsNVfLyDgU/eigvlJGJ08OQ4w==}
    engines: {node: '>= 0.4'}

  es-module-lexer@1.7.0:
    resolution: {integrity: sha512-jEQoCwk8hyb2AZziIOLhDqpm5+2ww5uIE6lkO/6jcOCusfk6LhMHpXXfBLXTZ7Ydyt0j4VoUQv6uGNYbdW+kBA==}

  es-object-atoms@1.1.1:
    resolution: {integrity: sha512-FGgH2h8zKNim9ljj7dankFPcICIK9Cp5bm+c2gQSYePhpaG5+esrLODihIorn+Pe6FGJzWhXQotPv73jTaldXA==}
    engines: {node: '>= 0.4'}

  es-set-tostringtag@2.1.0:
    resolution: {integrity: sha512-j6vWzfrGVfyXxge+O0x5sh6cvxAog0a/4Rdd2K36zCMV5eJ+/+tOAngRO8cODMNWbVRdVlmGZQL2YS3yR8bIUA==}
    engines: {node: '>= 0.4'}

  es-shim-unscopables@1.1.0:
    resolution: {integrity: sha512-d9T8ucsEhh8Bi1woXCf+TIKDIROLG5WCkxg8geBCbvk22kzwC5G2OnXVMO6FUsvQlgUUXQ2itephWDLqDzbeCw==}
    engines: {node: '>= 0.4'}

  es-to-primitive@1.3.0:
    resolution: {integrity: sha512-w+5mJ3GuFL+NjVtJlvydShqE1eN3h3PbI7/5LAsYJP/2qtuMXjfL2LpHSRqo4b4eSF5K/DH1JXKUAHSB2UW50g==}
    engines: {node: '>= 0.4'}

  esbuild-register@3.6.0:
    resolution: {integrity: sha512-H2/S7Pm8a9CL1uhp9OvjwrBh5Pvx0H8qVOxNu8Wed9Y7qv56MPtq+GGM8RJpq6glYJn9Wspr8uw7l55uyinNeg==}
    peerDependencies:
      esbuild: '>=0.12 <1'

  esbuild@0.18.20:
    resolution: {integrity: sha512-ceqxoedUrcayh7Y7ZX6NdbbDzGROiyVBgC4PriJThBKSVPWnnFHZAkfI1lJT8QFkOwH4qOS2SJkS4wvpGl8BpA==}
    engines: {node: '>=12'}
    hasBin: true

  esbuild@0.19.12:
    resolution: {integrity: sha512-aARqgq8roFBj054KvQr5f1sFu0D65G+miZRCuJyJ0G13Zwx7vRar5Zhn2tkQNzIXcBrNVsv/8stehpj+GAjgbg==}
    engines: {node: '>=12'}
    hasBin: true

  esbuild@0.25.0:
    resolution: {integrity: sha512-BXq5mqc8ltbaN34cDqWuYKyNhX8D/Z0J1xdtdQ8UcIIIyJyz+ZMKUt58tF3SrZ85jcfN/PZYhjR5uDQAYNVbuw==}
    engines: {node: '>=18'}
    hasBin: true

  esbuild@0.25.1:
    resolution: {integrity: sha512-BGO5LtrGC7vxnqucAe/rmvKdJllfGaYWdyABvyMoXQlfYMb2bbRuReWR5tEGE//4LcNJj9XrkovTqNYRFZHAMQ==}
    engines: {node: '>=18'}
    hasBin: true

  esbuild@0.25.5:
    resolution: {integrity: sha512-P8OtKZRv/5J5hhz0cUAdu/cLuPIKXpQl1R9pZtvmHWQvrAUVd0UNIPT4IB4W3rNOqVO0rlqHmCIbSwxh/c9yUQ==}
    engines: {node: '>=18'}
    hasBin: true

  esbuild@0.25.6:
    resolution: {integrity: sha512-GVuzuUwtdsghE3ocJ9Bs8PNoF13HNQ5TXbEi2AhvVb8xU1Iwt9Fos9FEamfoee+u/TOsn7GUWc04lz46n2bbTg==}
    engines: {node: '>=18'}
    hasBin: true

  escalade@3.2.0:
    resolution: {integrity: sha512-WUj2qlxaQtO4g6Pq5c29GTcWGDyd8itL8zTlipgECz3JesAiiOKotd8JU6otB3PACgG6xkJUyVhboMS+bje/jA==}
    engines: {node: '>=6'}

  escape-html@1.0.3:
    resolution: {integrity: sha512-NiSupZ4OeuGwr68lGIeym/ksIZMJodUGOSCZ/FSnTxcrekbvqrgdUxlJOMpijaKZVjAJrWrGs/6Jy8OMuyj9ow==}

  escape-string-regexp@4.0.0:
    resolution: {integrity: sha512-TtpcNJ3XAzx3Gq8sWRzJaVajRs0uVxA2YAkdb1jm2YkPz4G6egUFAyA3n5vtEIZefPk5Wa4UXbKuS5fKkJWdgA==}
    engines: {node: '>=10'}

  escape-string-regexp@5.0.0:
    resolution: {integrity: sha512-/veY75JbMK4j1yjvuUxuVsiS/hr/4iHs9FTT6cgTexxdE0Ly/glccBAkloH/DofkjRbZU3bnoj38mOmhkZ0lHw==}
    engines: {node: '>=12'}

  escodegen@2.1.0:
    resolution: {integrity: sha512-2NlIDTwUWJN0mRPQOdtQBzbUHvdGY2P1VXSyU83Q3xKxM7WHX2Ql8dKq782Q9TgQUNOLEzEYu9bzLNj1q88I5w==}
    engines: {node: '>=6.0'}
    hasBin: true

  eslint-compat-utils@0.5.1:
    resolution: {integrity: sha512-3z3vFexKIEnjHE3zCMRo6fn/e44U7T1khUjg+Hp0ZQMCigh28rALD0nPFBcGZuiLC5rLZa2ubQHDRln09JfU2Q==}
    engines: {node: '>=12'}
    peerDependencies:
      eslint: '>=6.0.0'

  eslint-config-prettier@10.1.5:
    resolution: {integrity: sha512-zc1UmCpNltmVY34vuLRV61r1K27sWuX39E+uyUnY8xS2Bex88VV9cugG+UZbRSRGtGyFboj+D8JODyme1plMpw==}
    hasBin: true
    peerDependencies:
      eslint: '>=7.0.0'

  eslint-import-context@0.1.9:
    resolution: {integrity: sha512-K9Hb+yRaGAGUbwjhFNHvSmmkZs9+zbuoe3kFQ4V1wYjrepUFYM2dZAfNtjbbj3qsPfUfsA68Bx/ICWQMi+C8Eg==}
    engines: {node: ^12.20.0 || ^14.18.0 || >=16.0.0}
    peerDependencies:
      unrs-resolver: ^1.0.0
    peerDependenciesMeta:
      unrs-resolver:
        optional: true

  eslint-import-resolver-node@0.3.9:
    resolution: {integrity: sha512-WFj2isz22JahUv+B788TlO3N6zL3nNJGU8CcZbPZvVEkBPaJdCV4vy5wyghty5ROFbCRnm132v8BScu5/1BQ8g==}

  eslint-plugin-es-x@7.8.0:
    resolution: {integrity: sha512-7Ds8+wAAoV3T+LAKeu39Y5BzXCrGKrcISfgKEqTS4BDN8SFEDQd0S43jiQ8vIa3wUKD07qitZdfzlenSi8/0qQ==}
    engines: {node: ^14.18.0 || >=16.0.0}
    peerDependencies:
      eslint: '>=8'

  eslint-plugin-import-x@4.16.1:
    resolution: {integrity: sha512-vPZZsiOKaBAIATpFE2uMI4w5IRwdv/FpQ+qZZMR4E+PeOcM4OeoEbqxRMnywdxP19TyB/3h6QBB0EWon7letSQ==}
    engines: {node: ^18.18.0 || ^20.9.0 || >=21.1.0}
    peerDependencies:
      '@typescript-eslint/utils': ^8.0.0
      eslint: ^8.57.0 || ^9.0.0
      eslint-import-resolver-node: '*'
    peerDependenciesMeta:
      '@typescript-eslint/utils':
        optional: true
      eslint-import-resolver-node:
        optional: true

  eslint-plugin-n@17.21.0:
    resolution: {integrity: sha512-1+iZ8We4ZlwVMtb/DcHG3y5/bZOdazIpa/4TySo22MLKdwrLcfrX0hbadnCvykSQCCmkAnWmIP8jZVb2AAq29A==}
    engines: {node: ^18.18.0 || ^20.9.0 || >=21.1.0}
    peerDependencies:
      eslint: '>=8.23.0'

  eslint-plugin-prettier@5.5.1:
    resolution: {integrity: sha512-dobTkHT6XaEVOo8IO90Q4DOSxnm3Y151QxPJlM/vKC0bVy+d6cVWQZLlFiuZPP0wS6vZwSKeJgKkcS+KfMBlRw==}
    engines: {node: ^14.18.0 || >=16.0.0}
    peerDependencies:
      '@types/eslint': '>=8.0.0'
      eslint: '>=8.0.0'
      eslint-config-prettier: '>= 7.0.0 <10.0.0 || >=10.1.0'
      prettier: '>=3.0.0'
    peerDependenciesMeta:
      '@types/eslint':
        optional: true
      eslint-config-prettier:
        optional: true

  eslint-plugin-react-hooks@5.2.0:
    resolution: {integrity: sha512-+f15FfK64YQwZdJNELETdn5ibXEUQmW1DZL6KXhNnc2heoy/sg9VJJeT7n8TlMWouzWqSWavFkIhHyIbIAEapg==}
    engines: {node: '>=10'}
    peerDependencies:
      eslint: ^3.0.0 || ^4.0.0 || ^5.0.0 || ^6.0.0 || ^7.0.0 || ^8.0.0-0 || ^9.0.0

  eslint-plugin-react-refresh@0.4.20:
    resolution: {integrity: sha512-XpbHQ2q5gUF8BGOX4dHe+71qoirYMhApEPZ7sfhF/dNnOF1UXnCMGZf79SFTBO7Bz5YEIT4TMieSlJBWhP9WBA==}
    peerDependencies:
      eslint: '>=8.40'

  eslint-plugin-react@7.37.5:
    resolution: {integrity: sha512-Qteup0SqU15kdocexFNAJMvCJEfa2xUKNV4CC1xsVMrIIqEy3SQ/rqyxCWNzfrd3/ldy6HMlD2e0JDVpDg2qIA==}
    engines: {node: '>=4'}
    peerDependencies:
      eslint: ^3 || ^4 || ^5 || ^6 || ^7 || ^8 || ^9.7

  eslint-scope@7.2.2:
    resolution: {integrity: sha512-dOt21O7lTMhDM+X9mB4GX+DZrZtCUJPL/wlcTqxyrx5IvO0IYtILdtrQGQp+8n5S0gwSVmOf9NQrjMOgfQZlIg==}
    engines: {node: ^12.22.0 || ^14.17.0 || >=16.0.0}

  eslint-scope@8.4.0:
    resolution: {integrity: sha512-sNXOfKCn74rt8RICKMvJS7XKV/Xk9kA7DyJr8mJik3S7Cwgy3qlkkmyS2uQB3jiJg6VNdZd/pDBJu0nvG2NlTg==}
    engines: {node: ^18.18.0 || ^20.9.0 || >=21.1.0}

  eslint-visitor-keys@3.4.3:
    resolution: {integrity: sha512-wpc+LXeiyiisxPlEkUzU6svyS1frIO3Mgxj1fdy7Pm8Ygzguax2N3Fa/D/ag1WqbOprdI+uY6wMUl8/a2G+iag==}
    engines: {node: ^12.22.0 || ^14.17.0 || >=16.0.0}

  eslint-visitor-keys@4.2.1:
    resolution: {integrity: sha512-Uhdk5sfqcee/9H/rCOJikYz67o0a2Tw2hGRPOG2Y1R2dg7brRe1uG0yaNQDHu+TO/uQPF/5eCapvYSmHUjt7JQ==}
    engines: {node: ^18.18.0 || ^20.9.0 || >=21.1.0}

  eslint@9.30.1:
    resolution: {integrity: sha512-zmxXPNMOXmwm9E0yQLi5uqXHs7uq2UIiqEKo3Gq+3fwo1XrJ+hijAZImyF7hclW3E6oHz43Yk3RP8at6OTKflQ==}
    engines: {node: ^18.18.0 || ^20.9.0 || >=21.1.0}
    hasBin: true
    peerDependencies:
      jiti: '*'
    peerDependenciesMeta:
      jiti:
        optional: true

  espree@10.4.0:
    resolution: {integrity: sha512-j6PAQ2uUr79PZhBjP5C5fhl8e39FmRnOjsD5lGnWrFU8i2G776tBK7+nP8KuQUTTyAZUwfQqXAgrVH5MbH9CYQ==}
    engines: {node: ^18.18.0 || ^20.9.0 || >=21.1.0}

  espree@9.6.1:
    resolution: {integrity: sha512-oruZaFkjorTpF32kDSI5/75ViwGeZginGGy2NoOSg3Q9bnwlnmDm4HLnkl0RE3n+njDXR037aY1+x58Z/zFdwQ==}
    engines: {node: ^12.22.0 || ^14.17.0 || >=16.0.0}

  esprima@4.0.1:
    resolution: {integrity: sha512-eGuFFw7Upda+g4p+QHvnW0RyTX/SVeJBDM/gCtMARO0cLuT2HcEKnTPvhjV6aGeqrCB/sbNop0Kszm0jsaWU4A==}
    engines: {node: '>=4'}
    hasBin: true

  esquery@1.6.0:
    resolution: {integrity: sha512-ca9pw9fomFcKPvFLXhBKUK90ZvGibiGOvRJNbjljY7s7uq/5YO4BOzcYtJqExdx99rF6aAcnRxHmcUHcz6sQsg==}
    engines: {node: '>=0.10'}

  esrecurse@4.3.0:
    resolution: {integrity: sha512-KmfKL3b6G+RXvP8N1vr3Tq1kL/oCFgn2NYXEtqP8/L3pKapUA4G8cFVaoF3SU323CD4XypR/ffioHmkti6/Tag==}
    engines: {node: '>=4.0'}

  estraverse@5.3.0:
    resolution: {integrity: sha512-MMdARuVEQziNTeJD8DgMqmhwR11BRQ/cBP+pLtYdSTnf3MIO8fFeiINEbX36ZdNlfU/7A9f3gUw49B3oQsvwBA==}
    engines: {node: '>=4.0'}

  estree-walker@2.0.2:
    resolution: {integrity: sha512-Rfkk/Mp/DL7JVje3u18FxFujQlTNR2q6QfMSMB7AvCBx91NGj/ba3kCfza0f6dVDbw7YlRf/nDrn7pQrCCyQ/w==}

  estree-walker@3.0.3:
    resolution: {integrity: sha512-7RUKfXgSMMkzt6ZuXmqapOurLGPPfgj6l9uRZ7lRGolvk0y2yocc35LdcxKC5PQZdn2DMqioAQ2NoWcrTKmm6g==}

  esutils@2.0.3:
    resolution: {integrity: sha512-kVscqXk4OCp68SZ0dkgEKVi6/8ij300KBWTJq32P/dYeWTSwK41WyTxalN1eRmA5Z9UU/LX9D7FWSmV9SAYx6g==}
    engines: {node: '>=0.10.0'}

  etag@1.8.1:
    resolution: {integrity: sha512-aIL5Fx7mawVa300al2BnEE4iNvo1qETxLrPI/o05L7z6go7fCw1J6EQmbK4FmJ2AS7kgVF/KEZWufBfdClMcPg==}
    engines: {node: '>= 0.6'}

  event-target-shim@5.0.1:
    resolution: {integrity: sha512-i/2XbnSz/uxRCU6+NdVJgKWDTM427+MqYbkQzD321DuCQJUqOuJKIA0IM2+W2xtYHdKOmZ4dR6fExsd4SXL+WQ==}
    engines: {node: '>=6'}

  eventemitter3@5.0.1:
    resolution: {integrity: sha512-GWkBvjiSZK87ELrYOSESUYeVIc9mvLLf/nXalMOS5dYrgZq9o5OVkbZAVM06CVxYsCwH9BDZFPlQTlPA1j4ahA==}

  events@3.3.0:
    resolution: {integrity: sha512-mQw+2fkQbALzQ7V0MY0IqdnXNOeTtP4r0lN9z7AAawCXgqea7bDii20AYrIBrFd/Hx0M2Ocz6S111CaFkUcb0Q==}
    engines: {node: '>=0.8.x'}

  execa@1.0.0:
    resolution: {integrity: sha512-adbxcyWV46qiHyvSp50TKt05tB4tK3HcmF7/nxfAdhnox83seTDbwnaqKO4sXRy7roHAIFqJP/Rw/AuEbX61LA==}
    engines: {node: '>=6'}

  execa@8.0.1:
    resolution: {integrity: sha512-VyhnebXciFV2DESc+p6B+y0LjSm0krU4OgJN44qFAhBY0TJ+1V61tYD2+wHusZ6F9n5K+vl8k0sTy7PEfV4qpg==}
    engines: {node: '>=16.17'}

  expect-type@1.2.2:
    resolution: {integrity: sha512-JhFGDVJ7tmDJItKhYgJCGLOWjuK9vPxiXoUFLwLDc99NlmklilbiQJwoctZtt13+xMw91MCk/REan6MWHqDjyA==}
    engines: {node: '>=12.0.0'}

  express@4.21.2:
    resolution: {integrity: sha512-28HqgMZAmih1Czt9ny7qr6ek2qddF4FclbMzwhCREB6OFfH+rXAnuNCwo1/wFvrtbgsQDb4kSbX9de9lFbrXnA==}
    engines: {node: '>= 0.10.0'}

  exsolve@1.0.7:
    resolution: {integrity: sha512-VO5fQUzZtI6C+vx4w/4BWJpg3s/5l+6pRQEHzFRM8WFi4XffSP1Z+4qi7GbjWbvRQEbdIco5mIMq+zX4rPuLrw==}

  extendable-error@0.1.7:
    resolution: {integrity: sha512-UOiS2in6/Q0FK0R0q6UY9vYpQ21mr/Qn1KOnte7vsACuNJf514WvCCUHSRCPcgjPT2bAhNIJdlE6bVap1GKmeg==}

  external-editor@3.1.0:
    resolution: {integrity: sha512-hMQ4CX1p1izmuLYyZqLMO/qGNw10wSv9QDCPfzXfyFrOaCSSoRfqE1Kf1s5an66J5JZC62NewG+mK49jOCtQew==}
    engines: {node: '>=4'}

  extract-zip@2.0.1:
    resolution: {integrity: sha512-GDhU9ntwuKyGXdZBUgTIe+vXnWj0fppUEtMDL0+idd5Sta8TGpHssn/eusA9mrPr9qNDym6SxAYZjNvCn/9RBg==}
    engines: {node: '>= 10.17.0'}
    hasBin: true

  fast-deep-equal@3.1.3:
    resolution: {integrity: sha512-f3qQ9oQy9j2AhBe/H9VC91wLmKBCCU/gDOnKNAYG5hswO7BLKj09Hc5HYNz9cGI++xlpDCIgDaitVs03ATR84Q==}

  fast-diff@1.3.0:
    resolution: {integrity: sha512-VxPP4NqbUjj6MaAOafWeUn2cXWLcCtljklUtZf0Ind4XQ+QPtmA0b18zZy0jIQx+ExRVCR/ZQpBmik5lXshNsw==}

  fast-fifo@1.3.2:
    resolution: {integrity: sha512-/d9sfos4yxzpwkDkuN7k2SqFKtYNmCTzgfEpz82x34IM9/zc8KGxQoXg1liNC/izpRM/MBdt44Nmx41ZWqk+FQ==}

  fast-glob@3.3.3:
    resolution: {integrity: sha512-7MptL8U0cqcFdzIzwOTHoilX9x5BrNqye7Z/LuC7kCMRio1EMSyqRK3BEAUD7sXRq4iT4AzTVuZdhgQ2TCvYLg==}
    engines: {node: '>=8.6.0'}

  fast-json-stable-stringify@2.1.0:
    resolution: {integrity: sha512-lhd/wF+Lk98HZoTCtlVraHtfh5XYijIjalXck7saUtuanSDyLMxnHhSXEDJqHxD7msR8D0uCmqlkwjCV8xvwHw==}

  fast-levenshtein@2.0.6:
    resolution: {integrity: sha512-DCXu6Ifhqcks7TZKY3Hxp3y6qphY5SJZmrWMDrKcERSOXWQdMhU9Ig/PYrzyw/ul9jOIyh0N4M0tbC5hodg8dw==}

  fastq@1.19.1:
    resolution: {integrity: sha512-GwLTyxkCXjXbxqIhTsMI2Nui8huMPtnxg7krajPJAjnEG/iiOS7i+zCtWGZR9G0NBKbXKh6X9m9UIsYX/N6vvQ==}

  fd-slicer@1.1.0:
    resolution: {integrity: sha512-cE1qsB/VwyQozZ+q1dGxR8LBYNZeofhEdUNGSMbQD3Gw2lAzX9Zb3uIU6Ebc/Fmyjo9AWWfnn0AUCHqtevs/8g==}

  fdir@6.4.6:
    resolution: {integrity: sha512-hiFoqpyZcfNm1yc4u8oWCf9A2c4D3QjCrks3zmoVKVxpQRzmPNar1hUJcBG2RQHvEVGDN+Jm81ZheVLAQMK6+w==}
    peerDependencies:
      picomatch: ^3 || ^4
    peerDependenciesMeta:
      picomatch:
        optional: true

  fecha@4.2.3:
    resolution: {integrity: sha512-OP2IUU6HeYKJi3i0z4A19kHMQoLVs4Hc+DPqqxI2h/DPZHTm/vjsfC6P0b4jCMy14XizLBqvndQ+UilD7707Jw==}

  fetch-blob@3.2.0:
    resolution: {integrity: sha512-7yAQpD2UMJzLi1Dqv7qFYnPbaPx7ZfFK6PiIxQ4PfkGPyNyl2Ugx+a/umUonmKqjhM4DnfbMvdX6otXq83soQQ==}
    engines: {node: ^12.20 || >= 14.13}

  file-entry-cache@8.0.0:
    resolution: {integrity: sha512-XXTUwCvisa5oacNGRP9SfNtYBNAMi+RPwBFmblZEF7N7swHYQS6/Zfk7SRwx4D5j3CH211YNRco1DEMNVfZCnQ==}
    engines: {node: '>=16.0.0'}

  file-uri-to-path@1.0.0:
    resolution: {integrity: sha512-0Zt+s3L7Vf1biwWZ29aARiVYLx7iMGnEUl9x33fbB/j3jR81u/O2LbqK+Bm1CDSNDKVtJ/YjwY7TUd5SkeLQLw==}

  fill-range@7.1.1:
    resolution: {integrity: sha512-YsGpe3WHLK8ZYi4tWDg2Jy3ebRz2rXowDxnld4bkQB00cc/1Zw9AWnC0i9ztDJitivtQvaI9KaLyKrc+hBW0yg==}
    engines: {node: '>=8'}

  filter-obj@6.1.0:
    resolution: {integrity: sha512-xdMtCAODmPloU9qtmPcdBV9Kd27NtMse+4ayThxqIHUES5Z2S6bGpap5PpdmNM56ub7y3i1eyr+vJJIIgWGKmA==}
    engines: {node: '>=18'}

  finalhandler@1.3.1:
    resolution: {integrity: sha512-6BN9trH7bp3qvnrRyzsBz+g3lZxTNZTbVO2EV1CS0WIcDbawYVdYvGflME/9QP0h0pYlCDBCTjYa9nZzMDpyxQ==}
    engines: {node: '>= 0.8'}

  find-up-simple@1.0.1:
    resolution: {integrity: sha512-afd4O7zpqHeRyg4PfDQsXmlDe2PfdHtJt6Akt8jOWaApLOZk5JXs6VMR29lz03pRe9mpykrRCYIYxaJYcfpncQ==}
    engines: {node: '>=18'}

  find-up@4.1.0:
    resolution: {integrity: sha512-PpOwAdQ/YlXQ2vj8a3h8IipDuYRi3wceVQQGYWxNINccq40Anw7BlsEXCMbt1Zt+OLA6Fq9suIpIWD0OsnISlw==}
    engines: {node: '>=8'}

  find-up@5.0.0:
    resolution: {integrity: sha512-78/PXT1wlLLDgTzDs7sjq9hzz0vXD+zn+7wypEe4fXQxCmdmqfGsEPQxmiCSQI3ajFV91bVSsvNtrJRiW6nGng==}
    engines: {node: '>=10'}

  find-up@7.0.0:
    resolution: {integrity: sha512-YyZM99iHrqLKjmt4LJDj58KI+fYyufRLBSYcqycxf//KpBk9FoewoGX0450m9nB44qrZnovzC2oeP5hUibxc/g==}
    engines: {node: '>=18'}

  fix-dts-default-cjs-exports@1.0.1:
    resolution: {integrity: sha512-pVIECanWFC61Hzl2+oOCtoJ3F17kglZC/6N94eRWycFgBH35hHx0Li604ZIzhseh97mf2p0cv7vVrOZGoqhlEg==}

  flat-cache@4.0.1:
    resolution: {integrity: sha512-f7ccFPK3SXFHpx15UIGyRJ/FJQctuKZ0zVuN3frBo4HnK3cay9VEW0R6yPYFHC0AgqhukPzKjq22t5DmAyqGyw==}
    engines: {node: '>=16'}

  flatted@3.3.3:
    resolution: {integrity: sha512-GX+ysw4PBCz0PzosHDepZGANEuFCMLrnRTiEy9McGjmkCQYwRq4A/X786G/fjM/+OjsWSU1ZrY5qyARZmO/uwg==}

  fn.name@1.1.0:
    resolution: {integrity: sha512-GRnmB5gPyJpAhTQdSZTSp9uaPSvl09KoYcMQtsB9rQoOmzs9dH6ffeccH+Z+cv6P68Hu5bC6JjRh4Ah/mHSNRw==}

  for-each@0.3.5:
    resolution: {integrity: sha512-dKx12eRCVIzqCxFGplyFKJMPvLEWgmNtUrpTiJIR5u97zEhRG8ySrtboPHZXx7daLxQVrl643cTzbab2tkQjxg==}
    engines: {node: '>= 0.4'}

  foreground-child@3.3.1:
    resolution: {integrity: sha512-gIXjKqtFuWEgzFRJA9WCQeSJLZDjgJUOMCMzxtvFq/37KojM1BFGufqsCy0r4qSQmYLsZYMeyRqzIWOMup03sw==}
    engines: {node: '>=14'}

  formdata-polyfill@4.0.10:
    resolution: {integrity: sha512-buewHzMvYL29jdeQTVILecSaZKnt/RJWjoZCF5OW60Z67/GmSLBkOFM7qh1PI3zFNtJbaZL5eQu1vLfazOwj4g==}
    engines: {node: '>=12.20.0'}

  forwarded@0.2.0:
    resolution: {integrity: sha512-buRG0fpBtRHSTCOASe6hD258tEubFoRLb4ZNA6NxMVHNw2gOcwHo9wyablzMzOA5z9xA9L1KNjk/Nt6MT9aYow==}
    engines: {node: '>= 0.6'}

  fractional-indexing@3.2.0:
    resolution: {integrity: sha512-PcOxmqwYCW7O2ovKRU8OoQQj2yqTfEB/yeTYk4gPid6dN5ODRfU1hXd9tTVZzax/0NkO7AxpHykvZnT1aYp/BQ==}
    engines: {node: ^14.13.1 || >=16.0.0}

  fresh@0.5.2:
    resolution: {integrity: sha512-zJ2mQYM18rEFOudeV4GShTGIQ7RbzA7ozbU9I/XBpm7kqgMywgmylMwXHxZJmkVoYkna9d2pVXVXPdYTP9ej8Q==}
    engines: {node: '>= 0.6'}

  fresh@2.0.0:
    resolution: {integrity: sha512-Rx/WycZ60HOaqLKAi6cHRKKI7zxWbJ31MhntmtwMoaTeF7XFH9hhBp8vITaMidfljRQ6eYWCKkaTK+ykVJHP2A==}
    engines: {node: '>= 0.8'}

  fs-extra@11.3.0:
    resolution: {integrity: sha512-Z4XaCL6dUDHfP/jT25jJKMmtxvuwbkrD1vNSMFlo9lNLY2c5FHYSQgHPRZUjAB26TpDEoW9HCOgplrdbaPV/ew==}
    engines: {node: '>=14.14'}

  fs-extra@7.0.1:
    resolution: {integrity: sha512-YJDaCJZEnBmcbw13fvdAM9AwNOJwOzrE4pqMqBq5nFiEqXUqHwlK4B+3pUw6JNvfSPtX05xFHtYy/1ni01eGCw==}
    engines: {node: '>=6 <7 || >=8'}

  fs-extra@8.1.0:
    resolution: {integrity: sha512-yhlQgA6mnOJUKOsRUFsgJdQCvkKhcz8tlZG5HBQfReYZy46OwLcY+Zia0mtdHsOo9y/hP+CxMN0TU9QxoOtG4g==}
    engines: {node: '>=6 <7 || >=8'}

  fsevents@2.3.3:
    resolution: {integrity: sha512-5xoDfX+fL7faATnagmWPpbFtwh/R77WmMMqqHGS65C3vvB0YHrgF+B1YmZ3441tMj5n63k0212XNoJwzlhffQw==}
    engines: {node: ^8.16.0 || ^10.6.0 || >=11.0.0}
    os: [darwin]

  function-bind@1.1.2:
    resolution: {integrity: sha512-7XHNxH7qX9xG5mIwxkhumTox/MIRNcOgDrxWsMt2pAr23WHp6MrRlN7FBSFpCpr+oVO0F744iUgR82nJMfG2SA==}

  function.prototype.name@1.1.8:
    resolution: {integrity: sha512-e5iwyodOHhbMr/yNrc7fDYG4qlbIvI5gajyzPnb5TCwyhjApznQh1BMFou9b30SevY43gCJKXycoCBjMbsuW0Q==}
    engines: {node: '>= 0.4'}

  functions-have-names@1.2.3:
    resolution: {integrity: sha512-xckBUXyTIqT97tq2x2AMb+g163b5JFysYk0x4qxNFwbfQkmNZoiRHb6sPzI9/QV33WeuvVYBUIiD4NzNIyqaRQ==}

  gel@2.1.1:
    resolution: {integrity: sha512-Newg9X7mRYskoBjSw70l1YnJ/ZGbq64VPyR821H5WVkTGpHG2O0mQILxCeUhxdYERLFY9B4tUyKLyf3uMTjtKw==}
    engines: {node: '>= 18.0.0'}
    hasBin: true

  gensync@1.0.0-beta.2:
    resolution: {integrity: sha512-3hN7NaskYvMDLQY55gnW3NQ+mesEAepTqlg+VEbj7zzqEMBVNhzcGYYeqFo/TlYz6eQiFcp1HcsCZO+nGgS8zg==}
    engines: {node: '>=6.9.0'}

  get-amd-module-type@6.0.1:
    resolution: {integrity: sha512-MtjsmYiCXcYDDrGqtNbeIYdAl85n+5mSv2r3FbzER/YV3ZILw4HNNIw34HuV5pyl0jzs6GFYU1VHVEefhgcNHQ==}
    engines: {node: '>=18'}

  get-caller-file@2.0.5:
    resolution: {integrity: sha512-DyFP3BM/3YHTQOCUL/w0OZHR0lpKeGrxotcHWcqNEdnltqFwXVfhEBQ94eIo34AfQpo0rGki4cyIiftY06h2Fg==}
    engines: {node: 6.* || 8.* || >= 10.*}

  get-east-asian-width@1.3.0:
    resolution: {integrity: sha512-vpeMIQKxczTD/0s2CdEWHcb0eeJe6TFjxb+J5xgX7hScxqrGuyjmv4c1D4A/gelKfyox0gJJwIHF+fLjeaM8kQ==}
    engines: {node: '>=18'}

  get-intrinsic@1.2.7:
    resolution: {integrity: sha512-VW6Pxhsrk0KAOqs3WEd0klDiF/+V7gQOpAvY1jVU/LHmaD/kQO4523aiJuikX/QAKYiW6x8Jh+RJej1almdtCA==}
    engines: {node: '>= 0.4'}

  get-intrinsic@1.3.0:
    resolution: {integrity: sha512-9fSjSaos/fRIVIp+xSJlE6lfwhES7LNtKaCBIamHsjr2na1BiABJPo0mOjjz8GJDURarmCPGqaiVg5mfjb98CQ==}
    engines: {node: '>= 0.4'}

  get-port-please@3.1.2:
    resolution: {integrity: sha512-Gxc29eLs1fbn6LQ4jSU4vXjlwyZhF5HsGuMAa7gqBP4Rw4yxxltyDUuF5MBclFzDTXO+ACchGQoeela4DSfzdQ==}

  get-proto@1.0.1:
    resolution: {integrity: sha512-sTSfBjoXBp89JvIKIefqw7U2CCebsc74kiY6awiGogKtoSGbgjYE/G/+l9sF3MWFPNc9IcoOC4ODfKHfxFmp0g==}
    engines: {node: '>= 0.4'}

  get-stream@4.1.0:
    resolution: {integrity: sha512-GMat4EJ5161kIy2HevLlr4luNjBgvmj413KaQA7jt4V8B4RDsfpHk7WQ9GVqfYyyx8OS/L66Kox+rJRNklLK7w==}
    engines: {node: '>=6'}

  get-stream@5.2.0:
    resolution: {integrity: sha512-nBF+F1rAZVCu/p7rjzgA+Yb4lfYXrpl7a6VmJrU8wF9I1CKvP/QwPNZHnOlwbTkY6dvtFIzFMSyQXbLoTQPRpA==}
    engines: {node: '>=8'}

  get-stream@8.0.1:
    resolution: {integrity: sha512-VaUJspBffn/LMCJVoMvSAdmscJyS1auj5Zulnn5UoYcY531UWmdwhRWkcGKnGU93m5HSXP9LP2usOryrBtQowA==}
    engines: {node: '>=16'}

  get-symbol-description@1.1.0:
    resolution: {integrity: sha512-w9UMqWwJxHNOvoNzSJ2oPF5wvYcvP7jUvYzhp67yEhTi17ZDBBC1z9pTdGuzjD+EFIqLSYRweZjqfiPzQ06Ebg==}
    engines: {node: '>= 0.4'}

  get-tsconfig@4.10.0:
    resolution: {integrity: sha512-kGzZ3LWWQcGIAmg6iWvXn0ei6WDtV26wzHRMwDSzmAbcXrTEXxHy6IehI6/4eT6VRKyMP1eF1VqwrVUmE/LR7A==}

  get-tsconfig@4.10.1:
    resolution: {integrity: sha512-auHyJ4AgMz7vgS8Hp3N6HXSmlMdUyhSUrfBF16w153rxtLIEOE+HGqaBppczZvnHLqQJfiHotCYpNhl0lUROFQ==}

  giget@2.0.0:
    resolution: {integrity: sha512-L5bGsVkxJbJgdnwyuheIunkGatUF/zssUoxxjACCseZYAVbaqdh9Tsmmlkl8vYan09H7sbvKt4pS8GqKLBrEzA==}
    hasBin: true

  glob-parent@5.1.2:
    resolution: {integrity: sha512-AOIgSQCepiJYwP3ARnGx+5VnTu2HBYdzbGP45eLw1vr3zB3vZLeyed1sC9hnbcOc9/SrMyM5RPQrkGz4aS9Zow==}
    engines: {node: '>= 6'}

  glob-parent@6.0.2:
    resolution: {integrity: sha512-XxwI8EOhVQgWp6iDL+3b0r86f4d6AX6zSU55HfB4ydCEuXLXc5FcYeOu+nnGftS4TEju/11rt4KJPTMgbfmv4A==}
    engines: {node: '>=10.13.0'}

  glob@10.4.5:
    resolution: {integrity: sha512-7Bv8RF0k6xjo7d4A/PxYLbUCfb6c+Vpd2/mB2yRDlew7Jb5hEXiCD9ibfO7wpk8i4sevK6DFny9h7EYbM3/sHg==}
    hasBin: true

  globals@14.0.0:
    resolution: {integrity: sha512-oahGvuMGQlPw/ivIYBjVSrWAfWLBeku5tpPE2fOPLi+WHffIWbuh2tCjhyQhTBPMf5E9jDEH4FOmTYgYwbKwtQ==}
    engines: {node: '>=18'}

  globals@15.15.0:
    resolution: {integrity: sha512-7ACyT3wmyp3I61S4fG682L0VA2RGD9otkqGJIwNUMF1SWUombIIk+af1unuDYgMm082aHYwD+mzJvv9Iu8dsgg==}
    engines: {node: '>=18'}

  globals@16.3.0:
    resolution: {integrity: sha512-bqWEnJ1Nt3neqx2q5SFfGS8r/ahumIakg3HcwtNlrVlwXIeNumWn/c7Pn/wKzGhf6SaW6H6uWXLqC30STCMchQ==}
    engines: {node: '>=18'}

  globalthis@1.0.4:
    resolution: {integrity: sha512-DpLKbNU4WylpxJykQujfCcwYWiV/Jhm50Goo0wrVILAv5jOr9d+H+UR3PhSCD2rCCEIg0uc+G+muBTwD54JhDQ==}
    engines: {node: '>= 0.4'}

  globby@11.1.0:
    resolution: {integrity: sha512-jhIXaOzy1sb8IyocaruWSn1TjmnBVs8Ayhcy83rmxNJ8q2uWKCAj3CnJY+KpGSXCueAPc0i05kVvVKtP1t9S3g==}
    engines: {node: '>=10'}

  globby@14.1.0:
    resolution: {integrity: sha512-0Ia46fDOaT7k4og1PDW4YbodWWr3scS2vAr2lTbsplOt2WkKp0vQbkI9wKis/T5LV/dqPjO3bpS/z6GTJB82LA==}
    engines: {node: '>=18'}

  globrex@0.1.2:
    resolution: {integrity: sha512-uHJgbwAMwNFf5mLst7IWLNg14x1CkeqglJb/K3doi4dw6q2IvAAmM/Y81kevy83wP+Sst+nutFTYOGg3d1lsxg==}

  gonzales-pe@4.3.0:
    resolution: {integrity: sha512-otgSPpUmdWJ43VXyiNgEYE4luzHCL2pz4wQ0OnDluC6Eg4Ko3Vexy/SrSynglw/eR+OhkzmqFCZa/OFa/RgAOQ==}
    engines: {node: '>=0.6.0'}
    hasBin: true

  gopd@1.2.0:
    resolution: {integrity: sha512-ZUKRh6/kUFoAiTAtTYPZJ3hw9wNxx+BIBOijnlG9PnrJsCcSjs1wyyD6vJpaYtgnzDrKYRSqf3OO6Rfa93xsRg==}
    engines: {node: '>= 0.4'}

  graceful-fs@4.2.11:
    resolution: {integrity: sha512-RbJ5/jmFcNNCcDV5o9eTnBLJ/HszWV0P73bc+Ff4nS/rJj+YaS6IGyiOL0VoBYX+l1Wrl3k63h/KrH+nhJ0XvQ==}

  graphemer@1.4.0:
    resolution: {integrity: sha512-EtKwoO6kxCL9WO5xipiHTZlSzBm7WLT627TqC/uVRd0HKmq8NXyebnNYxDoBi7wt8eTWrUrKXCOVaFq9x1kgag==}

  gzip-size@7.0.0:
    resolution: {integrity: sha512-O1Ld7Dr+nqPnmGpdhzLmMTQ4vAsD+rHwMm1NLUmoUFFymBOMKxCCrtDxqdBRYXdeEPEi3SyoR4TizJLQrnKBNA==}
    engines: {node: ^12.20.0 || ^14.13.1 || >=16.0.0}

  h3@1.13.0:
    resolution: {integrity: sha512-vFEAu/yf8UMUcB4s43OaDaigcqpQd14yanmOsn+NcRX3/guSKncyE2rOYhq8RIchgJrPSs/QiIddnTTR1ddiAg==}

  h3@1.15.3:
    resolution: {integrity: sha512-z6GknHqyX0h9aQaTx22VZDf6QyZn+0Nh+Ym8O/u0SGSkyF5cuTJYKlc8MkzW3Nzf9LE1ivcpmYC3FUGpywhuUQ==}

  happy-dom@18.0.1:
    resolution: {integrity: sha512-qn+rKOW7KWpVTtgIUi6RVmTBZJSe2k0Db0vh1f7CWrWclkkc7/Q+FrOfkZIb2eiErLyqu5AXEzE7XthO9JVxRA==}
    engines: {node: '>=20.0.0'}

  has-bigints@1.1.0:
    resolution: {integrity: sha512-R3pbpkcIqv2Pm3dUwgjclDRVmWpTJW2DcMzcIhEXEx1oh/CEMObMm3KLmRJOdvhM7o4uQBnwr8pzRK2sJWIqfg==}
    engines: {node: '>= 0.4'}

  has-flag@4.0.0:
    resolution: {integrity: sha512-EykJT/Q1KjTWctppgIAgfSO0tKVuZUjhgMr17kqTumMl6Afv3EISleU7qZUzoXDFTAHTDC4NOoG/ZxU3EvlMPQ==}
    engines: {node: '>=8'}

  has-property-descriptors@1.0.2:
    resolution: {integrity: sha512-55JNKuIW+vq4Ke1BjOTjM2YctQIvCT7GFzHwmfZPGo5wnrgkid0YQtnAleFSqumZm4az3n2BS+erby5ipJdgrg==}

  has-proto@1.2.0:
    resolution: {integrity: sha512-KIL7eQPfHQRC8+XluaIw7BHUwwqL19bQn4hzNgdr+1wXoU0KKj6rufu47lhY7KbJR2C6T6+PfyN0Ea7wkSS+qQ==}
    engines: {node: '>= 0.4'}

  has-symbols@1.1.0:
    resolution: {integrity: sha512-1cDNdwJ2Jaohmb3sg4OmKaMBwuC48sYni5HUw2DvsC8LjGTLK9h+eb1X6RyuOHe4hT0ULCW68iomhjUoKUqlPQ==}
    engines: {node: '>= 0.4'}

  has-tostringtag@1.0.2:
    resolution: {integrity: sha512-NqADB8VjPFLM2V0VvHUewwwsw0ZWBaIdgo+ieHtK3hasLz4qeCRjYcqfB6AQrBggRKppKF8L52/VqdVsO47Dlw==}
    engines: {node: '>= 0.4'}

  hasown@2.0.2:
    resolution: {integrity: sha512-0hJU9SCPvmMzIBdZFqNPXWa6dqh7WdH0cII9y+CyS8rG3nL48Bclra9HmKhVVUHyPWNH5Y7xDwAB7bfgSjkUMQ==}
    engines: {node: '>= 0.4'}

  he@1.2.0:
    resolution: {integrity: sha512-F/1DnUGPopORZi0ni+CvrCgHQ5FyEAHRLSApuYWMmrbSwoN2Mn/7k+Gl38gJnR7yyDZk6WLXwiGod1JOWNDKGw==}
    hasBin: true

  hookable@5.5.3:
    resolution: {integrity: sha512-Yc+BQe8SvoXH1643Qez1zqLRmbA5rCL+sSmk6TVos0LWVfNIB7PGncdlId77WzLGSIB5KaWgTaNTs2lNVEI6VQ==}

  hosted-git-info@7.0.2:
    resolution: {integrity: sha512-puUZAUKT5m8Zzvs72XWy3HtvVbTWljRE66cP60bxJzAqf2DgICo7lYTY2IHUmLnNpjYvw5bvmoHvPc0QO2a62w==}
    engines: {node: ^16.14.0 || >=18.0.0}

  html-encoding-sniffer@4.0.0:
    resolution: {integrity: sha512-Y22oTqIU4uuPgEemfz7NDJz6OeKf12Lsu+QC+s3BVpda64lTiMYCyGwg5ki4vFxkMwQdeZDl2adZoqUgdFuTgQ==}
    engines: {node: '>=18'}

  html-escaper@2.0.2:
    resolution: {integrity: sha512-H2iMtd0I4Mt5eYiapRdIDjp+XzelXQ0tFE4JS7YFwFevXXMmOp9myNrUvCg0D6ws8iqkRPBfKHgbwig1SmlLfg==}

  htmlparser2@10.0.0:
    resolution: {integrity: sha512-TwAZM+zE5Tq3lrEHvOlvwgj1XLWQCtaaibSN11Q+gGBAS7Y1uZSWwXXRe4iF6OXnaq1riyQAPFOBtYc77Mxq0g==}

  http-errors@2.0.0:
    resolution: {integrity: sha512-FtwrG/euBzaEjYeRqOgly7G0qviiXoJWnvEH2Z1plBdXgbyjv34pHTSb9zoeHMyDy33+DWy5Wt9Wo+TURtOYSQ==}
    engines: {node: '>= 0.8'}

  http-proxy-agent@7.0.2:
    resolution: {integrity: sha512-T1gkAiYYDWYx3V5Bmyu7HcfcvL7mUrTWiM6yOfa3PIphViJ/gFPbvidQ+veqSOHci/PxBcDabeUNCzpOODJZig==}
    engines: {node: '>= 14'}

  http-shutdown@1.2.2:
    resolution: {integrity: sha512-S9wWkJ/VSY9/k4qcjG318bqJNruzE4HySUhFYknwmu6LBP97KLLfwNf+n4V1BHurvFNkSKLFnK/RsuUnRTf9Vw==}
    engines: {iojs: '>= 1.0.0', node: '>= 0.12.0'}

  https-proxy-agent@7.0.6:
    resolution: {integrity: sha512-vK9P5/iUfdl95AI+JVyUuIcVtd4ofvtrOr3HNtM2yxC9bnMbEdp3x01OhQNnjb8IJYi38VlTE3mBXwcfvywuSw==}
    engines: {node: '>= 14'}

  httpxy@0.1.7:
    resolution: {integrity: sha512-pXNx8gnANKAndgga5ahefxc++tJvNL87CXoRwxn1cJE2ZkWEojF3tNfQIEhZX/vfpt+wzeAzpUI4qkediX1MLQ==}

  human-id@4.1.1:
    resolution: {integrity: sha512-3gKm/gCSUipeLsRYZbbdA1BD83lBoWUkZ7G9VFrhWPAU76KwYo5KR8V28bpoPm/ygy0x5/GCbpRQdY7VLYCoIg==}
    hasBin: true

  human-signals@5.0.0:
    resolution: {integrity: sha512-AXcZb6vzzrFAUE61HnN4mpLqd/cSIwNQjtNWR0euPm6y0iqx3G4gOXaIDdtdDwZmhwe82LA6+zinmW4UBWVePQ==}
    engines: {node: '>=16.17.0'}

  husky@9.1.7:
    resolution: {integrity: sha512-5gs5ytaNjBrh5Ow3zrvdUUY+0VxIuWVL4i9irt6friV+BqdCfmV11CQTWMiBYWHbXhco+J1kHfTOUkePhCDvMA==}
    engines: {node: '>=18'}
    hasBin: true

  iconv-lite@0.4.24:
    resolution: {integrity: sha512-v3MXnZAcvnywkTUEZomIActle7RXXeedOR31wwl7VlyoXO4Qi9arvSenNQWne1TcRwhCL1HwLI21bEqdpj8/rA==}
    engines: {node: '>=0.10.0'}

  iconv-lite@0.6.3:
    resolution: {integrity: sha512-4fCk79wshMdzMp2rH06qWrJE4iolqLhCUH+OiuIgU++RB0+94NlDL81atO7GX55uUKueo0txHNtvEyI6D7WdMw==}
    engines: {node: '>=0.10.0'}

  ieee754@1.2.1:
    resolution: {integrity: sha512-dcyqhDvX1C46lXZcVqCpK+FtMRQVdIMN6/Df5js2zouUsqG7I6sFxitIC+7KYK29KdXOLHdu9zL4sFnoVQnqaA==}

  ignore@5.3.2:
    resolution: {integrity: sha512-hsBTNUqQTDwkWtcdYI2i06Y/nUBEsNEDJKjWdigLvegy8kDuJAS8uRlpkkcQpyEXL0Z/pjDy5HBmMjRCJ2gq+g==}
    engines: {node: '>= 4'}

  ignore@7.0.5:
    resolution: {integrity: sha512-Hs59xBNfUIunMFgWAbGX5cq6893IbWg4KnrjbYwX3tx0ztorVgTDA6B2sxf8ejHJ4wz8BqGUMYlnzNBer5NvGg==}
    engines: {node: '>= 4'}

  import-fresh@3.3.1:
    resolution: {integrity: sha512-TR3KfrTZTYLPB6jUjfx6MF9WcWrHL9su5TObK4ZkYgBdWKPOFoSoQIdEuTuR82pmtxH2spWG9h6etwfr1pLBqQ==}
    engines: {node: '>=6'}

  import-lazy@4.0.0:
    resolution: {integrity: sha512-rKtvo6a868b5Hu3heneU+L4yEQ4jYKLtjpnPeUdK7h0yzXGmyBTypknlkCvHFBqfX9YlorEiMM6Dnq/5atfHkw==}
    engines: {node: '>=8'}

  imurmurhash@0.1.4:
    resolution: {integrity: sha512-JmXMZ6wuvDmLiHEml9ykzqO6lwFbof0GG4IkcGaENdCRDDmMVnny7s5HsIgHCbaq0w2MyPhDqkhTUgS2LU2PHA==}
    engines: {node: '>=0.8.19'}

  indent-string@4.0.0:
    resolution: {integrity: sha512-EdDDZu4A2OyIK7Lr/2zG+w5jmbuk1DVBnEwREQvBzspBJkCEbRa8GxU1lghYcaGJCnRWibjDXlq779X1/y5xwg==}
    engines: {node: '>=8'}

  index-to-position@1.1.0:
    resolution: {integrity: sha512-XPdx9Dq4t9Qk1mTMbWONJqU7boCoumEH7fRET37HX5+khDUl3J2W6PdALxhILYlIYx2amlwYcRPp28p0tSiojg==}
    engines: {node: '>=18'}

  inherits@2.0.4:
    resolution: {integrity: sha512-k/vGaX4/Yla3WzyMCvTQOXYeIHvqOKtnqBduzTHpzpQZzAskKMhZ2K+EnBiSM9zGSoIFeMpXKxa4dYeZIQqewQ==}

  internal-slot@1.1.0:
    resolution: {integrity: sha512-4gd7VpWNQNB4UKKCFFVcp1AVv+FMOgs9NKzjHKusc8jTMhd5eL1NqQqOpE0KzMds804/yHlglp3uxgluOqAPLw==}
    engines: {node: '>= 0.4'}

  interpret@1.4.0:
    resolution: {integrity: sha512-agE4QfB2Lkp9uICn7BAqoscw4SZP9kTE2hxiFI3jBPmXJfdqiahTbUuKGsMoN2GtqL9AxhYioAcVvgsb1HvRbA==}
    engines: {node: '>= 0.10'}

  ioredis@5.6.1:
    resolution: {integrity: sha512-UxC0Yv1Y4WRJiGQxQkP0hfdL0/5/6YvdfOOClRgJ0qppSarkhneSa6UvkMkms0AkdGimSH3Ikqm+6mkMmX7vGA==}
    engines: {node: '>=12.22.0'}

  ipaddr.js@1.9.1:
    resolution: {integrity: sha512-0KI/607xoxSToH7GjN1FfSbLoU0+btTicjsQSWQlh/hZykN8KpmMf7uYwPW3R+akZ6R/w18ZlXSHBYXiYUPO3g==}
    engines: {node: '>= 0.10'}

  iron-webcrypto@1.2.1:
    resolution: {integrity: sha512-feOM6FaSr6rEABp/eDfVseKyTMDt+KGpeB35SkVn9Tyn0CqvVsY3EwI0v5i8nMHyJnzCIQf7nsy3p41TPkJZhg==}

  is-array-buffer@3.0.5:
    resolution: {integrity: sha512-DDfANUiiG2wC1qawP66qlTugJeL5HyzMpfr8lLK+jMQirGzNod0B12cFB/9q838Ru27sBwfw78/rdoU7RERz6A==}
    engines: {node: '>= 0.4'}

  is-arrayish@0.3.2:
    resolution: {integrity: sha512-eVRqCvVlZbuw3GrM63ovNSNAeA1K16kaR/LRY/92w0zxQ5/1YzwblUX652i4Xs9RwAGjW9d9y6X88t8OaAJfWQ==}

  is-async-function@2.1.1:
    resolution: {integrity: sha512-9dgM/cZBnNvjzaMYHVoxxfPj2QXt22Ev7SuuPrs+xav0ukGB0S6d4ydZdEiM48kLx5kDV+QBPrpVnFyefL8kkQ==}
    engines: {node: '>= 0.4'}

  is-bigint@1.1.0:
    resolution: {integrity: sha512-n4ZT37wG78iz03xPRKJrHTdZbe3IicyucEtdRsV5yglwc3GyUfbAfpSeD0FJ41NbUNSt5wbhqfp1fS+BgnvDFQ==}
    engines: {node: '>= 0.4'}

  is-binary-path@2.1.0:
    resolution: {integrity: sha512-ZMERYes6pDydyuGidse7OsHxtbI7WVeUEozgR/g7rd0xUimYNlvZRE/K2MgZTjWy725IfelLeVcEM97mmtRGXw==}
    engines: {node: '>=8'}

  is-boolean-object@1.2.2:
    resolution: {integrity: sha512-wa56o2/ElJMYqjCjGkXri7it5FbebW5usLw/nPmCMs5DeZ7eziSYZhSmPRn0txqeW4LnAmQQU7FgqLpsEFKM4A==}
    engines: {node: '>= 0.4'}

  is-builtin-module@3.2.1:
    resolution: {integrity: sha512-BSLE3HnV2syZ0FK0iMA/yUGplUeMmNz4AW5fnTunbCIqZi4vG3WjJT9FHMy5D69xmAYBHXQhJdALdpwVxV501A==}
    engines: {node: '>=6'}

  is-callable@1.2.7:
    resolution: {integrity: sha512-1BC0BVFhS/p0qtw6enp8e+8OD0UrK0oFLztSjNzhcKA3WDuJxxAPXzPuPtKkjEY9UUoEWlX/8fgKeu2S8i9JTA==}
    engines: {node: '>= 0.4'}

  is-core-module@2.16.1:
    resolution: {integrity: sha512-UfoeMA6fIJ8wTYFEUjelnaGI67v6+N7qXJEvQuIGa99l4xsCruSYOVSQ0uPANn4dAzm8lkYPaKLrrijLq7x23w==}
    engines: {node: '>= 0.4'}

  is-data-view@1.0.2:
    resolution: {integrity: sha512-RKtWF8pGmS87i2D6gqQu/l7EYRlVdfzemCJN/P3UOs//x1QE7mfhvzHIApBTRf7axvT6DMGwSwBXYCT0nfB9xw==}
    engines: {node: '>= 0.4'}

  is-date-object@1.1.0:
    resolution: {integrity: sha512-PwwhEakHVKTdRNVOw+/Gyh0+MzlCl4R6qKvkhuvLtPMggI1WAHt9sOwZxQLSGpUaDnrdyDsomoRgNnCfKNSXXg==}
    engines: {node: '>= 0.4'}

  is-docker@2.2.1:
    resolution: {integrity: sha512-F+i2BKsFrH66iaUFc0woD8sLy8getkwTwtOBjvs56Cx4CgJDeKQeqfz8wAYiSb8JOprWhHH5p77PbmYCvvUuXQ==}
    engines: {node: '>=8'}
    hasBin: true

  is-docker@3.0.0:
    resolution: {integrity: sha512-eljcgEDlEns/7AXFosB5K/2nCM4P7FQPkGc/DWLy5rmFEWvZayGrik1d9/QIY5nJ4f9YsVvBkA6kJpHn9rISdQ==}
    engines: {node: ^12.20.0 || ^14.13.1 || >=16.0.0}
    hasBin: true

  is-extglob@2.1.1:
    resolution: {integrity: sha512-SbKbANkN603Vi4jEZv49LeVJMn4yGwsbzZworEoyEiutsN3nJYdbO36zfhGJ6QEDpOZIFkDtnq5JRxmvl3jsoQ==}
    engines: {node: '>=0.10.0'}

  is-finalizationregistry@1.1.1:
    resolution: {integrity: sha512-1pC6N8qWJbWoPtEjgcL2xyhQOP491EQjeUo3qTKcmV8YSDDJrOepfG8pcC7h/QgnQHYSv0mJ3Z/ZWxmatVrysg==}
    engines: {node: '>= 0.4'}

  is-fullwidth-code-point@3.0.0:
    resolution: {integrity: sha512-zymm5+u+sCsSWyD9qNaejV3DFvhCKclKdizYaJUuHA83RLjb7nSuGnddCHGv0hk+KY7BMAlsWeK4Ueg6EV6XQg==}
    engines: {node: '>=8'}

  is-fullwidth-code-point@4.0.0:
    resolution: {integrity: sha512-O4L094N2/dZ7xqVdrXhh9r1KODPJpFms8B5sGdJLPy664AgvXsreZUyCQQNItZRDlYug4xStLjNp/sz3HvBowQ==}
    engines: {node: '>=12'}

  is-fullwidth-code-point@5.0.0:
    resolution: {integrity: sha512-OVa3u9kkBbw7b8Xw5F9P+D/T9X+Z4+JruYVNapTjPYZYUznQ5YfWeFkOj606XYYW8yugTfC8Pj0hYqvi4ryAhA==}
    engines: {node: '>=18'}

  is-generator-function@1.1.0:
    resolution: {integrity: sha512-nPUB5km40q9e8UfN/Zc24eLlzdSf9OfKByBw9CIdw4H1giPMeA0OIJvbchsCu4npfI2QcMVBsGEBHKZ7wLTWmQ==}
    engines: {node: '>= 0.4'}

  is-glob@4.0.3:
    resolution: {integrity: sha512-xelSayHH36ZgE7ZWhli7pW34hNbNl8Ojv5KVmkJD4hBdD3th8Tfk9vYasLM+mXWOZhFkgZfxhLSnrwRr4elSSg==}
    engines: {node: '>=0.10.0'}

  is-inside-container@1.0.0:
    resolution: {integrity: sha512-KIYLCCJghfHZxqjYBE7rEy0OBuTd5xCHS7tHVgvCLkx7StIoaxwNW3hCALgEUjFfeRk+MG/Qxmp/vtETEF3tRA==}
    engines: {node: '>=14.16'}
    hasBin: true

  is-map@2.0.3:
    resolution: {integrity: sha512-1Qed0/Hr2m+YqxnM09CjA2d/i6YZNfF6R2oRAOj36eUdS6qIV/huPJNSEpKbupewFs+ZsJlxsjjPbc0/afW6Lw==}
    engines: {node: '>= 0.4'}

  is-module@1.0.0:
    resolution: {integrity: sha512-51ypPSPCoTEIN9dy5Oy+h4pShgJmPCygKfyRCISBI+JoWT/2oJvK8QPxmwv7b/p239jXrm9M1mlQbyKJ5A152g==}

  is-number-object@1.1.1:
    resolution: {integrity: sha512-lZhclumE1G6VYD8VHe35wFaIif+CTy5SJIi5+3y4psDgWu4wPDoBhF8NxUOinEc7pHgiTsT6MaBb92rKhhD+Xw==}
    engines: {node: '>= 0.4'}

  is-number@7.0.0:
    resolution: {integrity: sha512-41Cifkg6e8TylSpdtTpeLVMqvSBEVzTttHvERD741+pnZ8ANv0004MRL43QKPDlK9cGvNp6NZWZUBlbGXYxxng==}
    engines: {node: '>=0.12.0'}

  is-obj@2.0.0:
    resolution: {integrity: sha512-drqDG3cbczxxEJRoOXcOjtdp1J/lyp1mNn0xaznRs8+muBhgQcrnbspox5X5fOw0HnMnbfDzvnEMEtqDEJEo8w==}
    engines: {node: '>=8'}

  is-path-inside@4.0.0:
    resolution: {integrity: sha512-lJJV/5dYS+RcL8uQdBDW9c9uWFLLBNRyFhnAKXw5tVqLlKZ4RMGZKv+YQ/IA3OhD+RpbJa1LLFM1FQPGyIXvOA==}
    engines: {node: '>=12'}

  is-plain-obj@2.1.0:
    resolution: {integrity: sha512-YWnfyRwxL/+SsrWYfOpUtz5b3YD+nyfkHvjbcanzk8zgyO4ASD67uVMRt8k5bM4lLMDnXfriRhOpemw+NfT1eA==}
    engines: {node: '>=8'}

  is-potential-custom-element-name@1.0.1:
    resolution: {integrity: sha512-bCYeRA2rVibKZd+s2625gGnGF/t7DSqDs4dP7CrLA1m7jKWz6pps0LpYLJN8Q64HtmPKJ1hrN3nzPNKFEKOUiQ==}

  is-reference@1.2.1:
    resolution: {integrity: sha512-U82MsXXiFIrjCK4otLT+o2NA2Cd2g5MLoOVXUZjIOhLurrRxpEXzI8O0KZHr3IjLvlAH1kTPYSuqer5T9ZVBKQ==}

  is-regex@1.2.1:
    resolution: {integrity: sha512-MjYsKHO5O7mCsmRGxWcLWheFqN9DJ/2TmngvjKXihe6efViPqc274+Fx/4fYj/r03+ESvBdTXK0V6tA3rgez1g==}
    engines: {node: '>= 0.4'}

  is-set@2.0.3:
    resolution: {integrity: sha512-iPAjerrse27/ygGLxw+EBR9agv9Y6uLeYVJMu+QNCoouJ1/1ri0mGrcWpfCqFZuzzx3WjtwxG098X+n4OuRkPg==}
    engines: {node: '>= 0.4'}

  is-shared-array-buffer@1.0.4:
    resolution: {integrity: sha512-ISWac8drv4ZGfwKl5slpHG9OwPNty4jOWPRIhBpxOoD+hqITiwuipOQ2bNthAzwA3B4fIjO4Nln74N0S9byq8A==}
    engines: {node: '>= 0.4'}

  is-stream@1.1.0:
    resolution: {integrity: sha512-uQPm8kcs47jx38atAcWTVxyltQYoPT68y9aWYdV6yWXSyW8mzSat0TL6CiWdZeCdF3KrAvpVtnHbTv4RN+rqdQ==}
    engines: {node: '>=0.10.0'}

  is-stream@2.0.1:
    resolution: {integrity: sha512-hFoiJiTl63nn+kstHGBtewWSKnQLpyb155KHheA1l39uvtO9nWIop1p3udqPcUd/xbF1VLMO4n7OI6p7RbngDg==}
    engines: {node: '>=8'}

  is-stream@3.0.0:
    resolution: {integrity: sha512-LnQR4bZ9IADDRSkvpqMGvt/tEJWclzklNgSw48V5EAaAeDd6qGvN8ei6k5p0tvxSR171VmGyHuTiAOfxAbr8kA==}
    engines: {node: ^12.20.0 || ^14.13.1 || >=16.0.0}

  is-stream@4.0.1:
    resolution: {integrity: sha512-Dnz92NInDqYckGEUJv689RbRiTSEHCQ7wOVeALbkOz999YpqT46yMRIGtSNl2iCL1waAZSx40+h59NV/EwzV/A==}
    engines: {node: '>=18'}

  is-string@1.1.1:
    resolution: {integrity: sha512-BtEeSsoaQjlSPBemMQIrY1MY0uM6vnS1g5fmufYOtnxLGUZM2178PKbhsk7Ffv58IX+ZtcvoGwccYsh0PglkAA==}
    engines: {node: '>= 0.4'}

  is-subdir@1.2.0:
    resolution: {integrity: sha512-2AT6j+gXe/1ueqbW6fLZJiIw3F8iXGJtt0yDrZaBhAZEG1raiTxKWU+IPqMCzQAXOUCKdA4UDMgacKH25XG2Cw==}
    engines: {node: '>=4'}

  is-symbol@1.1.1:
    resolution: {integrity: sha512-9gGx6GTtCQM73BgmHQXfDmLtfjjTUDSyoxTCbp5WtoixAhfgsDirWIcVQ/IHpvI5Vgd5i/J5F7B9cN/WlVbC/w==}
    engines: {node: '>= 0.4'}

  is-text-path@2.0.0:
    resolution: {integrity: sha512-+oDTluR6WEjdXEJMnC2z6A4FRwFoYuvShVVEGsS7ewc0UTi2QtAKMDJuL4BDEVt+5T7MjFo12RP8ghOM75oKJw==}
    engines: {node: '>=8'}

  is-typed-array@1.1.15:
    resolution: {integrity: sha512-p3EcsicXjit7SaskXHs1hA91QxgTw46Fv6EFKKGS5DRFLD8yKnohjF3hxoju94b/OcMZoQukzpPpBE9uLVKzgQ==}
    engines: {node: '>= 0.4'}

  is-url-superb@4.0.0:
    resolution: {integrity: sha512-GI+WjezhPPcbM+tqE9LnmsY5qqjwHzTvjJ36wxYX5ujNXefSUJ/T17r5bqDV8yLhcgB59KTPNOc9O9cmHTPWsA==}
    engines: {node: '>=10'}

  is-url@1.2.4:
    resolution: {integrity: sha512-ITvGim8FhRiYe4IQ5uHSkj7pVaPDrCTkNd3yq3cV7iZAcJdHTUMPMEHcqSOy9xZ9qFenQCvi+2wjH9a1nXqHww==}

  is-weakmap@2.0.2:
    resolution: {integrity: sha512-K5pXYOm9wqY1RgjpL3YTkF39tni1XajUIkawTLUo9EZEVUFga5gSQJF8nNS7ZwJQ02y+1YCNYcMh+HIf1ZqE+w==}
    engines: {node: '>= 0.4'}

  is-weakref@1.1.1:
    resolution: {integrity: sha512-6i9mGWSlqzNMEqpCp93KwRS1uUOodk2OJ6b+sq7ZPDSy2WuI5NFIxp/254TytR8ftefexkWn5xNiHUNpPOfSew==}
    engines: {node: '>= 0.4'}

  is-weakset@2.0.4:
    resolution: {integrity: sha512-mfcwb6IzQyOKTs84CQMrOwW4gQcaTOAWJ0zzJCl2WSPDrWk/OzDaImWFH3djXhb24g4eudZfLRozAvPGw4d9hQ==}
    engines: {node: '>= 0.4'}

  is-windows@1.0.2:
    resolution: {integrity: sha512-eXK1UInq2bPmjyX6e3VHIzMLobc4J94i4AWn+Hpq3OU5KkrRC96OAcR3PRJ/pGu6m8TRnBHP9dkXQVsT/COVIA==}
    engines: {node: '>=0.10.0'}

  is-wsl@2.2.0:
    resolution: {integrity: sha512-fKzAra0rGJUUBwGBgNkHZuToZcn+TtXHpeCgmkMJMMYx1sQDYaCSyjJBSCa2nH1DGm7s3n1oBnohoVTBaN7Lww==}
    engines: {node: '>=8'}

  is-wsl@3.1.0:
    resolution: {integrity: sha512-UcVfVfaK4Sc4m7X3dUSoHoozQGBEFeDC+zVo06t98xe8CzHSZZBekNXH+tu0NalHolcJ/QAGqS46Hef7QXBIMw==}
    engines: {node: '>=16'}

  is64bit@2.0.0:
    resolution: {integrity: sha512-jv+8jaWCl0g2lSBkNSVXdzfBA0npK1HGC2KtWM9FumFRoGS94g3NbCCLVnCYHLjp4GrW2KZeeSTMo5ddtznmGw==}
    engines: {node: '>=18'}

  isarray@1.0.0:
    resolution: {integrity: sha512-VLghIWNM6ELQzo7zwmcg0NmTVyWKYjvIeM83yjp0wRDTmUnrM678fQbcKBo6n2CJEF0szoG//ytg+TKla89ALQ==}

  isarray@2.0.5:
    resolution: {integrity: sha512-xHjhDr3cNBK0BzdUJSPXZntQUx/mwMS5Rw4A7lPJ90XGAO6ISP/ePDNuo0vhqOZU+UD5JoodwCAAoZQd3FeAKw==}

  isbot@5.1.28:
    resolution: {integrity: sha512-qrOp4g3xj8YNse4biorv6O5ZShwsJM0trsoda4y7j/Su7ZtTTfVXFzbKkpgcSoDrHS8FcTuUwcU04YimZlZOxw==}
    engines: {node: '>=18'}

  isexe@2.0.0:
    resolution: {integrity: sha512-RHxMLp9lnKHGHRng9QFhRCMbYAcVpn69smSGcq3f36xjgVVWThj4qqLbTLlq7Ssj8B+fIQ1EuCEGI2lKsyQeIw==}

  isexe@3.1.1:
    resolution: {integrity: sha512-LpB/54B+/2J5hqQ7imZHfdU31OlgQqx7ZicVlkm9kzg9/w8GKLEcFfJl/t7DCEDueOyBAD6zCCwTO6Fzs0NoEQ==}
    engines: {node: '>=16'}

  istanbul-lib-coverage@3.2.2:
    resolution: {integrity: sha512-O8dpsF+r0WV/8MNRKfnmrtCWhuKjxrq2w+jpzBL5UZKTi2LeVWnWOmWRxFlesJONmc+wLAGvKQZEOanko0LFTg==}
    engines: {node: '>=8'}

  istanbul-lib-instrument@6.0.3:
    resolution: {integrity: sha512-Vtgk7L/R2JHyyGW07spoFlB8/lpjiOLTjMdms6AFMraYt3BaJauod/NGrfnVG/y4Ix1JEuMRPDPEj2ua+zz1/Q==}
    engines: {node: '>=10'}

  istanbul-lib-report@3.0.1:
    resolution: {integrity: sha512-GCfE1mtsHGOELCU8e/Z7YWzpmybrx/+dSTfLrvY8qRmaY6zXTKWn6WQIjaAFw069icm6GVMNkgu0NzI4iPZUNw==}
    engines: {node: '>=10'}

  istanbul-lib-source-maps@5.0.6:
    resolution: {integrity: sha512-yg2d+Em4KizZC5niWhQaIomgf5WlL4vOOjZ5xGCmF8SnPE/mDWWXgvRExdcpCgh9lLRRa1/fSYp2ymmbJ1pI+A==}
    engines: {node: '>=10'}

  istanbul-reports@3.1.7:
    resolution: {integrity: sha512-BewmUXImeuRk2YY0PVbxgKAysvhRPUQE0h5QRM++nVWyubKGV0l8qQ5op8+B2DOmwSe63Jivj0BjkPQVf8fP5g==}
    engines: {node: '>=8'}

  iterator.prototype@1.1.5:
    resolution: {integrity: sha512-H0dkQoCa3b2VEeKQBOxFph+JAbcrQdE7KC0UkqwpLmv2EC4P41QXP+rqo9wYodACiG5/WM5s9oDApTU8utwj9g==}
    engines: {node: '>= 0.4'}

  jackspeak@3.4.3:
    resolution: {integrity: sha512-OGlZQpz2yfahA/Rd1Y8Cd9SIEsqvXkLVoSw/cgwhnhFMDbsQFeZYoJJ7bIZBS9BcamUW96asq/npPWugM+RQBw==}

  jiti@2.4.2:
    resolution: {integrity: sha512-rg9zJN+G4n2nfJl5MW3BMygZX56zKPNVEYYqq7adpmMh4Jn2QNEwhvQlFy6jPVdcod7txZtKHWnyZiA3a0zP7A==}
    hasBin: true

  jju@1.4.0:
    resolution: {integrity: sha512-8wb9Yw966OSxApiCt0K3yNJL8pnNeIv+OEq2YMidz4FKP6nonSRoOXc80iXY4JaN2FC11B9qsNmDsm+ZOfMROA==}

  joycon@3.1.1:
    resolution: {integrity: sha512-34wB/Y7MW7bzjKRjUKTa46I2Z7eV62Rkhva+KkopW7Qvv/OSWBqvkSY7vusOPrNuZcUG3tApvdVgNB8POj3SPw==}
    engines: {node: '>=10'}

  js-tokens@4.0.0:
    resolution: {integrity: sha512-RdJUflcE3cUzKiMqQgsCu06FPu9UdIJO0beYbPhHN4k6apgJtifcoCtT9bcxOpYBtpD2kCM6Sbzg4CausW/PKQ==}

  js-tokens@9.0.1:
    resolution: {integrity: sha512-mxa9E9ITFOt0ban3j6L5MpjwegGz6lBQmM1IJkWeBZGcMxto50+eWdjC/52xDbS2vy0k7vIMK0Fe2wfL9OQSpQ==}

  js-yaml@3.14.1:
    resolution: {integrity: sha512-okMH7OXXJ7YrN9Ok3/SXrnu4iX9yOk+25nqX4imS2npuvTYDmo/QEZoqwZkYaIDk3jVvBOTOIEgEhaLOynBS9g==}
    hasBin: true

  js-yaml@4.1.0:
    resolution: {integrity: sha512-wpxZs9NoxZaJESJGIZTyDEaYpl0FKSA+FB9aJiyemKhMwkxQg63h4T1KJgUGHpTqPDNRcmmYLugrRjJlBtWvRA==}
    hasBin: true

  jsdom@26.1.0:
    resolution: {integrity: sha512-Cvc9WUhxSMEo4McES3P7oK3QaXldCfNWp7pl2NNeiIFlCoLr3kfq9kb1fxftiwk1FLV7CvpvDfonxtzUDeSOPg==}
    engines: {node: '>=18'}
    peerDependencies:
      canvas: ^3.0.0
    peerDependenciesMeta:
      canvas:
        optional: true

  jsesc@3.1.0:
    resolution: {integrity: sha512-/sM3dO2FOzXjKQhJuo0Q173wf2KOo8t4I8vHy6lF9poUp7bKT0/NHE8fPX23PwfhnykfqnC2xRxOnVw5XuGIaA==}
    engines: {node: '>=6'}
    hasBin: true

  json-buffer@3.0.1:
    resolution: {integrity: sha512-4bV5BfR2mqfQTJm+V5tPPdf+ZpuhiIvTuAB5g8kcrXOZpTT/QwwVRWBywX1ozr6lEuPdbHxwaJlm9G6mI2sfSQ==}

  json-schema-traverse@0.4.1:
    resolution: {integrity: sha512-xbbCH5dCYU5T8LcEhhuh7HJ88HXuW3qsI3Y0zOZFKfZEHcpWiHU/Jxzk629Brsab/mMiHQti9wMP+845RPe3Vg==}

  json-schema-traverse@1.0.0:
    resolution: {integrity: sha512-NM8/P9n3XjXhIZn1lLhkFaACTOURQXjWhV4BA/RnOv8xvgqtqpAX9IO4mRQxSx1Rlo4tqzeqb0sOlruaOy3dug==}

  json-stable-stringify-without-jsonify@1.0.1:
    resolution: {integrity: sha512-Bdboy+l7tA3OGW6FjyFHWkP5LuByj1Tk33Ljyq0axyzdk9//JSi2u3fP1QSmd1KNwq6VOKYGlAu87CisVir6Pw==}

  json5@2.2.3:
    resolution: {integrity: sha512-XmOWe7eyHYH14cLdVPoyg+GOH3rYX++KpzrylJwSW98t3Nk+U8XOl8FWKOgwtzdb8lXGf6zYwDUzeHMWfxasyg==}
    engines: {node: '>=6'}
    hasBin: true

  jsonfile@4.0.0:
    resolution: {integrity: sha512-m6F1R3z8jjlf2imQHS2Qez5sjKWQzbuuhuJ/FKYFRZvPE3PuHcSMVZzfsLhGVOkfd20obL5SWEBew5ShlquNxg==}

  jsonfile@6.1.0:
    resolution: {integrity: sha512-5dgndWOriYSm5cnYaJNhalLNDKOqFwyDB/rr1E9ZsGciGvKPs8R2xYGCacuf3z6K1YKDz182fd+fY3cn3pMqXQ==}

  jsonparse@1.3.1:
    resolution: {integrity: sha512-POQXvpdL69+CluYsillJ7SUhKvytYjW9vG/GKpnf+xP8UWgYEM/RaMzHHofbALDiKbbP1W8UEYmgGl39WkPZsg==}
    engines: {'0': node >= 0.2.0}

  jsx-ast-utils@3.3.5:
    resolution: {integrity: sha512-ZZow9HBI5O6EPgSJLUb8n2NKgmVWTwCvHGwFuJlMjvLFqlGG6pjirPhtdsseaLZjSibD8eegzmYpUZwoIlj2cQ==}
    engines: {node: '>=4.0'}

  junk@4.0.1:
    resolution: {integrity: sha512-Qush0uP+G8ZScpGMZvHUiRfI0YBWuB3gVBYlI0v0vvOJt5FLicco+IkP0a50LqTTQhmts/m6tP5SWE+USyIvcQ==}
    engines: {node: '>=12.20'}

  jwt-decode@4.0.0:
    resolution: {integrity: sha512-+KJGIyHgkGuIq3IEBNftfhW/LfWhXUIY6OmyVWjliu5KH1y0fw7VQ8YndE2O4qZdMSd9SqbnC8GOcZEy0Om7sA==}
    engines: {node: '>=18'}

  keyv@4.5.4:
    resolution: {integrity: sha512-oxVHkHR/EJf2CNXnWxRLW6mg7JyCCUcG0DtEGmL2ctUo1PNTin1PUil+r/+4r5MpVgC/fn1kjsx7mjSujKqIpw==}

  kleur@4.1.5:
    resolution: {integrity: sha512-o+NO+8WrRiQEE4/7nwRJhN1HWpVmJm511pBHUxPLtp0BUISzlBplORYSmTclCnJvQq2tKu/sgl3xVpkc7ZWuQQ==}
    engines: {node: '>=6'}

  klona@2.0.6:
    resolution: {integrity: sha512-dhG34DXATL5hSxJbIexCft8FChFXtmskoZYnoPWjXQuebWYCNkVeV3KkGegCK9CP1oswI/vQibS2GY7Em/sJJA==}
    engines: {node: '>= 8'}

  knitwork@1.2.0:
    resolution: {integrity: sha512-xYSH7AvuQ6nXkq42x0v5S8/Iry+cfulBz/DJQzhIyESdLD7425jXsPy4vn5cCXU+HhRN2kVw51Vd1K6/By4BQg==}

  kolorist@1.8.0:
    resolution: {integrity: sha512-Y+60/zizpJ3HRH8DCss+q95yr6145JXZo46OTpFvDZWLfRCE4qChOyk1b26nMaNpfHHgxagk9dXT5OP0Tfe+dQ==}

  kuler@2.0.0:
    resolution: {integrity: sha512-Xq9nH7KlWZmXAtodXDDRE7vs6DU1gTU8zYDHDiWLSip45Egwq3plLHzPn27NgvzL2r1LMPC1vdqh98sQxtqj4A==}

  kysely@0.28.2:
    resolution: {integrity: sha512-4YAVLoF0Sf0UTqlhgQMFU9iQECdah7n+13ANkiuVfRvlK+uI0Etbgd7bVP36dKlG+NXWbhGua8vnGt+sdhvT7A==}
    engines: {node: '>=18.0.0'}

  lambda-local@2.2.0:
    resolution: {integrity: sha512-bPcgpIXbHnVGfI/omZIlgucDqlf4LrsunwoKue5JdZeGybt8L6KyJz2Zu19ffuZwIwLj2NAI2ZyaqNT6/cetcg==}
    engines: {node: '>=8'}
    hasBin: true

  lazystream@1.0.1:
    resolution: {integrity: sha512-b94GiNHQNy6JNTrt5w6zNyffMrNkXZb3KTkCZJb2V1xaEGCk093vkZ2jk3tpaeP33/OiXC+WvK9AxUebnf5nbw==}
    engines: {node: '>= 0.6.3'}

  levn@0.4.1:
    resolution: {integrity: sha512-+bT2uH4E5LGE7h/n3evcS/sQlJXCpIp6ym8OWJ5eV6+67Dsql/LaaT7qJBAt2rzfoa/5QBGBhxDix1dMt2kQKQ==}
    engines: {node: '>= 0.8.0'}

  lightningcss-darwin-arm64@1.30.1:
    resolution: {integrity: sha512-c8JK7hyE65X1MHMN+Viq9n11RRC7hgin3HhYKhrMyaXflk5GVplZ60IxyoVtzILeKr+xAJwg6zK6sjTBJ0FKYQ==}
    engines: {node: '>= 12.0.0'}
    cpu: [arm64]
    os: [darwin]

  lightningcss-darwin-x64@1.30.1:
    resolution: {integrity: sha512-k1EvjakfumAQoTfcXUcHQZhSpLlkAuEkdMBsI/ivWw9hL+7FtilQc0Cy3hrx0AAQrVtQAbMI7YjCgYgvn37PzA==}
    engines: {node: '>= 12.0.0'}
    cpu: [x64]
    os: [darwin]

  lightningcss-freebsd-x64@1.30.1:
    resolution: {integrity: sha512-kmW6UGCGg2PcyUE59K5r0kWfKPAVy4SltVeut+umLCFoJ53RdCUWxcRDzO1eTaxf/7Q2H7LTquFHPL5R+Gjyig==}
    engines: {node: '>= 12.0.0'}
    cpu: [x64]
    os: [freebsd]

  lightningcss-linux-arm-gnueabihf@1.30.1:
    resolution: {integrity: sha512-MjxUShl1v8pit+6D/zSPq9S9dQ2NPFSQwGvxBCYaBYLPlCWuPh9/t1MRS8iUaR8i+a6w7aps+B4N0S1TYP/R+Q==}
    engines: {node: '>= 12.0.0'}
    cpu: [arm]
    os: [linux]

  lightningcss-linux-arm64-gnu@1.30.1:
    resolution: {integrity: sha512-gB72maP8rmrKsnKYy8XUuXi/4OctJiuQjcuqWNlJQ6jZiWqtPvqFziskH3hnajfvKB27ynbVCucKSm2rkQp4Bw==}
    engines: {node: '>= 12.0.0'}
    cpu: [arm64]
    os: [linux]

  lightningcss-linux-arm64-musl@1.30.1:
    resolution: {integrity: sha512-jmUQVx4331m6LIX+0wUhBbmMX7TCfjF5FoOH6SD1CttzuYlGNVpA7QnrmLxrsub43ClTINfGSYyHe2HWeLl5CQ==}
    engines: {node: '>= 12.0.0'}
    cpu: [arm64]
    os: [linux]

  lightningcss-linux-x64-gnu@1.30.1:
    resolution: {integrity: sha512-piWx3z4wN8J8z3+O5kO74+yr6ze/dKmPnI7vLqfSqI8bccaTGY5xiSGVIJBDd5K5BHlvVLpUB3S2YCfelyJ1bw==}
    engines: {node: '>= 12.0.0'}
    cpu: [x64]
    os: [linux]

  lightningcss-linux-x64-musl@1.30.1:
    resolution: {integrity: sha512-rRomAK7eIkL+tHY0YPxbc5Dra2gXlI63HL+v1Pdi1a3sC+tJTcFrHX+E86sulgAXeI7rSzDYhPSeHHjqFhqfeQ==}
    engines: {node: '>= 12.0.0'}
    cpu: [x64]
    os: [linux]

  lightningcss-win32-arm64-msvc@1.30.1:
    resolution: {integrity: sha512-mSL4rqPi4iXq5YVqzSsJgMVFENoa4nGTT/GjO2c0Yl9OuQfPsIfncvLrEW6RbbB24WtZ3xP/2CCmI3tNkNV4oA==}
    engines: {node: '>= 12.0.0'}
    cpu: [arm64]
    os: [win32]

  lightningcss-win32-x64-msvc@1.30.1:
    resolution: {integrity: sha512-PVqXh48wh4T53F/1CCu8PIPCxLzWyCnn/9T5W1Jpmdy5h9Cwd+0YQS6/LwhHXSafuc61/xg9Lv5OrCby6a++jg==}
    engines: {node: '>= 12.0.0'}
    cpu: [x64]
    os: [win32]

  lightningcss@1.30.1:
    resolution: {integrity: sha512-xi6IyHML+c9+Q3W0S4fCQJOym42pyurFiJUHEcEyHS0CeKzia4yZDEsLlqOFykxOdHpNy0NmvVO31vcSqAxJCg==}
    engines: {node: '>= 12.0.0'}

  lilconfig@3.1.3:
    resolution: {integrity: sha512-/vlFKAoH5Cgt3Ie+JLhRbwOsCQePABiU3tJ1egGvyQ+33R/vcwM2Zl2QR/LzjsBeItPt3oSVXapn+m4nQDvpzw==}
    engines: {node: '>=14'}

  lines-and-columns@1.2.4:
    resolution: {integrity: sha512-7ylylesZQ/PV29jhEDl3Ufjo6ZX7gCqJr5F7PKrqc93v7fzSymt1BpwEU8nAUXs8qzzvqhbjhK5QZg6Mt/HkBg==}

  linkify-it@5.0.0:
    resolution: {integrity: sha512-5aHCbzQRADcdP+ATqnDuhhJ/MRIqDkZX5pyjFHRRysS8vZ5AbqGEoFIb6pYHPZ+L/OC2Lc+xT8uHVVR5CAK/wQ==}

  lint-staged@15.5.2:
    resolution: {integrity: sha512-YUSOLq9VeRNAo/CTaVmhGDKG+LBtA8KF1X4K5+ykMSwWST1vDxJRB2kv2COgLb1fvpCo+A/y9A0G0znNVmdx4w==}
    engines: {node: '>=18.12.0'}
    hasBin: true

  listhen@1.9.0:
    resolution: {integrity: sha512-I8oW2+QL5KJo8zXNWX046M134WchxsXC7SawLPvRQpogCbkyQIaFxPE89A2HiwR7vAK2Dm2ERBAmyjTYGYEpBg==}
    hasBin: true

  listr2@8.3.3:
    resolution: {integrity: sha512-LWzX2KsqcB1wqQ4AHgYb4RsDXauQiqhjLk+6hjbaeHG4zpjjVAB6wC/gz6X0l+Du1cN3pUB5ZlrvTbhGSNnUQQ==}
    engines: {node: '>=18.0.0'}

  load-tsconfig@0.2.5:
    resolution: {integrity: sha512-IXO6OCs9yg8tMKzfPZ1YmheJbZCiEsnBdcB03l0OcfK9prKnJb96siuHCr5Fl37/yo9DnKU+TLpxzTUspw9shg==}
    engines: {node: ^12.20.0 || ^14.13.1 || >=16.0.0}

  local-pkg@0.5.1:
    resolution: {integrity: sha512-9rrA30MRRP3gBD3HTGnC6cDFpaE1kVDWxWgqWJUN0RvDNAo+Nz/9GxB+nHOH0ifbVFy0hSA1V6vFDvnx54lTEQ==}
    engines: {node: '>=14'}

  local-pkg@1.1.1:
    resolution: {integrity: sha512-WunYko2W1NcdfAFpuLUoucsgULmgDBRkdxHxWQ7mK0cQqwPiy8E1enjuRBrhLtZkB5iScJ1XIPdhVEFK8aOLSg==}
    engines: {node: '>=14'}

  locate-path@5.0.0:
    resolution: {integrity: sha512-t7hw9pI+WvuwNJXwk5zVHpyhIqzg2qTlklJOf0mVxGSbe3Fp2VieZcduNYjaLDoy6p9uGpQEGWG87WpMKlNq8g==}
    engines: {node: '>=8'}

  locate-path@6.0.0:
    resolution: {integrity: sha512-iPZK6eYjbxRu3uB4/WZ3EsEIMJFMqAoopl3R+zuq0UjcAm/MO6KCweDgPfP3elTztoKP3KtnVHxTn2NHBSDVUw==}
    engines: {node: '>=10'}

  locate-path@7.2.0:
    resolution: {integrity: sha512-gvVijfZvn7R+2qyPX8mAuKcFGDf6Nc61GdvGafQsHL0sBIxfKzA+usWn4GFC/bk+QdwPUD4kWFJLhElipq+0VA==}
    engines: {node: ^12.20.0 || ^14.13.1 || >=16.0.0}

  lodash-es@4.17.21:
    resolution: {integrity: sha512-mKnC+QJ9pWVzv+C4/U3rRsHapFfHvQFoFB92e52xeyGMcX6/OlIl78je1u8vePzYZSkkogMPJ2yjxxsb89cxyw==}

  lodash.debounce@4.0.8:
    resolution: {integrity: sha512-FT1yDzDYEoYWhnSGnpE/4Kj1fLZkDFyqRb7fNt6FdYOSxlUWAtp42Eh6Wb0rGIv/m9Bgo7x4GhQbm5Ys4SG5ow==}

  lodash.defaults@4.2.0:
    resolution: {integrity: sha512-qjxPLHd3r5DnsdGacqOMU6pb/avJzdh9tFX2ymgoZE27BmjXrNy/y4LoaiTeAb+O3gL8AfpJGtqfX/ae2leYYQ==}

  lodash.isarguments@3.1.0:
    resolution: {integrity: sha512-chi4NHZlZqZD18a0imDHnZPrDeBbTtVN7GXMwuGdRH9qotxAjYs3aVLKc7zNOG9eddR5Ksd8rvFEBc9SsggPpg==}

  lodash.merge@4.6.2:
    resolution: {integrity: sha512-0KpjqXRVvrYyCsX1swR/XTK0va6VQkQM6MNo7PqW77ByjAhoARA8EfrP1N4+KlKj8YS0ZUCtRT/YUuhyYDujIQ==}

  lodash.sortby@4.7.0:
    resolution: {integrity: sha512-HDWXG8isMntAyRF5vZ7xKuEvOhT4AhlRt/3czTSjvGUxjYCBVRQY48ViDHyfYz9VIoBkW4TMGQNapx+l3RUwdA==}

  lodash.startcase@4.4.0:
    resolution: {integrity: sha512-+WKqsK294HMSc2jEbNgpHpd0JfIBhp7rEV4aqXWqFr6AlXov+SlcgB1Fv01y2kGe3Gc8nMW7VA0SrGuSkRfIEg==}

  lodash@4.17.21:
    resolution: {integrity: sha512-v2kDEe57lecTulaDIuNTPy3Ry4gLGJ6Z1O3vE1krgXZNrsQ+LFTGHVxVjcXPs17LhbZVGedAJv8XZ1tvj5FvSg==}

  log-update@6.1.0:
    resolution: {integrity: sha512-9ie8ItPR6tjY5uYJh8K/Zrv/RMZ5VOlOWvtZdEHYSTFKZfIBPQa9tOAEeAWhd+AnIneLJ22w5fjOYtoutpWq5w==}
    engines: {node: '>=18'}

  logform@2.7.0:
    resolution: {integrity: sha512-TFYA4jnP7PVbmlBIfhlSe+WKxs9dklXMTEGcBCIvLhE/Tn3H6Gk1norupVW7m5Cnd4bLcr08AytbyV/xj7f/kQ==}
    engines: {node: '>= 12.0.0'}

  loose-envify@1.4.0:
    resolution: {integrity: sha512-lyuxPGr/Wfhrlem2CL/UcnUc1zcqKAImBDzukY7Y5F/yQiNdko6+fRLevlw1HgMySw7f611UIY408EtxRSoK3Q==}
    hasBin: true

  loupe@3.1.3:
    resolution: {integrity: sha512-kkIp7XSkP78ZxJEsSxW3712C6teJVoeHHwgo9zJ380de7IYyJ2ISlxojcH2pC5OFLewESmnRi/+XCDIEEVyoug==}

  loupe@3.1.4:
    resolution: {integrity: sha512-wJzkKwJrheKtknCOKNEtDK4iqg/MxmZheEMtSTYvnzRdEYaZzmgH976nenp8WdJRdx5Vc1X/9MO0Oszl6ezeXg==}

  lru-cache@10.4.3:
    resolution: {integrity: sha512-JNAzZcXrCt42VGLuYz0zfAzDfAvJWW6AfYlDBQyDV5DClI2m5sAmK+OIO7s59XfsRsWHp02jAJrRadPRGTt6SQ==}

  lru-cache@5.1.1:
    resolution: {integrity: sha512-KpNARQA3Iwv+jTA0utUVVbrh+Jlrr1Fv0e56GGzAFOXN7dk/FviaDW8LHmK52DlcH4WP2n6gI8vN1aesBFgo9w==}

  lru-cache@6.0.0:
    resolution: {integrity: sha512-Jo6dJ04CmSjuznwJSS3pUeWmd/H0ffTlkXXgwZi+eq1UCmqQwCh+eLsYOYCwY991i2Fah4h1BEMCx4qThGbsiA==}
    engines: {node: '>=10'}

  lunr@2.3.9:
    resolution: {integrity: sha512-zTU3DaZaF3Rt9rhN3uBMGQD3dD2/vFQqnvZCDv4dl5iOzq2IZQqTxu90r4E5J+nP70J3ilqVCrbho2eWaeW8Ow==}

  luxon@3.7.1:
    resolution: {integrity: sha512-RkRWjA926cTvz5rAb1BqyWkKbbjzCGchDUIKMCUvNi17j6f6j8uHGDV82Aqcqtzd+icoYpELmG3ksgGiFNNcNg==}
    engines: {node: '>=12'}

  lz-string@1.5.0:
    resolution: {integrity: sha512-h5bgJWpxJNswbU7qCrV0tIKQCaS3blPDrqKWx+QxzuzL1zGUzij9XCWLrSLsJPu5t+eWA/ycetzYAO5IOMcWAQ==}
    hasBin: true

  magic-string@0.30.17:
    resolution: {integrity: sha512-sNPKHvyjVf7gyjwS4xGTaW/mCnF8wnjtifKBEhxfZ7E/S8tQ0rssrwGNn6q8JH/ohItJfSQp9mBtQYuTlH5QnA==}

  magicast@0.3.5:
    resolution: {integrity: sha512-L0WhttDl+2BOsybvEOLK7fW3UA0OQ0IQ2d6Zl2x/a6vVRs3bAY0ECOSHHeL5jD+SbOpOCUEi0y1DgHEn9Qn1AQ==}

  make-dir@4.0.0:
    resolution: {integrity: sha512-hXdUTZYIVOt1Ex//jAQi+wTZZpUpwBj/0QsOzqegb3rGMMeJiSEu5xLHnYfBrRV4RH2+OCSOO95Is/7x1WJ4bw==}
    engines: {node: '>=10'}

  markdown-it@14.1.0:
    resolution: {integrity: sha512-a54IwgWPaeBCAAsv13YgmALOF1elABB08FxO9i+r4VFk5Vl4pKokRPeX8u5TCgSsPi6ec1otfLjdOpVcgbpshg==}
    hasBin: true

  math-intrinsics@1.1.0:
    resolution: {integrity: sha512-/IXtbwEk5HTPyEwyKX6hGkYXxM9nbj64B+ilVJnC/R6B0pH5G4V3b0pVbL7DBj4tkhBAppbQUlf6F6Xl9LHu1g==}
    engines: {node: '>= 0.4'}

  mdurl@2.0.0:
    resolution: {integrity: sha512-Lf+9+2r+Tdp5wXDXC4PcIBjTDtq4UKjCPMQhKIuzpJNW0b96kVqSwW0bT7FhRSfmAiFYgP+SCRvdrDozfh0U5w==}

  media-typer@0.3.0:
    resolution: {integrity: sha512-dq+qelQ9akHpcOl/gUVRTxVIOkAJ1wR3QAvb4RsVjS8oVoFjDGTc679wJYmUmknUF5HwMLOgb5O+a3KxfWapPQ==}
    engines: {node: '>= 0.6'}

  meow@12.1.1:
    resolution: {integrity: sha512-BhXM0Au22RwUneMPwSCnyhTOizdWoIEPU9sp0Aqa1PnDMR5Wv2FGXYDjuzJEIX+Eo2Rb8xuYe5jrnm5QowQFkw==}
    engines: {node: '>=16.10'}

  merge-descriptors@1.0.3:
    resolution: {integrity: sha512-gaNvAS7TZ897/rVaZ0nMtAyxNyi/pdbjbAwUpFQpN70GqnVfOiXpeUUMKRBmzXaSQ8DdTX4/0ms62r2K+hE6mQ==}

  merge-options@3.0.4:
    resolution: {integrity: sha512-2Sug1+knBjkaMsMgf1ctR1Ujx+Ayku4EdJN4Z+C2+JzoeF7A3OZ9KM2GY0CpQS51NR61LTurMJrRKPhSs3ZRTQ==}
    engines: {node: '>=10'}

  merge-stream@2.0.0:
    resolution: {integrity: sha512-abv/qOcuPfk3URPfDzmZU1LKmuw8kT+0nIHvKrKgFrwifol/doWcdA4ZqsWQ8ENrFKkd67Mfpo/LovbIUsbt3w==}

  merge2@1.4.1:
    resolution: {integrity: sha512-8q7VEgMJW4J8tcfVPy8g09NcQwZdbwFEqhe/WZkoIzjn/3TGDwtOCYtXGxA3O8tPzpczCCDgv+P2P5y00ZJOOg==}
    engines: {node: '>= 8'}

  methods@1.1.2:
    resolution: {integrity: sha512-iclAHeNqNm68zFtnZ0e+1L2yUIdvzNoauKU4WBA3VvH/vPFieF7qfRlwUZU+DA9P9bPXIS90ulxoUoCH23sV2w==}
    engines: {node: '>= 0.6'}

  micro-api-client@3.3.0:
    resolution: {integrity: sha512-y0y6CUB9RLVsy3kfgayU28746QrNMpSm9O/AYGNsBgOkJr/X/Jk0VLGoO8Ude7Bpa8adywzF+MzXNZRFRsNPhg==}

  micromatch@4.0.8:
    resolution: {integrity: sha512-PXwfBhYu0hBCPw8Dn0E+WDYb7af3dSLVWKi3HGv84IdF4TyFoC0ysxFd0Goxw7nSv4T/PzEJQxsYsEiFCKo2BA==}
    engines: {node: '>=8.6'}

  mime-db@1.52.0:
    resolution: {integrity: sha512-sPU4uV7dYlvtWJxwwxHD0PuihVNiE7TyAbQ5SWxDCB9mUYvOgroQOwYQQOKPJ8CIbE+1ETVlOoK1UC2nU3gYvg==}
    engines: {node: '>= 0.6'}

  mime-db@1.54.0:
    resolution: {integrity: sha512-aU5EJuIN2WDemCcAp2vFBfp/m4EAhWJnUNSSw0ixs7/kXbd6Pg64EmwJkNdFhB8aWt1sH2CTXrLxo/iAGV3oPQ==}
    engines: {node: '>= 0.6'}

  mime-types@2.1.35:
    resolution: {integrity: sha512-ZDY+bPm5zTTF+YpCrAU9nK0UgICYPT0QtT1NZWFv4s++TNkcgVaT0g6+4R2uI4MjQjzysHB1zxuWL50hzaeXiw==}
    engines: {node: '>= 0.6'}

  mime-types@3.0.1:
    resolution: {integrity: sha512-xRc4oEhT6eaBpU1XF7AjpOFD+xQmXNB5OVKwp4tqCuBpHLS/ZbBDrc07mYTDqVMg6PfxUjjNp85O6Cd2Z/5HWA==}
    engines: {node: '>= 0.6'}

  mime@1.6.0:
    resolution: {integrity: sha512-x0Vn8spI+wuJ1O6S7gnbaQg8Pxh4NNHb7KSINmEWKiPE4RKOplvijn+NkmYmmRgP68mc70j2EbeTFRsrswaQeg==}
    engines: {node: '>=4'}
    hasBin: true

  mime@3.0.0:
    resolution: {integrity: sha512-jSCU7/VB1loIWBZe14aEYHU/+1UMEHoaO7qxCOVJOw9GgH72VAWppxNcjU+x9a2k3GSIBXNKxXQFqRvvZ7vr3A==}
    engines: {node: '>=10.0.0'}
    hasBin: true

  mime@4.0.7:
    resolution: {integrity: sha512-2OfDPL+e03E0LrXaGYOtTFIYhiuzep94NSsuhrNULq+stylcJedcHdzHtz0atMUuGwJfFYs0YL5xeC/Ca2x0eQ==}
    engines: {node: '>=16'}
    hasBin: true

  mimic-fn@4.0.0:
    resolution: {integrity: sha512-vqiC06CuhBTUdZH+RYl8sFrL096vA45Ok5ISO6sE/Mr1jRbGH4Csnhi8f3wKVl7x8mO4Au7Ir9D3Oyv1VYMFJw==}
    engines: {node: '>=12'}

  mimic-function@5.0.1:
    resolution: {integrity: sha512-VP79XUPxV2CigYP3jWwAUFSku2aKqBH7uTAapFWCBqutsbmDo96KY5o8uh6U+/YSIn5OxJnXp73beVkpqMIGhA==}
    engines: {node: '>=18'}

  min-indent@1.0.1:
    resolution: {integrity: sha512-I9jwMn07Sy/IwOj3zVkVik2JTvgpaykDZEigL6Rx6N9LbMywwUSMtxET+7lVoDLLd3O3IXwJwvuuns8UB/HeAg==}
    engines: {node: '>=4'}

  minimatch@10.0.3:
    resolution: {integrity: sha512-IPZ167aShDZZUMdRk66cyQAW3qr0WzbHkPdMYa8bzZhlHhO3jALbKdxcaak7W9FfT2rZNpQuUu4Od7ILEpXSaw==}
    engines: {node: 20 || >=22}

  minimatch@3.0.8:
    resolution: {integrity: sha512-6FsRAQsxQ61mw+qP1ZzbL9Bc78x2p5OqNgNpnoAFLTrX8n5Kxph0CsnhmKKNXTWjXqU5L0pGPR7hYk+XWZr60Q==}

  minimatch@3.1.2:
    resolution: {integrity: sha512-J7p63hRiAjw1NDEww1W7i37+ByIrOWO5XQQAzZ3VOcL0PNybwpfmV/N05zFAzwQ9USyEcX6t3UO+K5aqBQOIHw==}

  minimatch@5.1.6:
    resolution: {integrity: sha512-lKwV/1brpG6mBUFHtb7NUmtABCb2WZZmm2wNiOA5hAb8VdCS4B3dtMWyvcoViccwAW/COERjXLt0zP1zXUN26g==}
    engines: {node: '>=10'}

  minimatch@9.0.5:
    resolution: {integrity: sha512-G6T0ZX48xgozx7587koeX9Ys2NYy6Gmv//P89sEte9V9whIapMNF4idKxnW2QtCcLiTWlb/wfCabAtAFWhhBow==}
    engines: {node: '>=16 || 14 >=14.17'}

  minimist@1.2.8:
    resolution: {integrity: sha512-2yyAR8qBkN3YuheJanUpWC5U3bb5osDywNB8RzDVlDwDHbocAJveqqj1u8+SVD7jkWT4yvsHCpWqqWqAxb0zCA==}

  minipass@7.1.2:
    resolution: {integrity: sha512-qOOzS1cBTWYF4BH8fVePDBOO9iptMnGUEZwNc/cMWnTV2nVLZ7VoNWEPHkYczZA0pdoA7dl6e7FL659nX9S2aw==}
    engines: {node: '>=16 || 14 >=14.17'}

  minizlib@3.0.2:
    resolution: {integrity: sha512-oG62iEk+CYt5Xj2YqI5Xi9xWUeZhDI8jjQmC5oThVH5JGCTgIjr7ciJDzC7MBzYd//WvR1OTmP5Q38Q8ShQtVA==}
    engines: {node: '>= 18'}

  mitt@3.0.1:
    resolution: {integrity: sha512-vKivATfr97l2/QBCYAkXYDbrIWPM2IIKEl7YPhjCvKlG3kE2gm+uBo6nEXK3M5/Ffh/FLpKExzOQ3JJoJGFKBw==}

  mkdirp@3.0.1:
    resolution: {integrity: sha512-+NsyUUAZDmo6YVHzL/stxSu3t9YS1iljliy3BSDrXJ/dkn1KYdmtZODGGjLcc9XLgVVpH4KshHB8XmZgMhaBXg==}
    engines: {node: '>=10'}
    hasBin: true

  mlly@1.7.4:
    resolution: {integrity: sha512-qmdSIPC4bDJXgZTCR7XosJiNKySV7O215tsPtDN9iEO/7q/76b/ijtgRu/+epFXSJhijtTCCGp3DWS549P3xKw==}

  module-definition@6.0.1:
    resolution: {integrity: sha512-FeVc50FTfVVQnolk/WQT8MX+2WVcDnTGiq6Wo+/+lJ2ET1bRVi3HG3YlJUfqagNMc/kUlFSoR96AJkxGpKz13g==}
    engines: {node: '>=18'}
    hasBin: true

  mri@1.2.0:
    resolution: {integrity: sha512-tzzskb3bG8LvYGFF/mDTpq3jpI6Q9wc3LEmBaghu+DdCssd1FakN7Bc0hVNmEyGq1bq3RgfkCb3cmQLpNPOroA==}
    engines: {node: '>=4'}

  ms@2.0.0:
    resolution: {integrity: sha512-Tpp60P6IUJDTuOq/5Z8cdskzJujfwqfOTkrwIwj7IRISpnkJnT6SyJ4PCPnGMoFjC9ddhal5KVIYtAt97ix05A==}

  ms@2.1.3:
    resolution: {integrity: sha512-6FlzubTLZG3J2a/NVCAleEhjzq5oxgHyaCU9yYXvcLsvoVaHJq/s5xXI6/XXP6tz7R9xAOtHnSO/tXtF3WRTlA==}

  muggle-string@0.4.1:
    resolution: {integrity: sha512-VNTrAak/KhO2i8dqqnqnAHOa3cYBwXEZe9h+D5h/1ZqFSTEFHdM65lR7RoIqq3tBBYavsOXV84NoHXZ0AkPyqQ==}

  murmurhash-js@1.0.0:
    resolution: {integrity: sha512-TvmkNhkv8yct0SVBSy+o8wYzXjE4Zz3PCesbfs8HiCXXdcTuocApFv11UWlNFWKYsP2okqrhb7JNlSm9InBhIw==}

  mz@2.7.0:
    resolution: {integrity: sha512-z81GNO7nnYMEhrGh9LeymoE4+Yr0Wn5McHIZMK5cfQCl+NDX08sCZgUc9/6MHni9IWuFLm1Z3HTCXu2z9fN62Q==}

  nanoid@3.3.11:
    resolution: {integrity: sha512-N8SpfPUnUp1bK+PMYW8qSWdl9U+wwNWI4QKxOYDy9JAro3WMX7p2OeVRF9v+347pnakNevPmiHhNmZ2HbFA76w==}
    engines: {node: ^10 || ^12 || ^13.7 || ^14 || >=15.0.1}
    hasBin: true

  napi-postinstall@0.3.0:
    resolution: {integrity: sha512-M7NqKyhODKV1gRLdkwE7pDsZP2/SC2a2vHkOYh9MCpKMbWVfyVfUw5MaH83Fv6XMjxr5jryUp3IDDL9rlxsTeA==}
    engines: {node: ^12.20.0 || ^14.18.0 || >=16.0.0}
    hasBin: true

  natural-compare@1.4.0:
    resolution: {integrity: sha512-OWND8ei3VtNC9h7V60qff3SVobHr996CTwgxubgyQYEpg290h9J0buyECNNJexkFm5sOajh5G116RYA1c8ZMSw==}

  negotiator@0.6.3:
    resolution: {integrity: sha512-+EUsqGPLsM+j/zdChZjsnX51g4XrHFOIXwfnCVPGlQk/k5giakcKsuxCObBRu6DSm9opw/O6slWbJdghQM4bBg==}
    engines: {node: '>= 0.6'}

  netlify@13.3.5:
    resolution: {integrity: sha512-Nc3loyVASW59W+8fLDZT1lncpG7llffyZ2o0UQLx/Fr20i7P8oP+lE7+TEcFvXj9IUWU6LjB9P3BH+iFGyp+mg==}
    engines: {node: ^14.16.0 || >=16.0.0}

  nice-try@1.0.5:
    resolution: {integrity: sha512-1nh45deeb5olNY7eX82BkPO7SSxR5SSYJiPTrTdFUVYwAl8CKMA5N9PjTYkHiRjisVcxcQ1HXdLhx2qxxJzLNQ==}

  nitropack@2.11.13:
    resolution: {integrity: sha512-xKng/szRZmFEsrB1Z+sFzYDhXL5KUtUkEouPCj9LiBPhJ7qV3jdOv1MSis++8H8zNI6dEurt51ZlK4VRDvedsA==}
    engines: {node: ^16.11.0 || >=17.0.0}
    hasBin: true
    peerDependencies:
      xml2js: ^0.6.2
    peerDependenciesMeta:
      xml2js:
        optional: true

  node-addon-api@7.1.1:
    resolution: {integrity: sha512-5m3bsyrjFWE1xf7nz7YXdN4udnVtXK6/Yfgn5qnahL6bCkf2yKt4k3nuTKAtT4r3IG8JNR2ncsIMdZuAzJjHQQ==}

  node-domexception@1.0.0:
    resolution: {integrity: sha512-/jKZoMpw0F8GRwl4/eLROPA3cfcXtLApP0QzLmUT/HuPCZWyB7IY9ZrMeKw2O/nFIqPQB3PVM9aYm0F312AXDQ==}
    engines: {node: '>=10.5.0'}
    deprecated: Use your platform's native DOMException instead

  node-fetch-native@1.6.6:
    resolution: {integrity: sha512-8Mc2HhqPdlIfedsuZoc3yioPuzp6b+L5jRCRY1QzuWZh2EGJVQrGppC6V6cF0bLdbW0+O2YpqCA25aF/1lvipQ==}

  node-fetch@2.7.0:
    resolution: {integrity: sha512-c4FRfUm/dbcWZ7U+1Wq0AwCyFL+3nt2bEw05wfxSz+DWpWsitgmSgYmy2dQdWyKC1694ELPqMs/YzUSNozLt8A==}
    engines: {node: 4.x || >=6.0.0}
    peerDependencies:
      encoding: ^0.1.0
    peerDependenciesMeta:
      encoding:
        optional: true

  node-fetch@3.3.2:
    resolution: {integrity: sha512-dRB78srN/l6gqWulah9SrxeYnxeddIG30+GOqK/9OlLVyLg3HPnr6SqOWTWOXKRwC2eGYCkZ59NNuSgvSrpgOA==}
    engines: {node: ^12.20.0 || ^14.13.1 || >=16.0.0}

  node-forge@1.3.1:
    resolution: {integrity: sha512-dPEtOeMvF9VMcYV/1Wb8CPoVAXtp6MKMlcbAt4ddqmGqUJ6fQZFXkNZNkNlfevtNkGtaSoXf/vNNNSvgrdXwtA==}
    engines: {node: '>= 6.13.0'}

  node-gyp-build@4.8.4:
    resolution: {integrity: sha512-LA4ZjwlnUblHVgq0oBF3Jl/6h/Nvs5fzBLwdEF4nuxnFdsfajde4WfxtJr3CaiH+F6ewcIB/q4jQ4UzPyid+CQ==}
    hasBin: true

  node-mock-http@1.0.1:
    resolution: {integrity: sha512-0gJJgENizp4ghds/Ywu2FCmcRsgBTmRQzYPZm61wy+Em2sBarSka0OhQS5huLBg6od1zkNpnWMCZloQDFVvOMQ==}

  node-releases@2.0.19:
    resolution: {integrity: sha512-xxOWJsBKtzAq7DY0J+DTzuz58K8e7sJbdgwkbMWQe8UYB6ekmsQ45q0M/tJDsGaZmbC+l7n57UV8Hl5tHxO9uw==}

  node-source-walk@7.0.1:
    resolution: {integrity: sha512-3VW/8JpPqPvnJvseXowjZcirPisssnBuDikk6JIZ8jQzF7KJQX52iPFX4RYYxLycYH7IbMRSPUOga/esVjy5Yg==}
    engines: {node: '>=18'}

  nopt@8.1.0:
    resolution: {integrity: sha512-ieGu42u/Qsa4TFktmaKEwM6MQH0pOWnaB3htzh0JRtx84+Mebc0cbZYN5bC+6WTZ4+77xrL9Pn5m7CV6VIkV7A==}
    engines: {node: ^18.17.0 || >=20.5.0}
    hasBin: true

  normalize-package-data@6.0.2:
    resolution: {integrity: sha512-V6gygoYb/5EmNI+MEGrWkC+e6+Rr7mTmfHrxDbLzxQogBkgzo76rkok0Am6thgSF7Mv2nLOajAJj5vDJZEFn7g==}
    engines: {node: ^16.14.0 || >=18.0.0}

  normalize-path@2.1.1:
    resolution: {integrity: sha512-3pKJwH184Xo/lnH6oyP1q2pMd7HcypqqmRs91/6/i2CGtWwIKGCkOOMTm/zXbgTEWHw1uNpNi/igc3ePOYHb6w==}
    engines: {node: '>=0.10.0'}

  normalize-path@3.0.0:
    resolution: {integrity: sha512-6eZs5Ls3WtCisHWp9S2GUy8dqkpGi4BVSz3GaqiE6ezub0512ESztXUwUB6C6IKbQkY2Pnb/mD4WYojCRwcwLA==}
    engines: {node: '>=0.10.0'}

  npm-run-path@2.0.2:
    resolution: {integrity: sha512-lJxZYlT4DW/bRUtFh1MQIWqmLwQfAxnqWG4HhEdjMlkrJYnJn0Jrr2u3mgxqaWsdiBc76TYkTG/mhrnYTuzfHw==}
    engines: {node: '>=4'}

  npm-run-path@5.3.0:
    resolution: {integrity: sha512-ppwTtiJZq0O/ai0z7yfudtBpWIoxM8yE6nHi1X47eFR2EWORqfbu6CnPlNsjeN683eT0qG6H/Pyf9fCcvjnnnQ==}
    engines: {node: ^12.20.0 || ^14.13.1 || >=16.0.0}

  nth-check@2.1.1:
    resolution: {integrity: sha512-lqjrjmaOoAnWfMmBPL+XNnynZh2+swxiX3WUE0s4yEHI6m+AwrK2UZOimIRl3X/4QctVqS8AiZjFqyOGrMXb/w==}

  nwsapi@2.2.16:
    resolution: {integrity: sha512-F1I/bimDpj3ncaNDhfyMWuFqmQDBwDB0Fogc2qpL3BWvkQteFD/8BzWuIRl83rq0DXfm8SGt/HFhLXZyljTXcQ==}

  nypm@0.6.0:
    resolution: {integrity: sha512-mn8wBFV9G9+UFHIrq+pZ2r2zL4aPau/by3kJb3cM7+5tQHMt6HGQB8FDIeKFYp8o0D2pnH6nVsO88N4AmUxIWg==}
    engines: {node: ^14.16.0 || >=16.10.0}
    hasBin: true

  object-assign@4.1.1:
    resolution: {integrity: sha512-rJgTQnkUnH1sFw8yT6VSU3zD3sWmu6sZhIseY8VX+GRu3P6F7Fu+JNDoXfklElbLJSnc3FUQHVe4cU5hj+BcUg==}
    engines: {node: '>=0.10.0'}

  object-inspect@1.13.4:
    resolution: {integrity: sha512-W67iLl4J2EXEGTbfeHCffrjDfitvLANg0UlX3wFUUSTx92KXRFegMHUVgSqE+wvhAbi4WqjGg9czysTV2Epbew==}
    engines: {node: '>= 0.4'}

  object-keys@1.1.1:
    resolution: {integrity: sha512-NuAESUOUMrlIXOfHKzD6bpPu3tYt3xvjNdRIQ+FeT0lNb4K8WR70CaDxhuNguS2XG+GjkyMwOzsN5ZktImfhLA==}
    engines: {node: '>= 0.4'}

  object.assign@4.1.7:
    resolution: {integrity: sha512-nK28WOo+QIjBkDduTINE4JkF/UJJKyf2EJxvJKfblDpyg0Q+pkOHNTL0Qwy6NP6FhE/EnzV73BxxqcJaXY9anw==}
    engines: {node: '>= 0.4'}

  object.entries@1.1.9:
    resolution: {integrity: sha512-8u/hfXFRBD1O0hPUjioLhoWFHRmt6tKA4/vZPyckBr18l1KE9uHrFaFaUi8MDRTpi4uak2goyPTSNJLXX2k2Hw==}
    engines: {node: '>= 0.4'}

  object.fromentries@2.0.8:
    resolution: {integrity: sha512-k6E21FzySsSK5a21KRADBd/NGneRegFO5pLHfdQLpRDETUNJueLXs3WCzyQ3tFRDYgbq3KHGXfTbi2bs8WQ6rQ==}
    engines: {node: '>= 0.4'}

  object.values@1.2.1:
    resolution: {integrity: sha512-gXah6aZrcUxjWg2zR2MwouP2eHlCBzdV4pygudehaKXSGW4v2AsRQUK+lwwXhii6KFZcunEnmSUoYp5CXibxtA==}
    engines: {node: '>= 0.4'}

  ofetch@1.4.1:
    resolution: {integrity: sha512-QZj2DfGplQAr2oj9KzceK9Hwz6Whxazmn85yYeVuS3u9XTMOGMRx0kO95MQ+vLsj/S/NwBDMMLU5hpxvI6Tklw==}

  ohash@1.1.6:
    resolution: {integrity: sha512-TBu7PtV8YkAZn0tSxobKY2n2aAQva936lhRrj6957aDaCf9IEtqsKbgMzXE/F/sjqYOwmrukeORHNLe5glk7Cg==}

  ohash@2.0.11:
    resolution: {integrity: sha512-RdR9FQrFwNBNXAr4GixM8YaRZRJ5PUWbKYbE5eOsrwAjJW0q2REGcf79oYPsLyskQCZG1PLN+S/K1V00joZAoQ==}

  on-finished@2.4.1:
    resolution: {integrity: sha512-oVlzkg3ENAhCk2zdv7IJwd/QUD4z2RxRwpkcGY8psCVcCYZNq4wYnVWALHM+brtuJjePWiYF/ClmuDr8Ch5+kg==}
    engines: {node: '>= 0.8'}

  once@1.4.0:
    resolution: {integrity: sha512-lNaJgI+2Q5URQBkccEKHTQOPaXdUxnZZElQTZY0MFUAuaEqe1E+Nyvgdz/aIyNi6Z9MzO5dv1H8n58/GELp3+w==}

  one-time@1.0.0:
    resolution: {integrity: sha512-5DXOiRKwuSEcQ/l0kGCF6Q3jcADFv5tSmRaJck/OqkVFcOzutB134KRSfF0xDrL39MNnqxbHBbUUcjZIhTgb2g==}

  onetime@6.0.0:
    resolution: {integrity: sha512-1FlR+gjXK7X+AsAHso35MnyN5KqGwJRi/31ft6x0M194ht7S+rWAvd7PHss9xSKMzE0asv1pyIHaJYq+BbacAQ==}
    engines: {node: '>=12'}

  onetime@7.0.0:
    resolution: {integrity: sha512-VXJjc87FScF88uafS3JllDgvAm+c/Slfz06lorj2uAY34rlUu0Nt+v8wreiImcrgAjjIHp1rXpTDlLOGw29WwQ==}
    engines: {node: '>=18'}

  open@8.4.2:
    resolution: {integrity: sha512-7x81NCL719oNbsq/3mh+hVrAWmFuEYUqrq/Iw3kUzH8ReypT9QQ0BLoJS7/G9k6N81XjW4qHWtjWwe/9eLy1EQ==}
    engines: {node: '>=12'}

  optionator@0.9.4:
    resolution: {integrity: sha512-6IpQ7mKUxRcZNLIObR0hz7lxsapSSIYNZJwXPGeF0mTVqGKFIXj1DQcMoT22S3ROcLyY/rz0PWaWZ9ayWmad9g==}
    engines: {node: '>= 0.8.0'}

  os-tmpdir@1.0.2:
    resolution: {integrity: sha512-D2FR03Vir7FIu45XBY20mTb+/ZSWB00sjU9jdQXt83gDrI4Ztz5Fs7/yy74g2N5SVQY4xY1qDr4rNddwYRVX0g==}
    engines: {node: '>=0.10.0'}

  outdent@0.5.0:
    resolution: {integrity: sha512-/jHxFIzoMXdqPzTaCpFzAAWhpkSjZPF4Vsn6jAfNpmbH/ymsmd7Qc6VE9BGn0L6YMj6uwpQLxCECpus4ukKS9Q==}

  own-keys@1.0.1:
    resolution: {integrity: sha512-qFOyK5PjiWZd+QQIh+1jhdb9LpxTF0qs7Pm8o5QHYZ0M3vKqSqzsZaEB6oWlxZ+q2sJBMI/Ktgd2N5ZwQoRHfg==}
    engines: {node: '>= 0.4'}

  p-event@6.0.1:
    resolution: {integrity: sha512-Q6Bekk5wpzW5qIyUP4gdMEujObYstZl6DMMOSenwBvV0BlE5LkDwkjs5yHbZmdCEq2o4RJx4tE1vwxFVf2FG1w==}
    engines: {node: '>=16.17'}

  p-filter@2.1.0:
    resolution: {integrity: sha512-ZBxxZ5sL2HghephhpGAQdoskxplTwr7ICaehZwLIlfL6acuVgZPm8yBNuRAFBGEqtD/hmUeq9eqLg2ys9Xr/yw==}
    engines: {node: '>=8'}

  p-finally@1.0.0:
    resolution: {integrity: sha512-LICb2p9CB7FS+0eR1oqWnHhp0FljGLZCWBE9aix0Uye9W8LTQPwMTYVGWQWIw9RdQiDg4+epXQODwIYJtSJaow==}
    engines: {node: '>=4'}

  p-limit@2.3.0:
    resolution: {integrity: sha512-//88mFWSJx8lxCzwdAABTJL2MyWB12+eIY7MDL2SqLmAkeKU9qxRvWuSyTjm3FUmpBEMuFfckAIqEaVGUDxb6w==}
    engines: {node: '>=6'}

  p-limit@3.1.0:
    resolution: {integrity: sha512-TYOanM3wGwNGsZN2cVTYPArw454xnXj5qmWF1bEoAc4+cU/ol7GVh7odevjp1FNHduHc3KZMcFduxU5Xc6uJRQ==}
    engines: {node: '>=10'}

  p-limit@4.0.0:
    resolution: {integrity: sha512-5b0R4txpzjPWVw/cXXUResoD4hb6U/x9BH08L7nw+GN1sezDzPdxeRvpc9c433fZhBan/wusjbCsqwqm4EIBIQ==}
    engines: {node: ^12.20.0 || ^14.13.1 || >=16.0.0}

  p-locate@4.1.0:
    resolution: {integrity: sha512-R79ZZ/0wAxKGu3oYMlz8jy/kbhsNrS7SKZ7PxEHBgJ5+F2mtFW2fK2cOtBh1cHYkQsbzFV7I+EoRKe6Yt0oK7A==}
    engines: {node: '>=8'}

  p-locate@5.0.0:
    resolution: {integrity: sha512-LaNjtRWUBY++zB5nE/NwcaoMylSPk+S+ZHNB1TzdbMJMny6dynpAGt7X/tl/QYq3TIeE6nxHppbo2LGymrG5Pw==}
    engines: {node: '>=10'}

  p-locate@6.0.0:
    resolution: {integrity: sha512-wPrq66Llhl7/4AGC6I+cqxT07LhXvWL08LNXz1fENOw0Ap4sRZZ/gZpTTJ5jpurzzzfS2W/Ge9BY3LgLjCShcw==}
    engines: {node: ^12.20.0 || ^14.13.1 || >=16.0.0}

  p-map@2.1.0:
    resolution: {integrity: sha512-y3b8Kpd8OAN444hxfBbFfj1FY/RjtTd8tzYwhUqNYXx0fXx2iX4maP4Qr6qhIKbQXI02wTLAda4fYUbDagTUFw==}
    engines: {node: '>=6'}

  p-map@7.0.3:
    resolution: {integrity: sha512-VkndIv2fIB99swvQoA65bm+fsmt6UNdGeIB0oxBs+WhAhdh08QA04JXpI7rbB9r08/nkbysKoya9rtDERYOYMA==}
    engines: {node: '>=18'}

  p-timeout@6.1.4:
    resolution: {integrity: sha512-MyIV3ZA/PmyBN/ud8vV9XzwTrNtR4jFrObymZYnZqMmW0zA8Z17vnT0rBgFE/TlohB+YCHqXMgZzb3Csp49vqg==}
    engines: {node: '>=14.16'}

  p-try@2.2.0:
    resolution: {integrity: sha512-R4nPAVTAU0B9D35/Gk3uJf/7XYbQcyohSKdvAxIRSNghFl4e71hVoGnBNQz9cWaXxO2I10KTC+3jMdvvoKw6dQ==}
    engines: {node: '>=6'}

  p-wait-for@5.0.2:
    resolution: {integrity: sha512-lwx6u1CotQYPVju77R+D0vFomni/AqRfqLmqQ8hekklqZ6gAY9rONh7lBQ0uxWMkC2AuX9b2DVAl8To0NyP1JA==}
    engines: {node: '>=12'}

  package-json-from-dist@1.0.1:
    resolution: {integrity: sha512-UEZIS3/by4OC8vL3P2dTXRETpebLI2NiI5vIrjaD/5UtrkFX/tNbwjTSRAGC/+7CAo2pIcBaRgWmcBBHcsaCIw==}

  package-manager-detector@0.2.11:
    resolution: {integrity: sha512-BEnLolu+yuz22S56CU1SUKq3XC3PkwD5wv4ikR4MfGvnRVcmzXR9DwSlW2fEamyTPyXHomBJRzgapeuBvRNzJQ==}

  package-manager-detector@1.3.0:
    resolution: {integrity: sha512-ZsEbbZORsyHuO00lY1kV3/t72yp6Ysay6Pd17ZAlNGuGwmWDLCJxFpRs0IzfXfj1o4icJOkUEioexFHzyPurSQ==}

  parent-module@1.0.1:
    resolution: {integrity: sha512-GQ2EWRpQV8/o+Aw8YqtfZZPfNRWZYkbidE9k5rpl/hC3vtHHBfGm2Ifi6qWV+coDGkrUKZAxE3Lot5kcsRlh+g==}
    engines: {node: '>=6'}

  parse-gitignore@2.0.0:
    resolution: {integrity: sha512-RmVuCHWsfu0QPNW+mraxh/xjQVw/lhUCUru8Zni3Ctq3AoMhpDTq0OVdKS6iesd6Kqb7viCV3isAL43dciOSog==}
    engines: {node: '>=14'}

  parse-json@8.3.0:
    resolution: {integrity: sha512-ybiGyvspI+fAoRQbIPRddCcSTV9/LsJbf0e/S85VLowVGzRmokfneg2kwVW/KU5rOXrPSbF1qAKPMgNTqqROQQ==}
    engines: {node: '>=18'}

  parse5-htmlparser2-tree-adapter@7.1.0:
    resolution: {integrity: sha512-ruw5xyKs6lrpo9x9rCZqZZnIUntICjQAd0Wsmp396Ul9lN/h+ifgVV1x1gZHi8euej6wTfpqX8j+BFQxF0NS/g==}

  parse5-parser-stream@7.1.2:
    resolution: {integrity: sha512-JyeQc9iwFLn5TbvvqACIF/VXG6abODeB3Fwmv/TGdLk2LfbWkaySGY72at4+Ty7EkPZj854u4CrICqNk2qIbow==}

  parse5@7.2.1:
    resolution: {integrity: sha512-BuBYQYlv1ckiPdQi/ohiivi9Sagc9JG+Ozs0r7b/0iK3sKmrb0b9FdWdBbOdx6hBCM/F9Ir82ofnBhtZOjCRPQ==}

  parse5@7.3.0:
    resolution: {integrity: sha512-IInvU7fabl34qmi9gY8XOVxhYyMyuH2xUNpb2q8/Y+7552KlejkRvqvD19nMoUW/uQGGbqNpA6Tufu5FL5BZgw==}

  parseurl@1.3.3:
    resolution: {integrity: sha512-CiyeOxFT/JZyN5m0z9PfXw4SCBJ6Sygz1Dpl0wqjlhDEGGBP1GnsUVEL0p63hoG1fcj3fHynXi9NYO4nWOL+qQ==}
    engines: {node: '>= 0.8'}

  path-browserify@1.0.1:
    resolution: {integrity: sha512-b7uo2UCUOYZcnF/3ID0lulOJi/bafxa1xPe7ZPsammBSpjSWQkjNxlt635YGS2MiR9GjvuXCtz2emr3jbsz98g==}

  path-exists@4.0.0:
    resolution: {integrity: sha512-ak9Qy5Q7jYb2Wwcey5Fpvg2KoAc/ZIhLSLOSBmRmygPsGwkVVt0fZa0qrtMz+m6tJTAHfZQ8FnmB4MG4LWy7/w==}
    engines: {node: '>=8'}

  path-exists@5.0.0:
    resolution: {integrity: sha512-RjhtfwJOxzcFmNOi6ltcbcu4Iu+FL3zEj83dk4kAS+fVpTxXLO1b38RvJgT/0QwvV/L3aY9TAnyv0EOqW4GoMQ==}
    engines: {node: ^12.20.0 || ^14.13.1 || >=16.0.0}

  path-key@2.0.1:
    resolution: {integrity: sha512-fEHGKCSmUSDPv4uoj8AlD+joPlq3peND+HRYyxFz4KPw4z926S/b8rIuFs2FYJg3BwsxJf6A9/3eIdLaYC+9Dw==}
    engines: {node: '>=4'}

  path-key@3.1.1:
    resolution: {integrity: sha512-ojmeN0qd+y0jszEtoY48r0Peq5dwMEkIlCOu6Q5f41lfkswXuKtYrhgoTpLnyIcHm24Uhqx+5Tqm2InSwLhE6Q==}
    engines: {node: '>=8'}

  path-key@4.0.0:
    resolution: {integrity: sha512-haREypq7xkM7ErfgIyA0z+Bj4AGKlMSdlQE2jvJo6huWD1EdkKYV+G/T4nq0YEF2vgTT8kqMFKo1uHn950r4SQ==}
    engines: {node: '>=12'}

  path-parse@1.0.7:
    resolution: {integrity: sha512-LDJzPVEEEPR+y48z93A0Ed0yXb8pAByGWo/k5YYdYgpY2/2EsOsksJrq7lOHxryrVOn1ejG6oAp8ahvOIQD8sw==}

  path-scurry@1.11.1:
    resolution: {integrity: sha512-Xa4Nw17FS9ApQFJ9umLiJS4orGjm7ZzwUrwamcGQuHSzDyth9boKDaycYdDcZDuqYATXw4HFXgaqWTctW/v1HA==}
    engines: {node: '>=16 || 14 >=14.18'}

  path-to-regexp@0.1.12:
    resolution: {integrity: sha512-RA1GjUVMnvYFxuqovrEqZoxxW5NUZqbwKtYz/Tt7nXerk0LbLblQmrsgdeOxV5SFHf0UDggjS/bSeOZwt1pmEQ==}

  path-type@4.0.0:
    resolution: {integrity: sha512-gDKb8aZMDeD/tZWs9P6+q0J9Mwkdl6xMV8TjnGP3qJVJ06bdMgkbBlLU8IdfOsIsFz2BW1rNVT3XuNEl8zPAvw==}
    engines: {node: '>=8'}

  path-type@6.0.0:
    resolution: {integrity: sha512-Vj7sf++t5pBD637NSfkxpHSMfWaeig5+DKWLhcqIYx6mWQz5hdJTGDVMQiJcw1ZYkhs7AazKDGpRVji1LJCZUQ==}
    engines: {node: '>=18'}

  pathe@1.1.2:
    resolution: {integrity: sha512-whLdWMYL2TwI08hn8/ZqAbrVemu0LNaNNJZX73O6qaIdCTfXutsLhMkjdENX0qhsQ9uIimo4/aQOmXkoon2nDQ==}

  pathe@2.0.3:
    resolution: {integrity: sha512-WUjGcAqP1gQacoQe+OBJsFA7Ld4DyXuUIjZ5cc75cLHvJ7dtNsTugphxIADwspS+AraAUePCKrSVtPLFj/F88w==}

  pathval@2.0.0:
    resolution: {integrity: sha512-vE7JKRyES09KiunauX7nd2Q9/L7lhok4smP9RZTDeD4MVs72Dp2qNFVz39Nz5a0FVEW0BJR6C0DYrq6unoziZA==}
    engines: {node: '>= 14.16'}

  pend@1.2.0:
    resolution: {integrity: sha512-F3asv42UuXchdzt+xXqfW1OGlVBe+mxa2mqI0pg5yAHZPvFmY3Y6drSf/GQ1A86WgWEN9Kzh/WrgKa6iGcHXLg==}

  perfect-debounce@1.0.0:
    resolution: {integrity: sha512-xCy9V055GLEqoFaHoC1SoLIaLmWctgCUaBaWxDZ7/Zx4CTyX7cJQLJOok/orfjZAh9kEYpjJa4d0KcJmCbctZA==}

  pg-cloudflare@1.2.7:
    resolution: {integrity: sha512-YgCtzMH0ptvZJslLM1ffsY4EuGaU0cx4XSdXLRFae8bPP4dS5xL1tNB3k2o/N64cHJpwU7dxKli/nZ2lUa5fLg==}

  pg-connection-string@2.9.1:
    resolution: {integrity: sha512-nkc6NpDcvPVpZXxrreI/FOtX3XemeLl8E0qFr6F2Lrm/I8WOnaWNhIPK2Z7OHpw7gh5XJThi6j6ppgNoaT1w4w==}

  pg-int8@1.0.1:
    resolution: {integrity: sha512-WCtabS6t3c8SkpDBUlb1kjOs7l66xsGdKpIPZsg4wR+B3+u9UAum2odSsF9tnvxg80h4ZxLWMy4pRjOsFIqQpw==}
    engines: {node: '>=4.0.0'}

  pg-pool@3.10.1:
    resolution: {integrity: sha512-Tu8jMlcX+9d8+QVzKIvM/uJtp07PKr82IUOYEphaWcoBhIYkoHpLXN3qO59nAI11ripznDsEzEv8nUxBVWajGg==}
    peerDependencies:
      pg: '>=8.0'

  pg-protocol@1.10.3:
    resolution: {integrity: sha512-6DIBgBQaTKDJyxnXaLiLR8wBpQQcGWuAESkRBX/t6OwA8YsqP+iVSiond2EDy6Y/dsGk8rh/jtax3js5NeV7JQ==}

  pg-protocol@1.8.0:
    resolution: {integrity: sha512-jvuYlEkL03NRvOoyoRktBK7+qU5kOvlAwvmrH8sr3wbLrOdVWsRxQfz8mMy9sZFsqJ1hEWNfdWKI4SAmoL+j7g==}

  pg-types@2.2.0:
    resolution: {integrity: sha512-qTAAlrEsl8s4OiEQY69wDvcMIdQN6wdz5ojQiOy6YRMuynxenON0O5oCpJI6lshc6scgAY8qvJ2On/p+CXY0GA==}
    engines: {node: '>=4'}

  pg@8.16.3:
    resolution: {integrity: sha512-enxc1h0jA/aq5oSDMvqyW3q89ra6XIIDZgCX9vkMrnz5DFTw/Ny3Li2lFQ+pt3L6MCgm/5o2o8HW9hiJji+xvw==}
    engines: {node: '>= 16.0.0'}
    peerDependencies:
      pg-native: '>=3.0.1'
    peerDependenciesMeta:
      pg-native:
        optional: true

  pgpass@1.0.5:
    resolution: {integrity: sha512-FdW9r/jQZhSeohs1Z3sI1yxFQNFvMcnmfuj4WBMUTxOrAyLMaTcE1aAMBiTlbMNaXvBCQuVi0R7hd8udDSP7ug==}

  picocolors@1.1.1:
    resolution: {integrity: sha512-xceH2snhtb5M9liqDsmEw56le376mTZkEX/jEb/RxNFyegNul7eNslCXP9FDj/Lcu0X8KEyMceP2ntpaHrDEVA==}

  picomatch@2.3.1:
    resolution: {integrity: sha512-JU3teHTNjmE2VCGFzuY8EXzCDVwEqB2a8fsIvwaStHhAWJEeVd1o1QD80CU6+ZdEXXSLbSsuLwJjkCBWqRQUVA==}
    engines: {node: '>=8.6'}

  picomatch@4.0.2:
    resolution: {integrity: sha512-M7BAV6Rlcy5u+m6oPhAPFgJTzAioX/6B0DxyvDlo9l8+T3nLKbrczg2WLUyzd45L8RqfUMyGPzekbMvX2Ldkwg==}
    engines: {node: '>=12'}

  pidtree@0.6.0:
    resolution: {integrity: sha512-eG2dWTVw5bzqGRztnHExczNxt5VGsE6OwTeCG3fdUf9KBsZzO3R5OIIIzWR+iZA0NtZ+RDVdaoE2dK1cn6jH4g==}
    engines: {node: '>=0.10'}
    hasBin: true

  pify@4.0.1:
    resolution: {integrity: sha512-uB80kBFb/tfd68bVleG9T5GGsGPjJrLAUpR5PZIrhBnIaRTQRjqdJSsIKkOP6OAIFbj7GOrcudc5pNjZ+geV2g==}
    engines: {node: '>=6'}

  pirates@4.0.6:
    resolution: {integrity: sha512-saLsH7WeYYPiD25LDuLRRY/i+6HaPYr6G1OUlN39otzkSTxKnubR9RTxS3/Kk50s1g2JTgFwWQDQyplC5/SHZg==}
    engines: {node: '>= 6'}

  pkg-types@1.3.1:
    resolution: {integrity: sha512-/Jm5M4RvtBFVkKWRu2BLUTNP8/M2a+UwuAX+ae4770q1qVGtfjG+WTCupoZixokjmHiry8uI+dlY8KXYV5HVVQ==}

  pkg-types@2.2.0:
    resolution: {integrity: sha512-2SM/GZGAEkPp3KWORxQZns4M+WSeXbC2HEvmOIJe3Cmiv6ieAJvdVhDldtHqM5J1Y7MrR1XhkBT/rMlhh9FdqQ==}

  possible-typed-array-names@1.1.0:
    resolution: {integrity: sha512-/+5VFTchJDoVj3bhoqi6UeymcD00DAwb1nJwamzPvHEszJ4FpF6SNNbUbOS8yI56qHzdV8eK0qEfOSiodkTdxg==}
    engines: {node: '>= 0.4'}

  postcss-load-config@6.0.1:
    resolution: {integrity: sha512-oPtTM4oerL+UXmx+93ytZVN82RrlY/wPUV8IeDxFrzIjXOLF1pN+EmKPLbubvKHT2HC20xXsCAH2Z+CKV6Oz/g==}
    engines: {node: '>= 18'}
    peerDependencies:
      jiti: '>=1.21.0'
      postcss: '>=8.0.9'
      tsx: ^4.8.1
      yaml: ^2.4.2
    peerDependenciesMeta:
      jiti:
        optional: true
      postcss:
        optional: true
      tsx:
        optional: true
      yaml:
        optional: true

  postcss-values-parser@6.0.2:
    resolution: {integrity: sha512-YLJpK0N1brcNJrs9WatuJFtHaV9q5aAOj+S4DI5S7jgHlRfm0PIbDCAFRYMQD5SHq7Fy6xsDhyutgS0QOAs0qw==}
    engines: {node: '>=10'}
    peerDependencies:
      postcss: ^8.2.9

  postcss@8.5.6:
    resolution: {integrity: sha512-3Ybi1tAuwAP9s0r1UQ2J4n5Y0G05bJkpUIO0/bI9MhwmD70S5aTWbXGBwxHrelT+XM1k6dM0pk+SwNkpTRN7Pg==}
    engines: {node: ^10 || ^12 || >=14}

  postgres-array@2.0.0:
    resolution: {integrity: sha512-VpZrUqU5A69eQyW2c5CA1jtLecCsN2U/bD6VilrFDWq5+5UIEVO7nazS3TEcHf1zuPYO/sqGvUvW62g86RXZuA==}
    engines: {node: '>=4'}

  postgres-bytea@1.0.0:
    resolution: {integrity: sha512-xy3pmLuQqRBZBXDULy7KbaitYqLcmxigw14Q5sj8QBVLqEwXfeybIKVWiqAXTlcvdvb0+xkOtDbfQMOf4lST1w==}
    engines: {node: '>=0.10.0'}

  postgres-date@1.0.7:
    resolution: {integrity: sha512-suDmjLVQg78nMK2UZ454hAG+OAW+HQPZ6n++TNDUX+L0+uUlLywnoxJKDou51Zm+zTCjrCl0Nq6J9C5hP9vK/Q==}
    engines: {node: '>=0.10.0'}

  postgres-interval@1.2.0:
    resolution: {integrity: sha512-9ZhXKM/rw350N1ovuWHbGxnGh/SNJ4cnxHiM0rxE4VN41wsg8P8zWn9hv/buK00RP4WvlOyr/RBDiptyxVbkZQ==}
    engines: {node: '>=0.10.0'}

  postgres@3.4.7:
    resolution: {integrity: sha512-Jtc2612XINuBjIl/QTWsV5UvE8UHuNblcO3vVADSrKsrc6RqGX6lOW1cEo3CM2v0XG4Nat8nI+YM7/f26VxXLw==}
    engines: {node: '>=12'}

  precinct@12.2.0:
    resolution: {integrity: sha512-NFBMuwIfaJ4SocE9YXPU/n4AcNSoFMVFjP72nvl3cx69j/ke61/hPOWFREVxLkFhhEGnA8ZuVfTqJBa+PK3b5w==}
    engines: {node: '>=18'}
    hasBin: true

  prelude-ls@1.2.1:
    resolution: {integrity: sha512-vkcDPrRZo1QZLbn5RLGPpg/WmIQ65qoWWhcGKf/b5eplkkarX0m9z8ppCat4mlOqUsWpyNuYgO3VRyrYHSzX5g==}
    engines: {node: '>= 0.8.0'}

  prettier-linter-helpers@1.0.0:
    resolution: {integrity: sha512-GbK2cP9nraSSUF9N2XwUwqfzlAFlMNYYl+ShE/V+H8a9uNl/oUqB1w2EL54Jh0OlyRSd8RfWYJ3coVS4TROP2w==}
    engines: {node: '>=6.0.0'}

  prettier@2.8.8:
    resolution: {integrity: sha512-tdN8qQGvNjw4CHbY+XXk0JgCXn9QiF21a55rBe5LJAU+kDyC4WQn4+awm2Xfk2lQMk5fKup9XgzTZtGkjBdP9Q==}
    engines: {node: '>=10.13.0'}
    hasBin: true

  prettier@3.6.2:
    resolution: {integrity: sha512-I7AIg5boAr5R0FFtJ6rCfD+LFsWHp81dolrFD8S79U9tb8Az2nGrJncnMSnys+bpQJfRUzqs9hnA81OAA3hCuQ==}
    engines: {node: '>=14'}
    hasBin: true

  pretty-bytes@6.1.1:
    resolution: {integrity: sha512-mQUvGU6aUFQ+rNvTIAcZuWGRT9a6f6Yrg9bHs4ImKF+HZCEK+plBvnAZYSIQztknZF2qnzNtr6F8s0+IuptdlQ==}
    engines: {node: ^14.13.1 || >=16.0.0}

  pretty-format@27.5.1:
    resolution: {integrity: sha512-Qb1gy5OrP5+zDf2Bvnzdl3jsTf1qXVMazbvCoKhtKqVs4/YK4ozX4gKQJJVyNe+cajNPn0KoC0MC3FUmaHWEmQ==}
    engines: {node: ^10.13.0 || ^12.13.0 || ^14.15.0 || >=15.0.0}

  process-nextick-args@2.0.1:
    resolution: {integrity: sha512-3ouUOpQhtgrbOa17J7+uxOTpITYWaGP7/AhoR3+A+/1e9skrzelGi/dXzEYyvbxubEF6Wn2ypscTKiKJFFn1ag==}

  process@0.11.10:
    resolution: {integrity: sha512-cdGef/drWFoydD1JsMzuFf8100nZl+GT+yacc2bEced5f9Rjk4z+WtFUTBu9PhOi9j/jfmBPu0mMEY4wIdAF8A==}
    engines: {node: '>= 0.6.0'}

  prop-types@15.8.1:
    resolution: {integrity: sha512-oj87CgZICdulUohogVAR7AjlC0327U4el4L6eAvOqCeudMDVU0NThNaV+b9Df4dXgSP1gXMTnPdhfe/2qDH5cg==}

  proxy-addr@2.0.7:
    resolution: {integrity: sha512-llQsMLSUDUPT44jdrU/O37qlnifitDP+ZwrmmZcoSKyLKvtZxpyV0n2/bD/N4tBAAZ/gJEdZU7KMraoK1+XYAg==}
    engines: {node: '>= 0.10'}

  publint@0.3.12:
    resolution: {integrity: sha512-1w3MMtL9iotBjm1mmXtG3Nk06wnq9UhGNRpQ2j6n1Zq7YAD6gnxMMZMIxlRPAydVjVbjSm+n0lhwqsD1m4LD5w==}
    engines: {node: '>=18'}
    hasBin: true

  pump@3.0.2:
    resolution: {integrity: sha512-tUPXtzlGM8FE3P0ZL6DVs/3P58k9nk8/jZeQCurTJylQA8qFYzHFfhBJkuqyE0FifOsQ0uKWekiZ5g8wtr28cw==}

  punycode.js@2.3.1:
    resolution: {integrity: sha512-uxFIHU0YlHYhDQtV4R9J6a52SLx28BCjT+4ieh7IGbgwVJWO+km431c4yRlREUAsAmt/uMjQUyQHNEPf0M39CA==}
    engines: {node: '>=6'}

  punycode@2.3.1:
    resolution: {integrity: sha512-vYt7UD1U9Wg6138shLtLOvdAu+8DsC/ilFtEVHcH+wydcSpNE20AfSOduf6MkRFahL5FY7X1oU7nKVZFtfq8Fg==}
    engines: {node: '>=6'}

  qs@6.13.0:
    resolution: {integrity: sha512-+38qI9SOr8tfZ4QmJNplMUxqjbe7LKvvZgWdExBOmd+egZTtjLB67Gu0HRX3u/XOq7UU2Nx6nsjvS16Z9uwfpg==}
    engines: {node: '>=0.6'}

  quansync@0.2.8:
    resolution: {integrity: sha512-4+saucphJMazjt7iOM27mbFCk+D9dd/zmgMDCzRZ8MEoBfYp7lAvoN38et/phRQF6wOPMy/OROBGgoWeSKyluA==}

  queue-microtask@1.2.3:
    resolution: {integrity: sha512-NuaNSa6flKT5JaSYQzJok04JzTL1CA6aGhv5rfLW3PgqA+M2ChpZQnAC8h8i4ZFkBS8X5RqkDBHA7r4hej3K9A==}

  quote-unquote@1.0.0:
    resolution: {integrity: sha512-twwRO/ilhlG/FIgYeKGFqyHhoEhqgnKVkcmqMKi2r524gz3ZbDTcyFt38E9xjJI2vT+KbRNHVbnJ/e0I25Azwg==}

  radix3@1.1.2:
    resolution: {integrity: sha512-b484I/7b8rDEdSDKckSSBA8knMpcdsXudlE/LNL639wFoHKwLbEkQFZHWEYwDC0wa0FKUcCY+GAF73Z7wxNVFA==}

  randombytes@2.1.0:
    resolution: {integrity: sha512-vYl3iOX+4CKUWuxGi9Ukhie6fsqXqS9FE2Zaic4tNFD2N2QQaXOMFbuKK4QmDHC0JO6B1Zp41J0LpT0oR68amQ==}

  range-parser@1.2.1:
    resolution: {integrity: sha512-Hrgsx+orqoygnmhFbKaHE6c296J+HTAQXoxEF6gNupROmmGJRoyzfG3ccAveqCBrwr/2yxQ5BVd/GTl5agOwSg==}
    engines: {node: '>= 0.6'}

  raw-body@2.5.2:
    resolution: {integrity: sha512-8zGqypfENjCIqGhgXToC8aB2r7YrBX+AQAfIPs/Mlk+BtPTztOvTS01NRW/3Eh60J+a48lt8qsCzirQ6loCVfA==}
    engines: {node: '>= 0.8'}

  rc9@2.1.2:
    resolution: {integrity: sha512-btXCnMmRIBINM2LDZoEmOogIZU7Qe7zn4BpomSKZ/ykbLObuBdvG+mFq11DL6fjH1DRwHhrlgtYWG96bJiC7Cg==}

  react-dom@19.1.0:
    resolution: {integrity: sha512-Xs1hdnE+DyKgeHJeJznQmYMIBG3TKIHJJT95Q58nHLSrElKlGQqDTR2HQ9fx5CN/Gk6Vh/kupBTDLU11/nDk/g==}
    peerDependencies:
      react: ^19.1.0

  react-is@16.13.1:
    resolution: {integrity: sha512-24e6ynE2H+OKt4kqsOvNd8kBpV65zoxbA4BVsEOB3ARVWQki/DHzaUoC5KuON/BiccDaCCTZBuOcfZs70kR8bQ==}

  react-is@17.0.2:
    resolution: {integrity: sha512-w2GsyukL62IJnlaff/nRegPQR94C/XXamvMWmSHRJ4y7Ts/4ocGRmTHvOs8PSE6pB3dWOrD/nueuU5sduBsQ4w==}

  react-refresh@0.17.0:
    resolution: {integrity: sha512-z6F7K9bV85EfseRCp2bzrpyQ0Gkw1uLoCel9XBVWPg/TjRj94SkJzUTGfOa4bs7iJvBWtQG0Wq7wnI0syw3EBQ==}
    engines: {node: '>=0.10.0'}

  react@19.1.0:
    resolution: {integrity: sha512-FS+XFBNvn3GTAWq26joslQgWNoFu08F4kl0J4CgdNKADkdSGXQyTCnKteIAJy96Br6YbpEU1LSzV5dYtjMkMDg==}
    engines: {node: '>=0.10.0'}

  read-package-up@11.0.0:
    resolution: {integrity: sha512-MbgfoNPANMdb4oRBNg5eqLbB2t2r+o5Ua1pNt8BqGp4I0FJZhuVSOj3PaBPni4azWuSzEdNn2evevzVmEk1ohQ==}
    engines: {node: '>=18'}

  read-pkg@9.0.1:
    resolution: {integrity: sha512-9viLL4/n1BJUCT1NXVTdS1jtm80yDEgR5T4yCelII49Mbj0v1rZdKqj7zCiYdbB0CuCgdrvHcNogAKTFPBocFA==}
    engines: {node: '>=18'}

  read-yaml-file@1.1.0:
    resolution: {integrity: sha512-VIMnQi/Z4HT2Fxuwg5KrY174U1VdUIASQVWXXyqtNRtxSr9IYkn1rsI6Tb6HsrHCmB7gVpNwX6JxPTHcH6IoTA==}
    engines: {node: '>=6'}

  readable-stream@2.3.8:
    resolution: {integrity: sha512-8p0AUk4XODgIewSi0l8Epjs+EVnWiK7NoDIEGU0HhE7+ZyY8D1IMY7odu5lRrFXGg71L15KG8QrPmum45RTtdA==}

  readable-stream@3.6.2:
    resolution: {integrity: sha512-9u/sniCrY3D5WdsERHzHE4G2YCXqoG5FTHUiCC4SIbr6XcLZBY05ya9EKjYek9O5xOAwjGq+1JdGBAS7Q9ScoA==}
    engines: {node: '>= 6'}

  readable-stream@4.7.0:
    resolution: {integrity: sha512-oIGGmcpTLwPga8Bn6/Z75SVaH1z5dUut2ibSyAMVhmUggWpmDn2dapB0n7f8nwaSiRtepAsfJyfXIO5DCVAODg==}
    engines: {node: ^12.22.0 || ^14.17.0 || >=16.0.0}

  readdir-glob@1.1.3:
    resolution: {integrity: sha512-v05I2k7xN8zXvPD9N+z/uhXPaj0sUFCe2rcWZIpBsqxfP7xXFQ0tipAd/wjj1YxWyWtUS5IDJpOG82JKt2EAVA==}

  readdirp@3.6.0:
    resolution: {integrity: sha512-hOS089on8RduqdbhvQ5Z37A0ESjsqz6qnRcffsMU3495FuTdqSm+7bhJ29JvIOsBDEEnan5DPu9t3To9VRlMzA==}
    engines: {node: '>=8.10.0'}

  readdirp@4.1.2:
    resolution: {integrity: sha512-GDhwkLfywWL2s6vEjyhri+eXmfH6j1L7JE27WhqLeYzoh/A3DBaYGEj2H/HFZCn/kMfim73FXxEJTw06WtxQwg==}
    engines: {node: '>= 14.18.0'}

  recast@0.23.11:
    resolution: {integrity: sha512-YTUo+Flmw4ZXiWfQKGcwwc11KnoRAYgzAE2E7mXKCjSviTKShtxBsN6YUUBB2gtaBzKzeKunxhUwNHQuRryhWA==}
    engines: {node: '>= 4'}

  rechoir@0.6.2:
    resolution: {integrity: sha512-HFM8rkZ+i3zrV+4LQjwQ0W+ez98pApMGM3HUrN04j3CqzPOzl9nmP15Y8YXNm8QHGv/eacOVEjqhmWpkRV0NAw==}
    engines: {node: '>= 0.10'}

  redent@3.0.0:
    resolution: {integrity: sha512-6tDA8g98We0zd0GvVeMT9arEOnTw9qM03L9cJXaCjrip1OO764RDBLBfrB4cwzNGDj5OA5ioymC9GkizgWJDUg==}
    engines: {node: '>=8'}

  redis-errors@1.2.0:
    resolution: {integrity: sha512-1qny3OExCf0UvUV/5wpYKf2YwPcOqXzkwKKSmKHiE6ZMQs5heeE/c8eXK+PNllPvmjgAbfnsbpkGZWy8cBpn9w==}
    engines: {node: '>=4'}

  redis-parser@3.0.0:
    resolution: {integrity: sha512-DJnGAeenTdpMEH6uAJRK/uiyEIH9WVsUmoLwzudwGJUwZPp80PDBWPHXSAGNPwNvIXAbe7MSUB1zQFugFml66A==}
    engines: {node: '>=4'}

  reflect.getprototypeof@1.0.10:
    resolution: {integrity: sha512-00o4I+DVrefhv+nX0ulyi3biSHCPDe+yLv5o/p6d/UVlirijB8E16FtfwSAi4g3tcqrQ4lRAqQSoFEZJehYEcw==}
    engines: {node: '>= 0.4'}

  regenerator-runtime@0.14.1:
    resolution: {integrity: sha512-dYnhHh0nJoMfnkZs6GmmhFknAGRrLznOu5nc9ML+EJxGvrx6H7teuevqVqCuPcPK//3eDrrjQhehXVx9cnkGdw==}

  regexp.prototype.flags@1.5.4:
    resolution: {integrity: sha512-dYqgNSZbDwkaJ2ceRd9ojCGjBq+mOm9LmtXnAnEGyHhN/5R7iDW2TRw3h+o/jCFxus3P2LfWIIiwowAjANm7IA==}
    engines: {node: '>= 0.4'}

  remove-trailing-separator@1.1.0:
    resolution: {integrity: sha512-/hS+Y0u3aOfIETiaiirUFwDBDzmXPvO+jAfKTitUngIPzdKc6Z0LoFjM/CK5PL4C+eKwHohlHAb6H0VFfmmUsw==}

  require-directory@2.1.1:
    resolution: {integrity: sha512-fGxEI7+wsG9xrvdjsrlmL22OMTTiHRwAMroiEeMgq8gzoLC/PQr7RsRDSTLUg/bZAZtF+TVIkHc6/4RIKrui+Q==}
    engines: {node: '>=0.10.0'}

  require-from-string@2.0.2:
    resolution: {integrity: sha512-Xf0nWe6RseziFMu+Ap9biiUbmplq6S9/p+7w7YXP/JBHhrUDDUhwa+vANyubuqfZWTveU//DYVGsDG7RKL/vEw==}
    engines: {node: '>=0.10.0'}

  require-package-name@2.0.1:
    resolution: {integrity: sha512-uuoJ1hU/k6M0779t3VMVIYpb2VMJk05cehCaABFhXaibcbvfgR8wKiozLjVFSzJPmQMRqIcO0HMyTFqfV09V6Q==}

  resolve-from@4.0.0:
    resolution: {integrity: sha512-pb/MYmXstAkysRFx8piNI1tGFNQIFA3vkE3Gq4EuA1dF6gHp/+vgZqsCGJapvy8N3Q+4o7FwvquPJcnZ7RYy4g==}
    engines: {node: '>=4'}

  resolve-from@5.0.0:
    resolution: {integrity: sha512-qYg9KP24dD5qka9J47d0aVky0N+b4fTU89LN9iDnjB5waksiC49rvMB0PrUJQGoTmH50XPiqOvAjDfaijGxYZw==}
    engines: {node: '>=8'}

  resolve-pkg-maps@1.0.0:
    resolution: {integrity: sha512-seS2Tj26TBVOC2NIc2rOe2y2ZO7efxITtLZcGSOnHHNOQ7CkiUBfw0Iw2ck6xkIhPwLhKNLS8BO+hEpngQlqzw==}

  resolve@1.22.10:
    resolution: {integrity: sha512-NPRy+/ncIMeDlTAsuqwKIiferiawhefFJtkNSW0qZJEqMEb+qBt/77B/jGeeek+F0uOeN05CDa6HXbbIgtVX4w==}
    engines: {node: '>= 0.4'}
    hasBin: true

  resolve@2.0.0-next.5:
    resolution: {integrity: sha512-U7WjGVG9sH8tvjW5SmGbQuui75FiyjAX72HX15DwBBwF9dNiQZRQAg9nnPhYy+TUnE0+VcrttuvNI8oSxZcocA==}
    hasBin: true

  restore-cursor@5.1.0:
    resolution: {integrity: sha512-oMA2dcrw6u0YfxJQXm342bFKX/E4sG9rbTzO9ptUcR/e8A33cHuvStiYOwH7fszkZlZ1z/ta9AAoPk2F4qIOHA==}
    engines: {node: '>=18'}

  reusify@1.1.0:
    resolution: {integrity: sha512-g6QUff04oZpHs0eG5p83rFLhHeV00ug/Yf9nZM6fLeUrPguBTkTQOdpAWWspMh55TZfVQDPaN3NQJfbVRAxdIw==}
    engines: {iojs: '>=1.0.0', node: '>=0.10.0'}

  rfdc@1.4.1:
    resolution: {integrity: sha512-q1b3N5QkRUWUl7iyylaaj3kOpIT0N2i9MqIEQXP73GVsN9cw3fdx8X63cEmWhJGi2PPCF23Ijp7ktmd39rawIA==}

  rollup-plugin-preserve-directives@0.4.0:
    resolution: {integrity: sha512-gx4nBxYm5BysmEQS+e2tAMrtFxrGvk+Pe5ppafRibQi0zlW7VYAbEGk6IKDw9sJGPdFWgVTE0o4BU4cdG0Fylg==}
    peerDependencies:
      rollup: 2.x || 3.x || 4.x

  rollup-plugin-visualizer@6.0.3:
    resolution: {integrity: sha512-ZU41GwrkDcCpVoffviuM9Clwjy5fcUxlz0oMoTXTYsK+tcIFzbdacnrr2n8TXcHxbGKKXtOdjxM2HUS4HjkwIw==}
    engines: {node: '>=18'}
    hasBin: true
    peerDependencies:
      rolldown: 1.x || ^1.0.0-beta
      rollup: 2.x || 3.x || 4.x
    peerDependenciesMeta:
      rolldown:
        optional: true
      rollup:
        optional: true

  rollup@4.34.8:
    resolution: {integrity: sha512-489gTVMzAYdiZHFVA/ig/iYFllCcWFHMvUHI1rpFmkoUtRlQxqh6/yiNqnYibjMZ2b/+FUQwldG+aLsEt6bglQ==}
    engines: {node: '>=18.0.0', npm: '>=8.0.0'}
    hasBin: true

  rollup@4.44.2:
    resolution: {integrity: sha512-PVoapzTwSEcelaWGth3uR66u7ZRo6qhPHc0f2uRO9fX6XDVNrIiGYS0Pj9+R8yIIYSD/mCx2b16Ws9itljKSPg==}
    engines: {node: '>=18.0.0', npm: '>=8.0.0'}
    hasBin: true

  rrweb-cssom@0.8.0:
    resolution: {integrity: sha512-guoltQEx+9aMf2gDZ0s62EcV8lsXR+0w8915TC3ITdn2YueuNjdAYh/levpU9nFaoChh9RUS5ZdQMrKfVEN9tw==}

  run-parallel@1.2.0:
    resolution: {integrity: sha512-5l4VyZR86LZ/lDxZTR6jqL8AFE2S0IFLMP26AbjsLVADxHdhB/c0GUsH+y39UfCi3dzz8OlQuPmnaJOMoDHQBA==}

  rxjs@7.8.2:
    resolution: {integrity: sha512-dhKf903U/PQZY6boNNtAGdWbG85WAbjT/1xYoZIC7FAY0yWapOBQVsVrDl58W86//e1VpMNBtRV4MaXfdMySFA==}

  sade@1.8.1:
    resolution: {integrity: sha512-xal3CZX1Xlo/k4ApwCFrHVACi9fBqJ7V+mwhBsuf/1IOKbBy098Fex+Wa/5QMubw09pSZ/u8EY8PWgevJsXp1A==}
    engines: {node: '>=6'}

  safe-array-concat@1.1.3:
    resolution: {integrity: sha512-AURm5f0jYEOydBj7VQlVvDrjeFgthDdEF5H1dP+6mNpoXOMo1quQqJ4wvJDyRZ9+pO3kGWoOdmV08cSv2aJV6Q==}
    engines: {node: '>=0.4'}

  safe-buffer@5.1.2:
    resolution: {integrity: sha512-Gd2UZBJDkXlY7GbJxfsE8/nvKkUEU1G38c1siN6QP6a9PT9MmHB8GnpscSmMJSoF8LOIrt8ud/wPtojys4G6+g==}

  safe-buffer@5.2.1:
    resolution: {integrity: sha512-rp3So07KcdmmKbGvgaNxQSJr7bGVSVk5S9Eq1F+ppbRo70+YeaDxkw5Dd8NPN+GD6bjnYm2VuPuCXmpuYvmCXQ==}

  safe-push-apply@1.0.0:
    resolution: {integrity: sha512-iKE9w/Z7xCzUMIZqdBsp6pEQvwuEebH4vdpjcDWnyzaI6yl6O9FHvVpmGelvEHNsoY6wGblkxR6Zty/h00WiSA==}
    engines: {node: '>= 0.4'}

  safe-regex-test@1.1.0:
    resolution: {integrity: sha512-x/+Cz4YrimQxQccJf5mKEbIa1NzeCRNI5Ecl/ekmlYaampdNLPalVyIcCZNNH3MvmqBugV5TMYZXv0ljslUlaw==}
    engines: {node: '>= 0.4'}

  safe-stable-stringify@2.5.0:
    resolution: {integrity: sha512-b3rppTKm9T+PsVCBEOUR46GWI7fdOs00VKZ1+9c1EWDaDMvjQc6tUwuFyIprgGgTcWoVHSKrU8H31ZHA2e0RHA==}
    engines: {node: '>=10'}

  safer-buffer@2.1.2:
    resolution: {integrity: sha512-YZo3K82SD7Riyi0E1EQPojLz7kpepnSQI9IyPbHHg1XXXevb5dJI7tpyN2ADxGcQbHG7vcyRHk0cbwqcQriUtg==}

  saxes@6.0.0:
    resolution: {integrity: sha512-xAg7SOnEhrm5zI3puOOKyy1OMcMlIJZYNJY7xLBwSze0UjhPLnWfj2GF2EpT0jmzaJKIWKHLsaSSajf35bcYnA==}
    engines: {node: '>=v12.22.7'}

  scheduler@0.26.0:
    resolution: {integrity: sha512-NlHwttCI/l5gCPR3D1nNXtWABUmBwvZpEQiD4IXSbIDq8BzLIK/7Ir5gTFSGZDUu37K5cMNp0hFtzO38sC7gWA==}

  scule@1.3.0:
    resolution: {integrity: sha512-6FtHJEvt+pVMIB9IBY+IcCJ6Z5f1iQnytgyfKMhDKgmzYG+TeH/wx1y3l27rshSbLiSanrR9ffZDrEsmjlQF2g==}

  semver@5.7.2:
    resolution: {integrity: sha512-cBznnQ9KjJqU67B52RMC65CMarK2600WFnbkcaiwWq3xy/5haFJlshgnpjovMVJ+Hff49d8GEn0b87C5pDQ10g==}
    hasBin: true

  semver@6.3.1:
    resolution: {integrity: sha512-BR7VvDCVHO+q2xBEWskxS6DJE1qRnb7DxzUrogb71CWoSficBxYsiAGd+Kl0mmq/MprG9yArRkyrQxTO6XjMzA==}
    hasBin: true

  semver@7.5.4:
    resolution: {integrity: sha512-1bCSESV6Pv+i21Hvpxp3Dx+pSD8lIPt8uVjRrxAUt/nbswYc+tK6Y2btiULjd4+fnq15PX+nqQDC7Oft7WkwcA==}
    engines: {node: '>=10'}
    hasBin: true

  semver@7.7.1:
    resolution: {integrity: sha512-hlq8tAfn0m/61p4BVRcPzIGr6LKiMwo4VM6dGi6pt4qcRkmNzTcWq6eCEjEh+qXjkMDvPlOFFSGwQjoEa6gyMA==}
    engines: {node: '>=10'}
    hasBin: true

  semver@7.7.2:
    resolution: {integrity: sha512-RF0Fw+rO5AMf9MAyaRXI4AV0Ulj5lMHqVxxdSgiVbixSCXoEmmX/jk0CuJw4+3SqroYO9VoUh+HcuJivvtJemA==}
    engines: {node: '>=10'}
    hasBin: true

  send@0.19.0:
    resolution: {integrity: sha512-dW41u5VfLXu8SJh5bwRmyYUbAoSB3c9uQh6L8h/KtsFREPWpbX1lrljJo186Jc4nmci/sGUZ9a0a0J2zgfq2hw==}
    engines: {node: '>= 0.8.0'}

  send@1.2.0:
    resolution: {integrity: sha512-uaW0WwXKpL9blXE2o0bRhoL2EGXIrZxQ2ZQ4mgcfoBxdFmQold+qWsD2jLrfZ0trjKL6vOw0j//eAwcALFjKSw==}
    engines: {node: '>= 18'}

  serialize-javascript@6.0.2:
    resolution: {integrity: sha512-Saa1xPByTTq2gdeFZYLLo+RFE35NHZkAbqZeWNd3BpzppeVisAqpDjcp8dyf6uIvEqJRd46jemmyA4iFIeVk8g==}

  serve-placeholder@2.0.2:
    resolution: {integrity: sha512-/TMG8SboeiQbZJWRlfTCqMs2DD3SZgWp0kDQePz9yUuCnDfDh/92gf7/PxGhzXTKBIPASIHxFcZndoNbp6QOLQ==}

  serve-static@1.16.2:
    resolution: {integrity: sha512-VqpjJZKadQB/PEbEwvFdO43Ax5dFBZ2UECszz8bQ7pi7wt//PWe1P6MN7eCnjsatYtBT6EuiClbjSWP2WrIoTw==}
    engines: {node: '>= 0.8.0'}

  serve-static@2.2.0:
    resolution: {integrity: sha512-61g9pCh0Vnh7IutZjtLGGpTA355+OPn2TyDv/6ivP2h/AdAVX9azsoxmg2/M6nZeQZNYBEwIcsne1mJd9oQItQ==}
    engines: {node: '>= 18'}

  set-function-length@1.2.2:
    resolution: {integrity: sha512-pgRc4hJ4/sNjWCSS9AmnS40x3bNMDTknHgL5UaMBTMyJnU90EgWh1Rz+MC9eFu4BuN/UwZjKQuY/1v3rM7HMfg==}
    engines: {node: '>= 0.4'}

  set-function-name@2.0.2:
    resolution: {integrity: sha512-7PGFlmtwsEADb0WYyvCMa1t+yke6daIG4Wirafur5kcf+MhUnPms1UeR0CKQdTZD81yESwMHbtn+TR+dMviakQ==}
    engines: {node: '>= 0.4'}

  set-proto@1.0.0:
    resolution: {integrity: sha512-RJRdvCo6IAnPdsvP/7m6bsQqNnn1FCBX5ZNtFL98MmFF/4xAIJTIg1YbHW5DC2W5SKZanrC6i4HsJqlajw/dZw==}
    engines: {node: '>= 0.4'}

  setprototypeof@1.2.0:
    resolution: {integrity: sha512-E5LDX7Wrp85Kil5bhZv46j8jOeboKq5JMmYM3gVGdGH8xFpPWXUMsNrlODCrkoxMEeNi/XZIwuRvY4XNwYMJpw==}

  shebang-command@1.2.0:
    resolution: {integrity: sha512-EV3L1+UQWGor21OmnvojK36mhg+TyIKDh3iFBKBohr5xeXIhNBcx8oWdgkTEEQ+BEFFYdLRuqMfd5L84N1V5Vg==}
    engines: {node: '>=0.10.0'}

  shebang-command@2.0.0:
    resolution: {integrity: sha512-kHxr2zZpYtdmrN1qDjrrX/Z1rR1kG8Dx+gkpK1G4eXmvXswmcE1hTWBWYUzlraYw1/yZp6YuDY77YtvbN0dmDA==}
    engines: {node: '>=8'}

  shebang-regex@1.0.0:
    resolution: {integrity: sha512-wpoSFAxys6b2a2wHZ1XpDSgD7N9iVjg29Ph9uV/uaP9Ex/KXlkTZTeddxDPSYQpgvzKLGJke2UU0AzoGCjNIvQ==}
    engines: {node: '>=0.10.0'}

  shebang-regex@3.0.0:
    resolution: {integrity: sha512-7++dFhtcx3353uBaq8DDR4NuxBetBzC7ZQOhmTQInHEd6bSrXdiEyzCvG07Z44UYdLShWUyXt5M/yhz8ekcb1A==}
    engines: {node: '>=8'}

  shell-quote@1.8.3:
    resolution: {integrity: sha512-ObmnIF4hXNg1BqhnHmgbDETF8dLPCggZWBjkQfhZpbszZnYur5DUljTcCHii5LC3J5E0yeO/1LIMyH+UvHQgyw==}
    engines: {node: '>= 0.4'}

  shelljs@0.9.2:
    resolution: {integrity: sha512-S3I64fEiKgTZzKCC46zT/Ib9meqofLrQVbpSswtjFfAVDW+AZ54WTnAM/3/yENoxz/V1Cy6u3kiiEbQ4DNphvw==}
    engines: {node: '>=18'}
    hasBin: true

  shx@0.4.0:
    resolution: {integrity: sha512-Z0KixSIlGPpijKgcH6oCMCbltPImvaKy0sGH8AkLRXw1KyzpKtaCTizP2xen+hNDqVF4xxgvA0KXSb9o4Q6hnA==}
    engines: {node: '>=18'}
    hasBin: true

  side-channel-list@1.0.0:
    resolution: {integrity: sha512-FCLHtRD/gnpCiCHEiJLOwdmFP+wzCmDEkc9y7NsYxeF4u7Btsn1ZuwgwJGxImImHicJArLP4R0yX4c2KCrMrTA==}
    engines: {node: '>= 0.4'}

  side-channel-map@1.0.1:
    resolution: {integrity: sha512-VCjCNfgMsby3tTdo02nbjtM/ewra6jPHmpThenkTYh8pG9ucZ/1P8So4u4FGBek/BjpOVsDCMoLA/iuBKIFXRA==}
    engines: {node: '>= 0.4'}

  side-channel-weakmap@1.0.2:
    resolution: {integrity: sha512-WPS/HvHQTYnHisLo9McqBHOJk2FkHO/tlpvldyrnem4aeQp4hai3gythswg6p01oSoTl58rcpiFAjF2br2Ak2A==}
    engines: {node: '>= 0.4'}

  side-channel@1.1.0:
    resolution: {integrity: sha512-ZX99e6tRweoUXqR+VBrslhda51Nh5MTQwou5tnUDgbtyM0dBgmhEDtWGP/xbKn6hqfPRHujUNwz5fy/wbbhnpw==}
    engines: {node: '>= 0.4'}

  siginfo@2.0.0:
    resolution: {integrity: sha512-ybx0WO1/8bSBLEWXZvEd7gMW3Sn3JFlW3TvX1nREbDLRNQNaeNN8WK0meBwPdAaOI7TtRRRJn/Es1zhrrCHu7g==}

  signal-exit@3.0.7:
    resolution: {integrity: sha512-wnD2ZE+l+SPC/uoS0vXeE9L1+0wuaMqKlfz9AMUo38JsyLSBWSFcHR1Rri62LZc12vLr1gb3jl7iwQhgwpAbGQ==}

  signal-exit@4.1.0:
    resolution: {integrity: sha512-bzyZ1e88w9O1iNJbKnOlvYTrWPDl46O1bG0D3XInv+9tkPrxrN8jUUTiFlDkkmKWgn1M6CfIA13SuGqOa9Korw==}
    engines: {node: '>=14'}

  simple-git@3.28.0:
    resolution: {integrity: sha512-Rs/vQRwsn1ILH1oBUy8NucJlXmnnLeLCfcvbSehkPzbv3wwoFWIdtfd6Ndo6ZPhlPsCZ60CPI4rxurnwAa+a2w==}

  simple-swizzle@0.2.2:
    resolution: {integrity: sha512-JA//kQgZtbuY83m+xT+tXJkmJncGMTFT+C+g2h2R9uxkYIrE2yy9sgmcLhCnw57/WSD+Eh3J97FPEDFnbXnDUg==}

  slash@3.0.0:
    resolution: {integrity: sha512-g9Q1haeby36OSStwb4ntCGGGaKsaVSjQ68fBxoQcutl5fS1vuY18H3wSt3jFyFtrkx+Kz0V1G85A4MyAdDMi2Q==}
    engines: {node: '>=8'}

  slash@5.1.0:
    resolution: {integrity: sha512-ZA6oR3T/pEyuqwMgAKT0/hAv8oAXckzbkmR0UkUosQ+Mc4RxGoJkRmwHgHufaenlyAgE1Mxgpdcrf75y6XcnDg==}
    engines: {node: '>=14.16'}

  slice-ansi@5.0.0:
    resolution: {integrity: sha512-FC+lgizVPfie0kkhqUScwRu1O/lF6NOgJmlCgK+/LYxDCTk8sGelYaHDhFcDN+Sn3Cv+3VSa4Byeo+IMCzpMgQ==}
    engines: {node: '>=12'}

  slice-ansi@7.1.0:
    resolution: {integrity: sha512-bSiSngZ/jWeX93BqeIAbImyTbEihizcwNjFoRUIY/T1wWQsfsm2Vw1agPKylXvQTU7iASGdHhyqRlqQzfz+Htg==}
    engines: {node: '>=18'}

  smob@1.5.0:
    resolution: {integrity: sha512-g6T+p7QO8npa+/hNx9ohv1E5pVCmWrVCUzUXJyLdMmftX6ER0oiWY/w9knEonLpnOp6b6FenKnMfR8gqwWdwig==}

  sorted-btree@1.8.1:
    resolution: {integrity: sha512-395+XIP+wqNn3USkFSrNz7G3Ss/MXlZEqesxvzCRFwL14h6e8LukDHdLBePn5pwbm5OQ9vGu8mDyz2lLDIqamQ==}

  source-map-js@1.2.1:
    resolution: {integrity: sha512-UXWMKhLOwVKb728IUtQPXxfYU+usdybtUrK/8uGE8CQMvrhOpwvzDBwj0QhSL7MQc7vIsISBG8VQ8+IDQxpfQA==}
    engines: {node: '>=0.10.0'}

  source-map-support@0.5.21:
    resolution: {integrity: sha512-uBHU3L3czsIyYXKX88fdrGovxdSCoTGDRZ6SYXtSRxLZUzHg5P/66Ht6uoUlHu9EZod+inXhKo3qQgwXUT/y1w==}

  source-map@0.6.1:
    resolution: {integrity: sha512-UjgapumWlbMhkBgzT7Ykc5YXUT46F0iKu8SGXq0bcwP5dz/h0Plj6enJqjz1Zbq2l5WaqYnrVbwWOWMyF3F47g==}
    engines: {node: '>=0.10.0'}

  source-map@0.7.4:
    resolution: {integrity: sha512-l3BikUxvPOcn5E74dZiq5BGsTb5yEwhaTSzccU6t4sDOH8NWJCstKO5QT2CvtFoK6F0saL7p9xHAqHOlCPJygA==}
    engines: {node: '>= 8'}

  source-map@0.8.0-beta.0:
    resolution: {integrity: sha512-2ymg6oRBpebeZi9UUNsgQ89bhx01TcTkmNTGnNO88imTmbSgy4nfujrgVEFKWpMTEGA11EDkTt7mqObTPdigIA==}
    engines: {node: '>= 8'}

  spawndamnit@3.0.1:
    resolution: {integrity: sha512-MmnduQUuHCoFckZoWnXsTg7JaiLBJrKFj9UI2MbRPGaJeVpsLcVBu6P/IGZovziM/YBsellCmsprgNA+w0CzVg==}

  spdx-correct@3.2.0:
    resolution: {integrity: sha512-kN9dJbvnySHULIluDHy32WHRUu3Og7B9sbY7tsFLctQkIqnMh3hErYgdMjTYuqmcXX+lK5T1lnUt3G7zNswmZA==}

  spdx-exceptions@2.5.0:
    resolution: {integrity: sha512-PiU42r+xO4UbUS1buo3LPJkjlO7430Xn5SVAhdpzzsPHsjbYVflnnFdATgabnLude+Cqu25p6N+g2lw/PFsa4w==}

  spdx-expression-parse@3.0.1:
    resolution: {integrity: sha512-cbqHunsQWnJNE6KhVSMsMeH5H/L9EpymbzqTQ3uLwNCLZ1Q481oWaofqH7nO6V07xlXwY6PhQdQ2IedWx/ZK4Q==}

  spdx-license-ids@3.0.21:
    resolution: {integrity: sha512-Bvg/8F5XephndSK3JffaRqdT+gyhfqIPwDHpX80tJrF8QQRYMo8sNMeaZ2Dp5+jhwKnUmIOyFFQfHRkjJm5nXg==}

  split2@4.2.0:
    resolution: {integrity: sha512-UcjcJOWknrNkF6PLX83qcHM6KHgVKNkV62Y8a5uYDVv9ydGQVwAHMKqHdJje1VTWpljG0WYpCDhrCdAOYH4TWg==}
    engines: {node: '>= 10.x'}

  sprintf-js@1.0.3:
    resolution: {integrity: sha512-D9cPgkvLlV3t3IzL0D0YLvGA9Ahk4PcvVwUbN0dSGr1aP0Nrt4AEnTUbuGvquEC0mA64Gqt1fzirlRs5ibXx8g==}

  stable-hash-x@0.2.0:
    resolution: {integrity: sha512-o3yWv49B/o4QZk5ZcsALc6t0+eCelPc44zZsLtCQnZPDwFpDYSWcDnrv2TtMmMbQ7uKo3J0HTURCqckw23czNQ==}
    engines: {node: '>=12.0.0'}

  stack-trace@0.0.10:
    resolution: {integrity: sha512-KGzahc7puUKkzyMt+IqAep+TVNbKP+k2Lmwhub39m1AsTSkaDutx56aDCo+HLDzf/D26BIHTJWNiTG1KAJiQCg==}

  stackback@0.0.2:
    resolution: {integrity: sha512-1XMJE5fQo1jGH6Y/7ebnwPOBEkIEnT4QF32d5R1+VXdXveM0IBMJt8zfaxX1P3QhVwrYe+576+jkANtSS2mBbw==}

  standard-as-callback@2.1.0:
    resolution: {integrity: sha512-qoRRSyROncaz1z0mvYqIE4lCd9p2R90i6GxW3uZv5ucSu8tU7B5HXUP1gG8pVZsYNVaXjk8ClXHPttLyxAL48A==}

  statuses@2.0.1:
    resolution: {integrity: sha512-RwNA9Z/7PrK06rYLIzFMlaF+l73iwpzsqRIFgbMLbTcLD6cOao82TaWefPXQvB2fOC4AjuYSEndS7N/mTCbkdQ==}
    engines: {node: '>= 0.8'}

  std-env@3.9.0:
    resolution: {integrity: sha512-UGvjygr6F6tpH7o2qyqR6QYpwraIjKSdtzyBdyytFOHmPZY917kwdwLG0RbOjWOnKmnm3PeHjaoLLMie7kPLQw==}

  streamx@2.22.1:
    resolution: {integrity: sha512-znKXEBxfatz2GBNK02kRnCXjV+AA4kjZIUxeWSr3UGirZMJfTE9uiwKHobnbgxWyL/JWro8tTq+vOqAK1/qbSA==}

  string-argv@0.3.2:
    resolution: {integrity: sha512-aqD2Q0144Z+/RqG52NeHEkZauTAUWJO8c6yTftGJKO3Tja5tUgIfmIl6kExvhtxSDP7fXB6DvzkfMpCd/F3G+Q==}
    engines: {node: '>=0.6.19'}

  string-width@4.2.3:
    resolution: {integrity: sha512-wKyQRQpjJ0sIp62ErSZdGsjMJWsap5oRNihHhu6G7JVO/9jIB6UyevL+tXuOqrng8j/cxKTWyWUwvSTriiZz/g==}
    engines: {node: '>=8'}

  string-width@5.1.2:
    resolution: {integrity: sha512-HnLOCR3vjcY8beoNLtcjZ5/nxn2afmME6lhrDrebokqMap+XbeW8n9TXpPDOqdGK5qcI3oT0GKTW6wC7EMiVqA==}
    engines: {node: '>=12'}

  string-width@7.2.0:
    resolution: {integrity: sha512-tsaTIkKW9b4N+AEj+SVA+WhJzV7/zMhcSu78mLKWSk7cXMOSHsBKFWUs0fWwq8QyK3MgJBQRX6Gbi4kYbdvGkQ==}
    engines: {node: '>=18'}

  string.prototype.matchall@4.0.12:
    resolution: {integrity: sha512-6CC9uyBL+/48dYizRf7H7VAYCMCNTBeM78x/VTUe9bFEaxBepPJDa1Ow99LqI/1yF7kuy7Q3cQsYMrcjGUcskA==}
    engines: {node: '>= 0.4'}

  string.prototype.repeat@1.0.0:
    resolution: {integrity: sha512-0u/TldDbKD8bFCQ/4f5+mNRrXwZ8hg2w7ZR8wa16e8z9XpePWl3eGEcUD0OXpEH/VJH/2G3gjUtR3ZOiBe2S/w==}

  string.prototype.trim@1.2.10:
    resolution: {integrity: sha512-Rs66F0P/1kedk5lyYyH9uBzuiI/kNRmwJAR9quK6VOtIpZ2G+hMZd+HQbbv25MgCA6gEffoMZYxlTod4WcdrKA==}
    engines: {node: '>= 0.4'}

  string.prototype.trimend@1.0.9:
    resolution: {integrity: sha512-G7Ok5C6E/j4SGfyLCloXTrngQIQU3PWtXGst3yM7Bea9FRURf1S42ZHlZZtsNque2FN2PoUhfZXYLNWwEr4dLQ==}
    engines: {node: '>= 0.4'}

  string.prototype.trimstart@1.0.8:
    resolution: {integrity: sha512-UXSH262CSZY1tfu3G3Secr6uGLCFVPMhIqHjlgCUtCCcgihYc/xKs9djMTMUOb2j1mVSeU8EU6NWc/iQKU6Gfg==}
    engines: {node: '>= 0.4'}

  string_decoder@1.1.1:
    resolution: {integrity: sha512-n/ShnvDi6FHbbVfviro+WojiFzv+s8MPMHBczVePfUpDJLwoLT0ht1l4YwBCbi8pJAveEEdnkHyPyTP/mzRfwg==}

  string_decoder@1.3.0:
    resolution: {integrity: sha512-hkRX8U1WjJFd8LsDJ2yQ/wWWxaopEsABU1XfkM8A+j0+85JAGppt16cr1Whg6KIbb4okU6Mql6BOj+uup/wKeA==}

  strip-ansi@6.0.1:
    resolution: {integrity: sha512-Y38VPSHcqkFrCpFnQ9vuSXmquuv5oXOKpGeT6aGrr3o3Gc9AlVa6JBfUSOCnbxGGZF+/0ooI7KrPuUSztUdU5A==}
    engines: {node: '>=8'}

  strip-ansi@7.1.0:
    resolution: {integrity: sha512-iq6eVVI64nQQTRYq2KtEg2d2uU7LElhTJwsH4YzIHZshxlgZms/wIc4VoDQTlG/IvVIrBKG06CrZnp0qv7hkcQ==}
    engines: {node: '>=12'}

  strip-bom@3.0.0:
    resolution: {integrity: sha512-vavAMRXOgBVNF6nyEEmL3DBK19iRpDcoIwW+swQ+CbGiu7lju6t+JklA1MHweoWtadgt4ISVUsXLyDq34ddcwA==}
    engines: {node: '>=4'}

  strip-eof@1.0.0:
    resolution: {integrity: sha512-7FCwGGmx8mD5xQd3RPUvnSpUXHM3BWuzjtpD4TXsfcZ9EL4azvVVUscFYwD9nx8Kh+uCBC00XBtAykoMHwTh8Q==}
    engines: {node: '>=0.10.0'}

  strip-final-newline@3.0.0:
    resolution: {integrity: sha512-dOESqjYr96iWYylGObzd39EuNTa5VJxyvVAEm5Jnh7KGo75V43Hk1odPQkNDyXNmUR6k+gEiDVXnjB8HJ3crXw==}
    engines: {node: '>=12'}

  strip-indent@3.0.0:
    resolution: {integrity: sha512-laJTa3Jb+VQpaC6DseHhF7dXVqHTfJPCRDaEbid/drOhgitgYku/letMUqOXFoWV0zIIUbjpdH2t+tYj4bQMRQ==}
    engines: {node: '>=8'}

  strip-json-comments@3.1.1:
    resolution: {integrity: sha512-6fPc+R4ihwqP6N/aIv2f1gMH8lOVtWQHoqC4yK6oSDVVocumAsfCqjkXnqiYMhmMwS/mEHLp7Vehlt3ql6lEig==}
    engines: {node: '>=8'}

  strip-literal@3.0.0:
    resolution: {integrity: sha512-TcccoMhJOM3OebGhSBEmp3UZ2SfDMZUEBdRA/9ynfLi8yYajyWX3JiXArcJt4Umh4vISpspkQIY8ZZoCqjbviA==}

  sucrase@3.35.0:
    resolution: {integrity: sha512-8EbVDiu9iN/nESwxeSxDKe0dunta1GOlHufmSSXxMD2z2/tMZpDMpvXQGsc+ajGo8y2uYUmixaSRUc/QPoQ0GA==}
    engines: {node: '>=16 || 14 >=14.17'}
    hasBin: true

  supports-color@10.0.0:
    resolution: {integrity: sha512-HRVVSbCCMbj7/kdWF9Q+bbckjBHLtHMEoJWlkmYzzdwhYMkjkOwubLM6t7NbWKjgKamGDrWL1++KrjUO1t9oAQ==}
    engines: {node: '>=18'}

  supports-color@7.2.0:
    resolution: {integrity: sha512-qpCAvRl9stuOHveKsn7HncJRvv501qIacKzQlO/+Lwxc9+0q2wLyv4Dfvt80/DPn2pqOBsJdDiogXGR9+OvwRw==}
    engines: {node: '>=8'}

  supports-color@8.1.1:
    resolution: {integrity: sha512-MpUEN2OodtUzxvKQl72cUF7RQ5EiHsGvSsVG0ia9c5RbWGL2CI4C7EpPS8UTBIplnlzZiNuV56w+FuNxy3ty2Q==}
    engines: {node: '>=10'}

  supports-preserve-symlinks-flag@1.0.0:
    resolution: {integrity: sha512-ot0WnXS9fgdkgIcePe6RHNk1WA8+muPa6cSjeR3V8K27q9BB1rTE3R1p7Hv0z1ZyAc8s6Vvv8DIyWf681MAt0w==}
    engines: {node: '>= 0.4'}

  symbol-tree@3.2.4:
    resolution: {integrity: sha512-9QNk5KwDF+Bvz+PyObkmSYjI5ksVUYtjW7AU22r2NKcfLJcXp96hkDWU3+XndOsUb+AQ9QhfzfCT2O+CNWT5Tw==}

  synckit@0.11.8:
    resolution: {integrity: sha512-+XZ+r1XGIJGeQk3VvXhT6xx/VpbHsRzsTkGgF6E5RX9TTXD0118l87puaEBZ566FhqblC6U0d4XnubznJDm30A==}
    engines: {node: ^14.18.0 || >=16.0.0}

  system-architecture@0.1.0:
    resolution: {integrity: sha512-ulAk51I9UVUyJgxlv9M6lFot2WP3e7t8Kz9+IS6D4rVba1tR9kON+Ey69f+1R4Q8cd45Lod6a4IcJIxnzGc/zA==}
    engines: {node: '>=18'}

  tailwindcss@4.1.11:
    resolution: {integrity: sha512-2E9TBm6MDD/xKYe+dvJZAmg3yxIEDNRc0jwlNyDg/4Fil2QcSLjFKGVff0lAf1jjeaArlG/M75Ey/EYr/OJtBA==}

  tapable@2.2.2:
    resolution: {integrity: sha512-Re10+NauLTMCudc7T5WLFLAwDhQ0JWdrMK+9B2M8zR5hRExKmsRDCBA7/aV/pNJFltmBFO5BAMlQFi/vq3nKOg==}
    engines: {node: '>=6'}

  tar-stream@3.1.7:
    resolution: {integrity: sha512-qJj60CXt7IU1Ffyc3NJMjh6EkuCFej46zUqJ4J7pqYlThyd9bO0XBTmcOIhSzZJVWfsLks0+nle/j538YAW9RQ==}

  tar@7.4.3:
    resolution: {integrity: sha512-5S7Va8hKfV7W5U6g3aYxXmlPoZVAwUMy9AOKyF2fVuZa2UD3qZjg578OrLRt8PcNN1PleVaL/5/yYATNL0ICUw==}
    engines: {node: '>=18'}

  term-size@2.2.1:
    resolution: {integrity: sha512-wK0Ri4fOGjv/XPy8SBHZChl8CM7uMc5VML7SqiQ0zG7+J5Vr+RMQDoHa2CNT6KHUnTGIXH34UDMkPzAUyapBZg==}
    engines: {node: '>=8'}

  terser@5.43.1:
    resolution: {integrity: sha512-+6erLbBm0+LROX2sPXlUYx/ux5PyE9K/a92Wrt6oA+WDAoFTdpHE5tCYCI5PNzq2y8df4rA+QgHLJuR4jNymsg==}
    engines: {node: '>=10'}
    hasBin: true

  test-exclude@7.0.1:
    resolution: {integrity: sha512-pFYqmTw68LXVjeWJMST4+borgQP2AyMNbg1BpZh9LbyhUeNkeaPF9gzfPGUAnSMV3qPYdWUwDIjjCLiSDOl7vg==}
    engines: {node: '>=18'}

  text-decoder@1.2.3:
    resolution: {integrity: sha512-3/o9z3X0X0fTupwsYvR03pJ/DjWuqqrfwBgTQzdWDiQSm9KitAyz/9WqsT2JQW7KV2m+bC2ol/zqpW37NHxLaA==}

  text-extensions@2.4.0:
    resolution: {integrity: sha512-te/NtwBwfiNRLf9Ijqx3T0nlqZiQ2XrrtBvu+cLL8ZRrGkO0NHTug8MYFKyoSrv/sHTaSKfilUkizV6XhxMJ3g==}
    engines: {node: '>=8'}

  text-hex@1.0.0:
    resolution: {integrity: sha512-uuVGNWzgJ4yhRaNSiubPY7OjISw4sw4E5Uv0wbjp+OzcbmVU/rsT8ujgcXJhn9ypzsgr5vlzpPqP+MBBKcGvbg==}

  thenify-all@1.6.0:
    resolution: {integrity: sha512-RNxQH/qI8/t3thXJDwcstUO4zeqo64+Uy/+sNVRBx4Xn2OX+OZ9oP+iJnNFqplFra2ZUVeKCSa2oVWi3T4uVmA==}
    engines: {node: '>=0.8'}

  thenify@3.3.1:
    resolution: {integrity: sha512-RVZSIV5IG10Hk3enotrhvz0T9em6cyHBLkH/YAZuKqd8hRkKhSfCGIcP2KUY0EPxndzANBmNllzWPwak+bheSw==}

  through@2.3.8:
    resolution: {integrity: sha512-w89qg7PI8wAdvX60bMDP+bFoD5Dvhm9oLheFp5O4a2QF0cSBGsBX4qZmadPMvVqlLJBBci+WqGGOAPvcDeNSVg==}

  tiny-invariant@1.3.3:
    resolution: {integrity: sha512-+FbBPE1o9QAYvviau/qC5SE3caw21q3xkvWKBtja5vgqOWIHHJ3ioaq1VPfn/Szqctz2bU/oYeKd9/z5BL+PVg==}

  tiny-warning@1.0.3:
    resolution: {integrity: sha512-lBN9zLN/oAf68o3zNXYrdCt1kP8WsiGW8Oo2ka41b2IM5JL/S1CTyX1rW0mb/zSuJun0ZUrDxx4sqvYS2FWzPA==}

  tinybench@2.9.0:
    resolution: {integrity: sha512-0+DUvqWMValLmha6lr4kD8iAMK1HzV0/aKnCtWb9v9641TnP/MFb7Pc2bxoxQjTXAErryXVgUOfv2YqNllqGeg==}

  tinyexec@0.3.2:
    resolution: {integrity: sha512-KQQR9yN7R5+OSwaK0XQoj22pwHoTlgYqmUscPYoknOoWCWfj/5/ABTMRi69FrKU5ffPVh5QcFikpWJI/P1ocHA==}

  tinyglobby@0.2.12:
    resolution: {integrity: sha512-qkf4trmKSIiMTs/E63cxH+ojC2unam7rJ0WrauAzpT3ECNTxGRMlaXxVbfxMUC/w0LaYk6jQ4y/nGR9uBO3tww==}
    engines: {node: '>=12.0.0'}

  tinyglobby@0.2.14:
    resolution: {integrity: sha512-tX5e7OM1HnYr2+a2C/4V0htOcSQcoSTH9KgJnVvNm5zm/cyEWKJ7j7YutsH9CxMdtOkkLFy2AHrMci9IM8IPZQ==}
    engines: {node: '>=12.0.0'}

  tinypool@1.1.1:
    resolution: {integrity: sha512-Zba82s87IFq9A9XmjiX5uZA/ARWDrB03OHlq+Vw1fSdt0I+4/Kutwy8BP4Y/y/aORMo61FQ0vIb5j44vSo5Pkg==}
    engines: {node: ^18.0.0 || >=20.0.0}

  tinyrainbow@2.0.0:
    resolution: {integrity: sha512-op4nsTR47R6p0vMUUoYl/a+ljLFVtlfaXkLQmqfLR1qHma1h/ysYk4hEXZ880bf2CYgTskvTa/e196Vd5dDQXw==}
    engines: {node: '>=14.0.0'}

  tinyspy@4.0.3:
    resolution: {integrity: sha512-t2T/WLB2WRgZ9EpE4jgPJ9w+i66UZfDc8wHh0xrwiRNN+UwH98GIJkTeZqX9rg0i0ptwzqW+uYeIF0T4F8LR7A==}
    engines: {node: '>=14.0.0'}

  tldts-core@6.1.78:
    resolution: {integrity: sha512-jS0svNsB99jR6AJBmfmEWuKIgz91Haya91Z43PATaeHJ24BkMoNRb/jlaD37VYjb0mYf6gRL/HOnvS1zEnYBiw==}

  tldts@6.1.78:
    resolution: {integrity: sha512-fSgYrW0ITH0SR/CqKMXIruYIPpNu5aDgUp22UhYoSrnUQwc7SBqifEBFNce7AAcygUPBo6a/gbtcguWdmko4RQ==}
    hasBin: true

  tmp-promise@3.0.3:
    resolution: {integrity: sha512-RwM7MoPojPxsOBYnyd2hy0bxtIlVrihNs9pj5SUvY8Zz1sQcQG2tG1hSr8PDxfgEB8RNKDhqbIlroIarSNDNsQ==}

  tmp@0.0.33:
    resolution: {integrity: sha512-jRCJlojKnZ3addtTOjdIqoRuPEKBvNXcGYqzO6zWZX8KfKEpnGY5jfggJQ3EjKuu8D4bJRr0y+cYJFmYbImXGw==}
    engines: {node: '>=0.6.0'}

  tmp@0.2.3:
    resolution: {integrity: sha512-nZD7m9iCPC5g0pYmcaxogYKggSfLsdxl8of3Q/oIbqCqLLIO9IAF0GWjX1z9NZRHPiXv8Wex4yDCaZsgEw0Y8w==}
    engines: {node: '>=14.14'}

  to-regex-range@5.0.1:
    resolution: {integrity: sha512-65P7iz6X5yEr1cwcgvQxbbIw7Uk3gOy5dIdtZ4rDveLqhrdJP+Li/Hx6tyK0NEb+2GCyneCMJiGqrADCSNk8sQ==}
    engines: {node: '>=8.0'}

  toidentifier@1.0.1:
    resolution: {integrity: sha512-o5sSPKEkg/DIQNmH43V0/uerLrpzVedkUh8tGNvaeXpfpuwjKenlSox/2O/BTlZUtEe+JG7s5YhEz608PlAHRA==}
    engines: {node: '>=0.6'}

  toml@3.0.0:
    resolution: {integrity: sha512-y/mWCZinnvxjTKYhJ+pYxwD0mRLVvOtdS2Awbgxln6iEnt4rk0yBxeSBHkGJcPucRiG0e55mwWp+g/05rsrd6w==}

  tough-cookie@5.1.1:
    resolution: {integrity: sha512-Ek7HndSVkp10hmHP9V4qZO1u+pn1RU5sI0Fw+jCU3lyvuMZcgqsNgc6CmJJZyByK4Vm/qotGRJlfgAX8q+4JiA==}
    engines: {node: '>=16'}

  tr46@0.0.3:
    resolution: {integrity: sha512-N3WMsuqV66lT30CrXNbEjx4GEwlow3v6rr4mCcv6prnfwhS01rkgyFdjPNBYd9br7LpXV1+Emh01fHnq2Gdgrw==}

  tr46@1.0.1:
    resolution: {integrity: sha512-dTpowEjclQ7Kgx5SdBkqRzVhERQXov8/l9Ft9dVM9fmg0W0KQSVaXX9T4i6twCPNtYiZM53lpSSUAwJbFPOHxA==}

  tr46@5.0.0:
    resolution: {integrity: sha512-tk2G5R2KRwBd+ZN0zaEXpmzdKyOYksXwywulIX95MBODjSzMIuQnQ3m8JxgbhnL1LeVo7lqQKsYa1O3Htl7K5g==}
    engines: {node: '>=18'}

  tree-kill@1.2.2:
    resolution: {integrity: sha512-L0Orpi8qGpRG//Nd+H90vFB+3iHnue1zSSGmNOOCh1GLJ7rUKVwV2HvijphGQS2UmhUZewS9VgvxYIdgr+fG1A==}
    hasBin: true

  triple-beam@1.4.1:
    resolution: {integrity: sha512-aZbgViZrg1QNcG+LULa7nhZpJTZSLm/mXnHXnbAbjmN5aSa0y7V+wvv6+4WaBtpISJzThKy+PIPxc1Nq1EJ9mg==}
    engines: {node: '>= 14.0.0'}

  ts-api-utils@2.1.0:
    resolution: {integrity: sha512-CUgTZL1irw8u29bzrOD/nH85jqyc74D6SshFgujOIA7osm2Rz7dYH77agkx7H4FBNxDq7Cjf+IjaX/8zwFW+ZQ==}
    engines: {node: '>=18.12'}
    peerDependencies:
      typescript: '>=4.8.4'

  ts-declaration-location@1.0.7:
    resolution: {integrity: sha512-EDyGAwH1gO0Ausm9gV6T2nUvBgXT5kGoCMJPllOaooZ+4VvJiKBdZE7wK18N1deEowhcUptS+5GXZK8U/fvpwA==}
    peerDependencies:
      typescript: '>=4.0.0'

  ts-interface-checker@0.1.13:
    resolution: {integrity: sha512-Y/arvbn+rrz3JCKl9C4kVNfTfSm2/mEp5FSz5EsZSANGPSlQrpRI5M4PKF+mJnE52jOO90PnPSc3Ur3bTQw0gA==}

  tsconfck@3.1.6:
    resolution: {integrity: sha512-ks6Vjr/jEw0P1gmOVwutM3B7fWxoWBL2KRDb1JfqGVawBmO5UsvmWOQFGHBPl5yxYz4eERr19E6L7NMv+Fej4w==}
    engines: {node: ^18 || >=20}
    hasBin: true
    peerDependencies:
      typescript: ^5.0.0
    peerDependenciesMeta:
      typescript:
        optional: true

  tslib@2.8.1:
    resolution: {integrity: sha512-oJFu94HQb+KVduSUQL7wnpmqnfmLsOA/nAh6b6EH0wCEoK0/mPeXU6c3wKDV83MkOuHPRHtSXKKU99IBazS/2w==}

  tsup@8.5.0:
    resolution: {integrity: sha512-VmBp77lWNQq6PfuMqCHD3xWl22vEoWsKajkF8t+yMBawlUS8JzEI+vOVMeuNZIuMML8qXRizFKi9oD5glKQVcQ==}
    engines: {node: '>=18'}
    hasBin: true
    peerDependencies:
      '@microsoft/api-extractor': ^7.36.0
      '@swc/core': ^1
      postcss: ^8.4.12
      typescript: '>=4.5.0'
    peerDependenciesMeta:
      '@microsoft/api-extractor':
        optional: true
      '@swc/core':
        optional: true
      postcss:
        optional: true
      typescript:
        optional: true

  tsx@4.20.3:
    resolution: {integrity: sha512-qjbnuR9Tr+FJOMBqJCW5ehvIo/buZq7vH7qD7JziU98h6l3qGy0a/yPFjwO+y0/T7GFpNgNAvEcPPVfyT8rrPQ==}
    engines: {node: '>=18.0.0'}
    hasBin: true

  type-check@0.4.0:
    resolution: {integrity: sha512-XleUoc9uwGXqjWwXaUTZAmzMcFZ5858QA2vvx1Ur5xIcixXIP+8LnFDgRplU30us6teqdlskFfu+ae4K79Ooew==}
    engines: {node: '>= 0.8.0'}

  type-fest@4.41.0:
    resolution: {integrity: sha512-TeTSQ6H5YHvpqVwBRcnLDCBnDOHWYu7IvGbHT6N8AOymcr9PJGjc1GTtiWZTYg0NCgYwvnYWEkVChQAr9bjfwA==}
    engines: {node: '>=16'}

  type-is@1.6.18:
    resolution: {integrity: sha512-TkRKr9sUTxEH8MdfuCSP7VizJyzRNMjj2J2do2Jr3Kym598JVdEksuzPQCnlFPW4ky9Q+iA+ma9BGm06XQBy8g==}
    engines: {node: '>= 0.6'}

  typed-array-buffer@1.0.3:
    resolution: {integrity: sha512-nAYYwfY3qnzX30IkA6AQZjVbtK6duGontcQm1WSG1MD94YLqK0515GNApXkoxKOWMusVssAHWLh9SeaoefYFGw==}
    engines: {node: '>= 0.4'}

  typed-array-byte-length@1.0.3:
    resolution: {integrity: sha512-BaXgOuIxz8n8pIq3e7Atg/7s+DpiYrxn4vdot3w9KbnBhcRQq6o3xemQdIfynqSeXeDrF32x+WvfzmOjPiY9lg==}
    engines: {node: '>= 0.4'}

  typed-array-byte-offset@1.0.4:
    resolution: {integrity: sha512-bTlAFB/FBYMcuX81gbL4OcpH5PmlFHqlCCpAl8AlEzMz5k53oNDvN8p1PNOWLEmI2x4orp3raOFB51tv9X+MFQ==}
    engines: {node: '>= 0.4'}

  typed-array-length@1.0.7:
    resolution: {integrity: sha512-3KS2b+kL7fsuk/eJZ7EQdnEmQoaho/r6KUef7hxvltNA5DR8NAUM+8wJMbJyZ4G9/7i3v5zPBIMN5aybAh2/Jg==}
    engines: {node: '>= 0.4'}

  typedoc-plugin-frontmatter@1.2.1:
    resolution: {integrity: sha512-TKiOOQCxC1uUYldokAegap2oAtDy9QpsUoVDRohcB6Dm45T91qMgkWqHVS8qbCpDc4SJoGqmGTULGfrqeRqXtA==}
    peerDependencies:
      typedoc-plugin-markdown: '>=4.4.2'

  typedoc-plugin-markdown@4.4.2:
    resolution: {integrity: sha512-kJVkU2Wd+AXQpyL6DlYXXRrfNrHrEIUgiABWH8Z+2Lz5Sq6an4dQ/hfvP75bbokjNDUskOdFlEEm/0fSVyC7eg==}
    engines: {node: '>= 18'}
    peerDependencies:
      typedoc: 0.27.x

  typedoc@0.27.9:
    resolution: {integrity: sha512-/z585740YHURLl9DN2jCWe6OW7zKYm6VoQ93H0sxZ1cwHQEQrUn5BJrEnkWhfzUdyO+BLGjnKUZ9iz9hKloFDw==}
    engines: {node: '>= 18'}
    hasBin: true
    peerDependencies:
      typescript: 5.0.x || 5.1.x || 5.2.x || 5.3.x || 5.4.x || 5.5.x || 5.6.x || 5.7.x || 5.8.x

  typescript-eslint@8.36.0:
    resolution: {integrity: sha512-fTCqxthY+h9QbEgSIBfL9iV6CvKDFuoxg6bHPNpJ9HIUzS+jy2lCEyCmGyZRWEBSaykqcDPf1SJ+BfCI8DRopA==}
    engines: {node: ^18.18.0 || ^20.9.0 || >=21.1.0}
    peerDependencies:
      eslint: ^8.57.0 || ^9.0.0
      typescript: '>=4.8.4 <5.9.0'

  typescript@5.4.2:
    resolution: {integrity: sha512-+2/g0Fds1ERlP6JsakQQDXjZdZMM+rqpamFZJEKh4kwTIn3iDkgKtby0CeNd5ATNZ4Ry1ax15TMx0W2V+miizQ==}
    engines: {node: '>=14.17'}
    hasBin: true

  typescript@5.8.2:
    resolution: {integrity: sha512-aJn6wq13/afZp/jT9QZmwEjDqqvSGp1VT5GVg+f/t6/oVyrgXM6BY1h9BRh/O5p3PlUPAe+WuiEZOmb/49RqoQ==}
    engines: {node: '>=14.17'}
    hasBin: true

  typescript@5.8.3:
    resolution: {integrity: sha512-p1diW6TqL9L07nNxvRMM7hMMw4c5XOo/1ibL4aAIGmSAt9slTE1Xgw5KWuof2uTOvCg9BY7ZRi+GaF+7sfgPeQ==}
    engines: {node: '>=14.17'}
    hasBin: true

  uc.micro@2.1.0:
    resolution: {integrity: sha512-ARDJmphmdvUk6Glw7y9DQ2bFkKBHwQHLi2lsaH6PPmz/Ka9sFOBsBluozhDltWmnv9u/cF6Rt87znRTPV+yp/A==}

  ufo@1.6.1:
    resolution: {integrity: sha512-9a4/uxlTWJ4+a5i0ooc1rU7C7YOw3wT+UGqdeNNHWnOF9qcMBgLRS+4IYUqbczewFx4mLEig6gawh7X6mFlEkA==}

  ultrahtml@1.6.0:
    resolution: {integrity: sha512-R9fBn90VTJrqqLDwyMph+HGne8eqY1iPfYhPzZrvKpIfwkWZbcYlfpsb8B9dTvBfpy1/hqAD7Wi8EKfP9e8zdw==}

  unbox-primitive@1.1.0:
    resolution: {integrity: sha512-nWJ91DjeOkej/TA8pXQ3myruKpKEYgqvpw9lz4OPHj/NWFNluYrjbz9j01CJ8yKQd2g4jFoOkINCTW2I5LEEyw==}
    engines: {node: '>= 0.4'}

  uncrypto@0.1.3:
    resolution: {integrity: sha512-Ql87qFHB3s/De2ClA9e0gsnS6zXG27SkTiSJwjCc9MebbfapQfuPzumMIUMi38ezPZVNFcHI9sUIepeQfw8J8Q==}

  unctx@2.4.1:
    resolution: {integrity: sha512-AbaYw0Nm4mK4qjhns67C+kgxR2YWiwlDBPzxrN8h8C6VtAdCgditAY5Dezu3IJy4XVqAnbrXt9oQJvsn3fyozg==}

  undici-types@6.21.0:
    resolution: {integrity: sha512-iwDZqg0QAGrg9Rav5H4n0M64c3mkR59cJ6wQp+7C4nI0gsmExaedaYLNO44eT4AtBBwjbTiGPMlt2Md0T9H9JQ==}

  undici-types@7.8.0:
    resolution: {integrity: sha512-9UJ2xGDvQ43tYyVMpuHlsgApydB8ZKfVYTsLDhXkFL/6gfkp+U8xTGdh8pMJv1SpZna0zxG1DwsKZsreLbXBxw==}

  undici@7.11.0:
    resolution: {integrity: sha512-heTSIac3iLhsmZhUCjyS3JQEkZELateufzZuBaVM5RHXdSBMb1LPMQf5x+FH7qjsZYDP0ttAc3nnVpUB+wYbOg==}
    engines: {node: '>=20.18.1'}

  unenv@1.10.0:
    resolution: {integrity: sha512-wY5bskBQFL9n3Eca5XnhH6KbUo/tfvkwm9OpcdCvLaeA7piBNbavbOKJySEwQ1V0RH6HvNlSAFRTpvTqgKRQXQ==}

  unenv@2.0.0-rc.18:
    resolution: {integrity: sha512-O0oVQVJ2X3Q8H4HITJr4e2cWxMYBeZ+p8S25yoKCxVCgDWtIJDcgwWNonYz12tI3ylVQCRyPV/Bdq0KJeXo7AA==}

  unicorn-magic@0.1.0:
    resolution: {integrity: sha512-lRfVq8fE8gz6QMBuDM6a+LO3IAzTi05H6gCVaUpir2E1Rwpo4ZUog45KpNXKC/Mn3Yb9UDuHumeFTo9iV/D9FQ==}
    engines: {node: '>=18'}

  unicorn-magic@0.3.0:
    resolution: {integrity: sha512-+QBBXBCvifc56fsbuxZQ6Sic3wqqc3WWaqxs58gvJrcOuN83HGTCwz3oS5phzU9LthRNE9VrJCFCLUgHeeFnfA==}
    engines: {node: '>=18'}

  unimport@5.1.0:
    resolution: {integrity: sha512-wMmuG+wkzeHh2KCE6yiDlHmKelN8iE/maxkUYMbmrS6iV8+n6eP1TH3yKKlepuF4hrkepinEGmBXdfo9XZUvAw==}
    engines: {node: '>=18.12.0'}

  universalify@0.1.2:
    resolution: {integrity: sha512-rBJeI5CXAlmy1pV+617WB9J63U6XcazHHF2f2dbJix4XzpUF0RS3Zbj0FGIOCAva5P/d/GBOYaACQ1w+0azUkg==}
    engines: {node: '>= 4.0.0'}

  universalify@2.0.1:
    resolution: {integrity: sha512-gptHNQghINnc/vTGIk0SOFGFNXw7JVrlRUtConJRlvaw6DuX0wO5Jeko9sWrMBhh+PsYAZ7oXAiOnf/UKogyiw==}
    engines: {node: '>= 10.0.0'}

  unixify@1.0.0:
    resolution: {integrity: sha512-6bc58dPYhCMHHuwxldQxO3RRNZ4eCogZ/st++0+fcC1nr0jiGUtAdBJ2qzmLQWSxbtz42pWt4QQMiZ9HvZf5cg==}
    engines: {node: '>=0.10.0'}

  unpipe@1.0.0:
    resolution: {integrity: sha512-pjy2bYhSsufwWlKwPc+l3cN7+wuJlK6uz0YdJEOlQDbl6jo/YlPi4mb8agUkVC8BF7V8NuzeyPNqRksA3hztKQ==}
    engines: {node: '>= 0.8'}

  unplugin-utils@0.2.4:
    resolution: {integrity: sha512-8U/MtpkPkkk3Atewj1+RcKIjb5WBimZ/WSLhhR3w6SsIj8XJuKTacSP8g+2JhfSGw0Cb125Y+2zA/IzJZDVbhA==}
    engines: {node: '>=18.12.0'}

  unplugin@1.16.1:
    resolution: {integrity: sha512-4/u/j4FrCKdi17jaxuJA0jClGxB1AvU2hw/IuayPc4ay1XGaJs/rbb4v5WKwAjNifjmXK9PIFyuPiaK8azyR9w==}
    engines: {node: '>=14.0.0'}

  unplugin@2.3.5:
    resolution: {integrity: sha512-RyWSb5AHmGtjjNQ6gIlA67sHOsWpsbWpwDokLwTcejVdOjEkJZh7QKu14J00gDDVSh8kGH4KYC/TNBceXFZhtw==}
    engines: {node: '>=18.12.0'}

  unrs-resolver@1.11.0:
    resolution: {integrity: sha512-uw3hCGO/RdAEAb4zgJ3C/v6KIAFFOtBoxR86b2Ejc5TnH7HrhTWJR2o0A9ullC3eWMegKQCw/arQ/JivywQzkg==}

  unstorage@1.16.0:
    resolution: {integrity: sha512-WQ37/H5A7LcRPWfYOrDa1Ys02xAbpPJq6q5GkO88FBXVSQzHd7+BjEwfRqyaSWCv9MbsJy058GWjjPjcJ16GGA==}
    peerDependencies:
      '@azure/app-configuration': ^1.8.0
      '@azure/cosmos': ^4.2.0
      '@azure/data-tables': ^13.3.0
      '@azure/identity': ^4.6.0
      '@azure/keyvault-secrets': ^4.9.0
      '@azure/storage-blob': ^12.26.0
      '@capacitor/preferences': ^6.0.3 || ^7.0.0
      '@deno/kv': '>=0.9.0'
      '@netlify/blobs': ^6.5.0 || ^7.0.0 || ^8.1.0
      '@planetscale/database': ^1.19.0
      '@upstash/redis': ^1.34.3
      '@vercel/blob': '>=0.27.1'
      '@vercel/kv': ^1.0.1
      aws4fetch: ^1.0.20
      db0: '>=0.2.1'
      idb-keyval: ^6.2.1
      ioredis: ^5.4.2
      uploadthing: ^7.4.4
    peerDependenciesMeta:
      '@azure/app-configuration':
        optional: true
      '@azure/cosmos':
        optional: true
      '@azure/data-tables':
        optional: true
      '@azure/identity':
        optional: true
      '@azure/keyvault-secrets':
        optional: true
      '@azure/storage-blob':
        optional: true
      '@capacitor/preferences':
        optional: true
      '@deno/kv':
        optional: true
      '@netlify/blobs':
        optional: true
      '@planetscale/database':
        optional: true
      '@upstash/redis':
        optional: true
      '@vercel/blob':
        optional: true
      '@vercel/kv':
        optional: true
      aws4fetch:
        optional: true
      db0:
        optional: true
      idb-keyval:
        optional: true
      ioredis:
        optional: true
      uploadthing:
        optional: true

  untun@0.1.3:
    resolution: {integrity: sha512-4luGP9LMYszMRZwsvyUd9MrxgEGZdZuZgpVQHEEX0lCYFESasVRvZd0EYpCkOIbJKHMuv0LskpXc/8Un+MJzEQ==}
    hasBin: true

  untyped@2.0.0:
    resolution: {integrity: sha512-nwNCjxJTjNuLCgFr42fEak5OcLuB3ecca+9ksPFNvtfYSLpjf+iJqSIaSnIile6ZPbKYxI5k2AfXqeopGudK/g==}
    hasBin: true

  unwasm@0.3.9:
    resolution: {integrity: sha512-LDxTx/2DkFURUd+BU1vUsF/moj0JsoTvl+2tcg2AUOiEzVturhGGx17/IMgGvKUYdZwr33EJHtChCJuhu9Ouvg==}

  update-browserslist-db@1.1.3:
    resolution: {integrity: sha512-UxhIZQ+QInVdunkDAaiazvvT/+fXL5Osr0JZlJulepYu6Jd7qJtDZjlur0emRlT71EN3ScPoE7gvsuIKKNavKw==}
    hasBin: true
    peerDependencies:
      browserslist: '>= 4.21.0'

  uqr@0.1.2:
    resolution: {integrity: sha512-MJu7ypHq6QasgF5YRTjqscSzQp/W11zoUk6kvmlH+fmWEs63Y0Eib13hYFwAzagRJcVY8WVnlV+eBDUGMJ5IbA==}

  uri-js@4.4.1:
    resolution: {integrity: sha512-7rKUyy33Q1yc98pQ1DAmLtwX109F7TIfWlW1Ydo8Wl1ii1SeHieeh0HHfPeL2fMXK6z0s8ecKs9frCuLJvndBg==}

  urlpattern-polyfill@10.1.0:
    resolution: {integrity: sha512-IGjKp/o0NL3Bso1PymYURCJxMPNAf/ILOpendP9f5B6e1rTJgdgiOvgfoT8VxCAdY+Wisb9uhGaJJf3yZ2V9nw==}

  urlpattern-polyfill@8.0.2:
    resolution: {integrity: sha512-Qp95D4TPJl1kC9SKigDcqgyM2VDVO4RiJc2d4qe5GrYm+zbIQCWWKAFaJNQ4BhdFeDGwBmAxqJBwWSJDb9T3BQ==}

  use-sync-external-store@1.5.0:
    resolution: {integrity: sha512-Rb46I4cGGVBmjamjphe8L/UnvJD+uPPtTkNvX5mZgqdbavhI4EbgIWJiIHXJ8bc/i9EQGPRh4DwEURJ552Do0A==}
    peerDependencies:
      react: ^16.8.0 || ^17.0.0 || ^18.0.0 || ^19.0.0

  util-deprecate@1.0.2:
    resolution: {integrity: sha512-EPD5q1uXyFxJpCrLnCc1nHnq3gOa6DZBocAIiI2TaSCA7VCJ1UJDMagCzIkXNsUYfD1daK//LTEQ8xiIbrHtcw==}

  utils-merge@1.0.1:
    resolution: {integrity: sha512-pMZTvIkT1d+TFGvDOqodOclx0QWkkgi6Tdoa8gC8ffGAAqz9pzPTZWAybbsHHoED/ztMtkv/VoYTYyShUn81hA==}
    engines: {node: '>= 0.4.0'}

  uuid@11.1.0:
    resolution: {integrity: sha512-0/A9rDy9P7cJ+8w1c9WD9V//9Wj15Ce2MPz8Ri6032usz+NfePxx5AcN3bN+r6ZL6jEo066/yNYB3tn4pQEx+A==}
    hasBin: true

  validate-npm-package-license@3.0.4:
    resolution: {integrity: sha512-DpKm2Ui/xN7/HQKCtpZxoRWBhZ9Z0kqtygG8XCgNQ8ZlDnxuQmWhj566j8fN4Cu3/JmbhsDo7fcAJq4s9h27Ew==}

  vary@1.1.2:
    resolution: {integrity: sha512-BNGbWLfd0eUPabhkXUVm0j8uuvREyTh5ovRa/dyow/BqAbZJyC+5fU+IzQOzmAKzYqYRAISoRhdQr3eIZ/PXqg==}
    engines: {node: '>= 0.8'}

  vite-node@3.2.4:
    resolution: {integrity: sha512-EbKSKh+bh1E1IFxeO0pg1n4dvoOTt0UDiXMd/qn++r98+jPO1xtJilvXldeuQ8giIB5IkpjCgMleHMNEsGH6pg==}
    engines: {node: ^18.0.0 || ^20.0.0 || >=22.0.0}
    hasBin: true

  vite-plugin-dts@4.2.3:
    resolution: {integrity: sha512-O5NalzHANQRwVw1xj8KQun3Bv8OSDAlNJXrnqoAz10BOuW8FVvY5g4ygj+DlJZL5mtSPuMu9vd3OfrdW5d4k6w==}
    engines: {node: ^14.18.0 || >=16.0.0}
    peerDependencies:
      typescript: '*'
      vite: '*'
    peerDependenciesMeta:
      vite:
        optional: true

  vite-plugin-externalize-deps@0.9.0:
    resolution: {integrity: sha512-wg3qb5gCy2d1KpPKyD9wkXMcYJ84yjgziHrStq9/8R7chhUC73mhQz+tVtvhFiICQHsBn1pnkY4IBbPqF9JHNw==}
    peerDependencies:
      vite: ^2.0.0 || ^3.0.0 || ^4.0.0 || ^5.0.0 || ^6.0.0

  vite-tsconfig-paths@5.1.4:
    resolution: {integrity: sha512-cYj0LRuLV2c2sMqhqhGpaO3LretdtMn/BVX4cPLanIZuwwrkVl+lK84E/miEXkCHWXuq65rhNN4rXsBcOB3S4w==}
    peerDependencies:
      vite: '*'
    peerDependenciesMeta:
      vite:
        optional: true

  vite@6.3.5:
    resolution: {integrity: sha512-cZn6NDFE7wdTpINgs++ZJ4N49W2vRp8LCKrn3Ob1kYNtOo21vfDoaV5GzBfLU4MovSAB8uNRm4jgzVQZ+mBzPQ==}
    engines: {node: ^18.0.0 || ^20.0.0 || >=22.0.0}
    hasBin: true
    peerDependencies:
      '@types/node': ^18.0.0 || ^20.0.0 || >=22.0.0
      jiti: '>=1.21.0'
      less: '*'
      lightningcss: ^1.21.0
      sass: '*'
      sass-embedded: '*'
      stylus: '*'
      sugarss: '*'
      terser: ^5.16.0
      tsx: ^4.8.1
      yaml: ^2.4.2
    peerDependenciesMeta:
      '@types/node':
        optional: true
      jiti:
        optional: true
      less:
        optional: true
      lightningcss:
        optional: true
      sass:
        optional: true
      sass-embedded:
        optional: true
      stylus:
        optional: true
      sugarss:
        optional: true
      terser:
        optional: true
      tsx:
        optional: true
      yaml:
        optional: true

  vite@7.0.3:
    resolution: {integrity: sha512-y2L5oJZF7bj4c0jgGYgBNSdIu+5HF+m68rn2cQXFbGoShdhV1phX9rbnxy9YXj82aS8MMsCLAAFkRxZeWdldrQ==}
    engines: {node: ^20.19.0 || >=22.12.0}
    hasBin: true
    peerDependencies:
      '@types/node': ^20.19.0 || >=22.12.0
      jiti: '>=1.21.0'
      less: ^4.0.0
      lightningcss: ^1.21.0
      sass: ^1.70.0
      sass-embedded: ^1.70.0
      stylus: '>=0.54.8'
      sugarss: ^5.0.0
      terser: ^5.16.0
      tsx: ^4.8.1
      yaml: ^2.4.2
    peerDependenciesMeta:
      '@types/node':
        optional: true
      jiti:
        optional: true
      less:
        optional: true
      lightningcss:
        optional: true
      sass:
        optional: true
      sass-embedded:
        optional: true
      stylus:
        optional: true
      sugarss:
        optional: true
      terser:
        optional: true
      tsx:
        optional: true
      yaml:
        optional: true

  vitest@3.2.4:
    resolution: {integrity: sha512-LUCP5ev3GURDysTWiP47wRRUpLKMOfPh+yKTx3kVIEiu5KOMeqzpnYNsKyOoVrULivR8tLcks4+lga33Whn90A==}
    engines: {node: ^18.0.0 || ^20.0.0 || >=22.0.0}
    hasBin: true
    peerDependencies:
      '@edge-runtime/vm': '*'
      '@types/debug': ^4.1.12
      '@types/node': ^18.0.0 || ^20.0.0 || >=22.0.0
      '@vitest/browser': 3.2.4
      '@vitest/ui': 3.2.4
      happy-dom: '*'
      jsdom: '*'
    peerDependenciesMeta:
      '@edge-runtime/vm':
        optional: true
      '@types/debug':
        optional: true
      '@types/node':
        optional: true
      '@vitest/browser':
        optional: true
      '@vitest/ui':
        optional: true
      happy-dom:
        optional: true
      jsdom:
        optional: true

  vscode-uri@3.1.0:
    resolution: {integrity: sha512-/BpdSx+yCQGnCvecbyXdxHDkuk55/G3xwnC0GqY4gmQ3j+A+g8kzzgB4Nk/SINjqn6+waqw3EgbVF2QKExkRxQ==}

  vue-eslint-parser@9.4.3:
    resolution: {integrity: sha512-2rYRLWlIpaiN8xbPiDyXZXRgLGOtWxERV7ND5fFAv5qo1D2N9Fu9MNajBNc6o13lZ+24DAWCkQCvj4klgmcITg==}
    engines: {node: ^14.17.0 || >=16.0.0}
    peerDependencies:
      eslint: '>=6.0.0'

  vue@3.5.17:
    resolution: {integrity: sha512-LbHV3xPN9BeljML+Xctq4lbz2lVHCR6DtbpTf5XIO6gugpXUN49j2QQPcMj086r9+AkJ0FfUT8xjulKKBkkr9g==}
    peerDependencies:
      typescript: '*'
    peerDependenciesMeta:
      typescript:
        optional: true

  w3c-xmlserializer@5.0.0:
    resolution: {integrity: sha512-o8qghlI8NZHU1lLPrpi2+Uq7abh4GGPpYANlalzWxyWteJOCsr/P+oPBA49TOLu5FTZO4d3F9MnWJfiMo4BkmA==}
    engines: {node: '>=18'}

  web-streams-polyfill@3.3.3:
    resolution: {integrity: sha512-d2JWLCivmZYTSIoge9MsgFCZrt571BikcWGYkjC1khllbTeDlGqZ2D8vD8E/lJa8WGWbb7Plm8/XJYV7IJHZZw==}
    engines: {node: '>= 8'}

  webidl-conversions@3.0.1:
    resolution: {integrity: sha512-2JAn3z8AR6rjK8Sm8orRC0h/bcl/DqL7tRPdGZ4I1CjdF+EaMLmYxBHyXuKL849eucPFhvBoxMsflfOb8kxaeQ==}

  webidl-conversions@4.0.2:
    resolution: {integrity: sha512-YQ+BmxuTgd6UXZW3+ICGfyqRyHXVlD5GtQr5+qjiNW7bF0cqrzX500HVXPBOvgXb5YnzDd+h0zqyv61KUD7+Sg==}

  webidl-conversions@7.0.0:
    resolution: {integrity: sha512-VwddBukDzu71offAQR975unBIGqfKZpM+8ZX6ySk8nYhVoo5CYaZyzt3YBvYtRtO+aoGlqxPg/B87NGVZ/fu6g==}
    engines: {node: '>=12'}

  webpack-virtual-modules@0.6.2:
    resolution: {integrity: sha512-66/V2i5hQanC51vBQKPH4aI8NMAcBW59FVBs+rC7eGHupMyfn34q7rZIE+ETlJ+XTevqfUhVVBgSUNSW2flEUQ==}

  whatwg-encoding@3.1.1:
    resolution: {integrity: sha512-6qN4hJdMwfYBtE3YBTTHhoeuUrDBPZmbQaxWAqSALV/MeEnR5z1xd8UKud2RAkFoPkmB+hli1TZSnyi84xz1vQ==}
    engines: {node: '>=18'}

  whatwg-mimetype@3.0.0:
    resolution: {integrity: sha512-nt+N2dzIutVRxARx1nghPKGv1xHikU7HKdfafKkLNLindmPU/ch3U31NOCGGA/dmPcmb1VlofO0vnKAcsm0o/Q==}
    engines: {node: '>=12'}

  whatwg-mimetype@4.0.0:
    resolution: {integrity: sha512-QaKxh0eNIi2mE9p2vEdzfagOKHCcj1pJ56EEHGQOVxp8r9/iszLUUV7v89x9O1p/T+NlTM5W7jW6+cz4Fq1YVg==}
    engines: {node: '>=18'}

  whatwg-url@14.1.1:
    resolution: {integrity: sha512-mDGf9diDad/giZ/Sm9Xi2YcyzaFpbdLpJPr+E9fSkyQ7KpQD4SdFcugkRQYzhmfI4KeV4Qpnn2sKPdo+kmsgRQ==}
    engines: {node: '>=18'}

  whatwg-url@5.0.0:
    resolution: {integrity: sha512-saE57nupxk6v3HY35+jzBwYa0rKSy0XR8JSxZPwgLr7ys0IBzhGviA1/TUGJLmSVqs8pb9AnvICXEuOHLprYTw==}

  whatwg-url@7.1.0:
    resolution: {integrity: sha512-WUu7Rg1DroM7oQvGWfOiAK21n74Gg+T4elXEQYkOhtyLeWiJFoOGLXPKI/9gzIie9CtwVLm8wtw6YJdKyxSjeg==}

  which-boxed-primitive@1.1.1:
    resolution: {integrity: sha512-TbX3mj8n0odCBFVlY8AxkqcHASw3L60jIuF8jFP78az3C2YhmGvqbHBpAjTRH2/xqYunrJ9g1jSyjCjpoWzIAA==}
    engines: {node: '>= 0.4'}

  which-builtin-type@1.2.1:
    resolution: {integrity: sha512-6iBczoX+kDQ7a3+YJBnh3T+KZRxM/iYNPXicqk66/Qfm1b93iu+yOImkg0zHbj5LNOcNv1TEADiZ0xa34B4q6Q==}
    engines: {node: '>= 0.4'}

  which-collection@1.0.2:
    resolution: {integrity: sha512-K4jVyjnBdgvc86Y6BkaLZEN933SwYOuBFkdmBu9ZfkcAbdVbpITnDmjvZ/aQjRXQrv5EPkTnD1s39GiiqbngCw==}
    engines: {node: '>= 0.4'}

  which-typed-array@1.1.18:
    resolution: {integrity: sha512-qEcY+KJYlWyLH9vNbsr6/5j59AXk5ni5aakf8ldzBvGde6Iz4sxZGkJyWSAueTG7QhOvNRYb1lDdFmL5Td0QKA==}
    engines: {node: '>= 0.4'}

  which@1.3.1:
    resolution: {integrity: sha512-HxJdYWq1MTIQbJ3nw0cqssHoTNU267KlrDuGZ1WYlxDStUtKUhOaJmh112/TZmHxxUfuJqPXSOm7tDyas0OSIQ==}
    hasBin: true

  which@2.0.2:
    resolution: {integrity: sha512-BLI3Tl1TW3Pvl70l3yq3Y64i+awpwXqsGBYWkkqMtnbXgrMD+yj7rhW0kuEDxzJaYXGjEW5ogapKNMEKNMjibA==}
    engines: {node: '>= 8'}
    hasBin: true

  which@4.0.0:
    resolution: {integrity: sha512-GlaYyEb07DPxYCKhKzplCWBJtvxZcZMrL+4UkrTSJHHPyZU4mYYTv3qaOe77H7EODLSSopAUFAc6W8U4yqvscg==}
    engines: {node: ^16.13.0 || >=18.0.0}
    hasBin: true

  why-is-node-running@2.3.0:
    resolution: {integrity: sha512-hUrmaWBdVDcxvYqnyh09zunKzROWjbZTiNy8dBEjkS7ehEDQibXJ7XvlmtbwuTclUiIyN+CyXQD4Vmko8fNm8w==}
    engines: {node: '>=8'}
    hasBin: true

  winston-transport@4.9.0:
    resolution: {integrity: sha512-8drMJ4rkgaPo1Me4zD/3WLfI/zPdA9o2IipKODunnGDcuqbHwjsbB79ylv04LCGGzU0xQ6vTznOMpQGaLhhm6A==}
    engines: {node: '>= 12.0.0'}

  winston@3.17.0:
    resolution: {integrity: sha512-DLiFIXYC5fMPxaRg832S6F5mJYvePtmO5G9v9IgUFPhXm9/GkXarH/TUrBAVzhTCzAj9anE/+GjrgXp/54nOgw==}
    engines: {node: '>= 12.0.0'}

  word-wrap@1.2.5:
    resolution: {integrity: sha512-BN22B5eaMMI9UMtjrGd5g5eCYPpCPDUy0FJXbYsaT5zYxjFOckS53SQDE3pWkVoWpHXVb3BrYcEN4Twa55B5cA==}
    engines: {node: '>=0.10.0'}

  wrap-ansi@7.0.0:
    resolution: {integrity: sha512-YVGIj2kamLSTxw6NsZjoBxfSwsn0ycdesmc4p+Q21c5zPuZ1pl+NfxVdxPtdHvmNVOQ6XSYG4AUtyt/Fi7D16Q==}
    engines: {node: '>=10'}

  wrap-ansi@8.1.0:
    resolution: {integrity: sha512-si7QWI6zUMq56bESFvagtmzMdGOtoxfR+Sez11Mobfc7tm+VkUckk9bW2UeffTGVUbOksxmSw0AA2gs8g71NCQ==}
    engines: {node: '>=12'}

  wrap-ansi@9.0.0:
    resolution: {integrity: sha512-G8ura3S+3Z2G+mkgNRq8dqaFZAuxfsxpBB8OCTGRTCtp+l/v9nbFNmCUP1BZMts3G1142MsZfn6eeUKrr4PD1Q==}
    engines: {node: '>=18'}

  wrappy@1.0.2:
    resolution: {integrity: sha512-l4Sp/DRseor9wL6EvV2+TuQn63dMkPjZ/sp9XkghTEbV9KlPS1xUsZ3u7/IQO4wxtcFB4bgpQPRcR3QCvezPcQ==}

  write-file-atomic@6.0.0:
    resolution: {integrity: sha512-GmqrO8WJ1NuzJ2DrziEI2o57jKAVIQNf8a18W3nCYU3H7PNWqCCVTeH6/NQE93CIllIgQS98rrmVkYgTX9fFJQ==}
    engines: {node: ^18.17.0 || >=20.5.0}

  ws@8.18.0:
    resolution: {integrity: sha512-8VbfWfHLbbwu3+N6OKsOMpBdT4kXPDDB9cJk2bJ6mh9ucxdlnNvH1e+roYkKmN9Nxw2yjz7VzeO9oOz2zJ04Pw==}
    engines: {node: '>=10.0.0'}
    peerDependencies:
      bufferutil: ^4.0.1
      utf-8-validate: '>=5.0.2'
    peerDependenciesMeta:
      bufferutil:
        optional: true
      utf-8-validate:
        optional: true

  xml-name-validator@5.0.0:
    resolution: {integrity: sha512-EvGK8EJ3DhaHfbRlETOWAS5pO9MZITeauHKJyb8wyajUfQUenkIg2MvLDTZ4T/TgIcm3HU0TFBgWWboAZ30UHg==}
    engines: {node: '>=18'}

  xmlbuilder2@3.1.1:
    resolution: {integrity: sha512-WCSfbfZnQDdLQLiMdGUQpMxxckeQ4oZNMNhLVkcekTu7xhD4tuUDyAPoY8CwXvBYE6LwBHd6QW2WZXlOWr1vCw==}
    engines: {node: '>=12.0'}

  xmlchars@2.2.0:
    resolution: {integrity: sha512-JZnDKK8B0RCDw84FNdDAIpZK+JuJw+s7Lz8nksI7SIuU3UXJJslUthsi+uWBUYOwPFwW7W7PRLRfUKpxjtjFCw==}

  xtend@4.0.2:
    resolution: {integrity: sha512-LKYU1iAXJXUgAXn9URjiu+MWhyUXHsvfp7mcuYm9dSUKK0/CjtrUwFAxD82/mCWbtLsGjFIad0wIsod4zrTAEQ==}
    engines: {node: '>=0.4'}

  y18n@5.0.8:
    resolution: {integrity: sha512-0pfFzegeDWJHJIAmTLRP2DwHjdF5s7jo9tuztdQxAhINCdvS+3nGINqPd00AphqJR/0LhANUS6/+7SCb98YOfA==}
    engines: {node: '>=10'}

  yallist@3.1.1:
    resolution: {integrity: sha512-a4UGQaWPH59mOXUYnAG2ewncQS4i4F43Tv3JoAM+s2VDAmS9NsK8GpDMLrCHPksFT7h3K6TOoUNn2pb7RoXx4g==}

  yallist@4.0.0:
    resolution: {integrity: sha512-3wdGidZyq5PB084XLES5TpOSRA3wjXAlIWMhum2kRcv/41Sn2emQ0dycQW4uZXLejwKvg6EsvbdlVL+FYEct7A==}

  yallist@5.0.0:
    resolution: {integrity: sha512-YgvUTfwqyc7UXVMrB+SImsVYSmTS8X/tSrtdNZMImM+n7+QTriRXyXim0mBrTXNeqzVF0KWGgHPeiyViFFrNDw==}
    engines: {node: '>=18'}

  yaml@2.8.0:
    resolution: {integrity: sha512-4lLa/EcQCB0cJkyts+FpIRx5G/llPxfP6VQU5KByHEhLxY3IJCH0f0Hy1MHI8sClTvsIb8qwRJ6R/ZdlDJ/leQ==}
    engines: {node: '>= 14.6'}
    hasBin: true

  yargs-parser@21.1.1:
    resolution: {integrity: sha512-tVpsJW7DdjecAiFpbIB1e3qxIQsE6NoPc5/eTdrbbIC4h0LVsWhnoa3g+m2HclBIujHzsxZ4VJVA+GUuc2/LBw==}
    engines: {node: '>=12'}

  yargs@17.7.2:
    resolution: {integrity: sha512-7dSzzRQ++CKnNI/krKnYRV7JKKPUXMEh61soaHKg9mrWEhzFWhFnxPxGl+69cD1Ou63C13NUPCnmIcrvqCuM6w==}
    engines: {node: '>=12'}

  yauzl@2.10.0:
    resolution: {integrity: sha512-p4a9I6X6nu6IhoGmBqAcbJy1mlC4j27vEPZX9F4L4/vZT3Lyq1VkFHw/V/PUcB9Buo+DG3iHkT0x3Qya58zc3g==}

  yocto-queue@0.1.0:
    resolution: {integrity: sha512-rVksvsnNCdJ/ohGc6xgPwyN8eheCxsiLM8mxuE/t/mOVqJewPuO1miLpTHQiRgTKCLexL4MeAFVagts7HmNZ2Q==}
    engines: {node: '>=10'}

  yocto-queue@1.2.1:
    resolution: {integrity: sha512-AyeEbWOu/TAXdxlV9wmGcR0+yh2j3vYPGOECcIj2S7MkrLyC7ne+oye2BKTItt0ii2PHk4cDy+95+LshzbXnGg==}
    engines: {node: '>=12.20'}

  youch-core@0.3.3:
    resolution: {integrity: sha512-ho7XuGjLaJ2hWHoK8yFnsUGy2Y5uDpqSTq1FkHLK4/oqKtyUU1AFbOOxY4IpC9f0fTLjwYbslUz0Po5BpD1wrA==}

  youch@4.1.0-beta.8:
    resolution: {integrity: sha512-rY2A2lSF7zC+l7HH9Mq+83D1dLlsPnEvy8jTouzaptDZM6geqZ3aJe/b7ULCwRURPtWV3vbDjA2DDMdoBol0HQ==}
    engines: {node: '>=18'}

  zip-stream@6.0.1:
    resolution: {integrity: sha512-zK7YHHz4ZXpW89AHXUPbQVGKI7uvkd3hzusTdotCg1UxyaVtg0zFJSTfW/Dq5f7OBBVnq6cZIaC8Ti4hb6dtCA==}
    engines: {node: '>= 14'}

  zod@3.25.76:
    resolution: {integrity: sha512-gzUt/qt81nXsFGKIFcC3YnfEAx5NkunCfnDlvuBSSFS02bcXu4Lmea0AFIUwbLWxWPx3d9p8S5QoaujKcNQxcQ==}

snapshots:

  '@adobe/css-tools@4.4.2': {}

  '@ampproject/remapping@2.3.0':
    dependencies:
      '@jridgewell/gen-mapping': 0.3.12
      '@jridgewell/trace-mapping': 0.3.29

  '@asamuzakjp/css-color@2.8.3':
    dependencies:
      '@csstools/css-calc': 2.1.1(@csstools/css-parser-algorithms@3.0.4(@csstools/css-tokenizer@3.0.3))(@csstools/css-tokenizer@3.0.3)
      '@csstools/css-color-parser': 3.0.7(@csstools/css-parser-algorithms@3.0.4(@csstools/css-tokenizer@3.0.3))(@csstools/css-tokenizer@3.0.3)
      '@csstools/css-parser-algorithms': 3.0.4(@csstools/css-tokenizer@3.0.3)
      '@csstools/css-tokenizer': 3.0.3
      lru-cache: 10.4.3

  '@babel/code-frame@7.26.2':
    dependencies:
      '@babel/helper-validator-identifier': 7.27.1
      js-tokens: 4.0.0
      picocolors: 1.1.1

  '@babel/code-frame@7.27.1':
    dependencies:
      '@babel/helper-validator-identifier': 7.27.1
      js-tokens: 4.0.0
      picocolors: 1.1.1

  '@babel/compat-data@7.28.0': {}

  '@babel/core@7.28.0':
    dependencies:
      '@ampproject/remapping': 2.3.0
      '@babel/code-frame': 7.27.1
      '@babel/generator': 7.28.0
      '@babel/helper-compilation-targets': 7.27.2
      '@babel/helper-module-transforms': 7.27.3(@babel/core@7.28.0)
      '@babel/helpers': 7.27.6
      '@babel/parser': 7.28.0
      '@babel/template': 7.27.2
      '@babel/traverse': 7.28.0
      '@babel/types': 7.28.0
      convert-source-map: 2.0.0
      debug: 4.4.1
      gensync: 1.0.0-beta.2
      json5: 2.2.3
      semver: 6.3.1
    transitivePeerDependencies:
      - supports-color

  '@babel/generator@7.28.0':
    dependencies:
      '@babel/parser': 7.28.0
      '@babel/types': 7.28.0
      '@jridgewell/gen-mapping': 0.3.12
      '@jridgewell/trace-mapping': 0.3.29
      jsesc: 3.1.0

  '@babel/helper-annotate-as-pure@7.27.3':
    dependencies:
      '@babel/types': 7.28.0

  '@babel/helper-compilation-targets@7.27.2':
    dependencies:
      '@babel/compat-data': 7.28.0
      '@babel/helper-validator-option': 7.27.1
      browserslist: 4.25.1
      lru-cache: 5.1.1
      semver: 6.3.1

  '@babel/helper-create-class-features-plugin@7.27.1(@babel/core@7.28.0)':
    dependencies:
      '@babel/core': 7.28.0
      '@babel/helper-annotate-as-pure': 7.27.3
      '@babel/helper-member-expression-to-functions': 7.27.1
      '@babel/helper-optimise-call-expression': 7.27.1
      '@babel/helper-replace-supers': 7.27.1(@babel/core@7.28.0)
      '@babel/helper-skip-transparent-expression-wrappers': 7.27.1
      '@babel/traverse': 7.28.0
      semver: 6.3.1
    transitivePeerDependencies:
      - supports-color

  '@babel/helper-globals@7.28.0': {}

  '@babel/helper-member-expression-to-functions@7.27.1':
    dependencies:
      '@babel/traverse': 7.28.0
      '@babel/types': 7.28.0
    transitivePeerDependencies:
      - supports-color

  '@babel/helper-module-imports@7.27.1':
    dependencies:
      '@babel/traverse': 7.28.0
      '@babel/types': 7.28.0
    transitivePeerDependencies:
      - supports-color

  '@babel/helper-module-transforms@7.27.3(@babel/core@7.28.0)':
    dependencies:
      '@babel/core': 7.28.0
      '@babel/helper-module-imports': 7.27.1
      '@babel/helper-validator-identifier': 7.27.1
      '@babel/traverse': 7.28.0
    transitivePeerDependencies:
      - supports-color

  '@babel/helper-optimise-call-expression@7.27.1':
    dependencies:
      '@babel/types': 7.28.0

  '@babel/helper-plugin-utils@7.27.1': {}

  '@babel/helper-replace-supers@7.27.1(@babel/core@7.28.0)':
    dependencies:
      '@babel/core': 7.28.0
      '@babel/helper-member-expression-to-functions': 7.27.1
      '@babel/helper-optimise-call-expression': 7.27.1
      '@babel/traverse': 7.28.0
    transitivePeerDependencies:
      - supports-color

  '@babel/helper-skip-transparent-expression-wrappers@7.27.1':
    dependencies:
      '@babel/traverse': 7.28.0
      '@babel/types': 7.28.0
    transitivePeerDependencies:
      - supports-color

  '@babel/helper-string-parser@7.25.9': {}

  '@babel/helper-string-parser@7.27.1': {}

  '@babel/helper-validator-identifier@7.25.9': {}

  '@babel/helper-validator-identifier@7.27.1': {}

  '@babel/helper-validator-option@7.27.1': {}

  '@babel/helpers@7.27.6':
    dependencies:
      '@babel/template': 7.27.2
      '@babel/types': 7.28.0

  '@babel/parser@7.26.10':
    dependencies:
      '@babel/types': 7.26.10

  '@babel/parser@7.28.0':
    dependencies:
      '@babel/types': 7.28.0

  '@babel/plugin-syntax-jsx@7.27.1(@babel/core@7.28.0)':
    dependencies:
      '@babel/core': 7.28.0
      '@babel/helper-plugin-utils': 7.27.1

  '@babel/plugin-syntax-typescript@7.27.1(@babel/core@7.28.0)':
    dependencies:
      '@babel/core': 7.28.0
      '@babel/helper-plugin-utils': 7.27.1

  '@babel/plugin-transform-modules-commonjs@7.27.1(@babel/core@7.28.0)':
    dependencies:
      '@babel/core': 7.28.0
      '@babel/helper-module-transforms': 7.27.3(@babel/core@7.28.0)
      '@babel/helper-plugin-utils': 7.27.1
    transitivePeerDependencies:
      - supports-color

  '@babel/plugin-transform-react-jsx-self@7.27.1(@babel/core@7.28.0)':
    dependencies:
      '@babel/core': 7.28.0
      '@babel/helper-plugin-utils': 7.27.1

  '@babel/plugin-transform-react-jsx-source@7.27.1(@babel/core@7.28.0)':
    dependencies:
      '@babel/core': 7.28.0
      '@babel/helper-plugin-utils': 7.27.1

  '@babel/plugin-transform-typescript@7.28.0(@babel/core@7.28.0)':
    dependencies:
      '@babel/core': 7.28.0
      '@babel/helper-annotate-as-pure': 7.27.3
      '@babel/helper-create-class-features-plugin': 7.27.1(@babel/core@7.28.0)
      '@babel/helper-plugin-utils': 7.27.1
      '@babel/helper-skip-transparent-expression-wrappers': 7.27.1
      '@babel/plugin-syntax-typescript': 7.27.1(@babel/core@7.28.0)
    transitivePeerDependencies:
      - supports-color

  '@babel/preset-typescript@7.27.1(@babel/core@7.28.0)':
    dependencies:
      '@babel/core': 7.28.0
      '@babel/helper-plugin-utils': 7.27.1
      '@babel/helper-validator-option': 7.27.1
      '@babel/plugin-syntax-jsx': 7.27.1(@babel/core@7.28.0)
      '@babel/plugin-transform-modules-commonjs': 7.27.1(@babel/core@7.28.0)
      '@babel/plugin-transform-typescript': 7.28.0(@babel/core@7.28.0)
    transitivePeerDependencies:
      - supports-color

  '@babel/runtime@7.26.10':
    dependencies:
      regenerator-runtime: 0.14.1

  '@babel/runtime@7.27.6': {}

  '@babel/template@7.27.2':
    dependencies:
      '@babel/code-frame': 7.27.1
      '@babel/parser': 7.28.0
      '@babel/types': 7.28.0

  '@babel/traverse@7.28.0':
    dependencies:
      '@babel/code-frame': 7.27.1
      '@babel/generator': 7.28.0
      '@babel/helper-globals': 7.28.0
      '@babel/parser': 7.28.0
      '@babel/template': 7.27.2
      '@babel/types': 7.28.0
      debug: 4.4.1
    transitivePeerDependencies:
      - supports-color

  '@babel/types@7.26.10':
    dependencies:
      '@babel/helper-string-parser': 7.25.9
      '@babel/helper-validator-identifier': 7.25.9

  '@babel/types@7.28.0':
    dependencies:
      '@babel/helper-string-parser': 7.27.1
      '@babel/helper-validator-identifier': 7.27.1

  '@changesets/apply-release-plan@7.0.12':
    dependencies:
      '@changesets/config': 3.1.1
      '@changesets/get-version-range-type': 0.4.0
      '@changesets/git': 3.0.4
      '@changesets/should-skip-package': 0.1.2
      '@changesets/types': 6.1.0
      '@manypkg/get-packages': 1.1.3
      detect-indent: 6.1.0
      fs-extra: 7.0.1
      lodash.startcase: 4.4.0
      outdent: 0.5.0
      prettier: 2.8.8
      resolve-from: 5.0.0
      semver: 7.7.1

  '@changesets/assemble-release-plan@6.0.9':
    dependencies:
      '@changesets/errors': 0.2.0
      '@changesets/get-dependents-graph': 2.1.3
      '@changesets/should-skip-package': 0.1.2
      '@changesets/types': 6.1.0
      '@manypkg/get-packages': 1.1.3
      semver: 7.7.1

  '@changesets/changelog-git@0.2.1':
    dependencies:
      '@changesets/types': 6.1.0

  '@changesets/cli@2.29.5':
    dependencies:
      '@changesets/apply-release-plan': 7.0.12
      '@changesets/assemble-release-plan': 6.0.9
      '@changesets/changelog-git': 0.2.1
      '@changesets/config': 3.1.1
      '@changesets/errors': 0.2.0
      '@changesets/get-dependents-graph': 2.1.3
      '@changesets/get-release-plan': 4.0.13
      '@changesets/git': 3.0.4
      '@changesets/logger': 0.1.1
      '@changesets/pre': 2.0.2
      '@changesets/read': 0.6.5
      '@changesets/should-skip-package': 0.1.2
      '@changesets/types': 6.1.0
      '@changesets/write': 0.4.0
      '@manypkg/get-packages': 1.1.3
      ansi-colors: 4.1.3
      ci-info: 3.9.0
      enquirer: 2.4.1
      external-editor: 3.1.0
      fs-extra: 7.0.1
      mri: 1.2.0
      p-limit: 2.3.0
      package-manager-detector: 0.2.11
      picocolors: 1.1.1
      resolve-from: 5.0.0
      semver: 7.7.1
      spawndamnit: 3.0.1
      term-size: 2.2.1

  '@changesets/config@3.1.1':
    dependencies:
      '@changesets/errors': 0.2.0
      '@changesets/get-dependents-graph': 2.1.3
      '@changesets/logger': 0.1.1
      '@changesets/types': 6.1.0
      '@manypkg/get-packages': 1.1.3
      fs-extra: 7.0.1
      micromatch: 4.0.8

  '@changesets/errors@0.2.0':
    dependencies:
      extendable-error: 0.1.7

  '@changesets/get-dependents-graph@2.1.3':
    dependencies:
      '@changesets/types': 6.1.0
      '@manypkg/get-packages': 1.1.3
      picocolors: 1.1.1
      semver: 7.7.1

  '@changesets/get-github-info@0.6.0':
    dependencies:
      dataloader: 1.4.0
      node-fetch: 2.7.0
    transitivePeerDependencies:
      - encoding

  '@changesets/get-release-plan@4.0.13':
    dependencies:
      '@changesets/assemble-release-plan': 6.0.9
      '@changesets/config': 3.1.1
      '@changesets/pre': 2.0.2
      '@changesets/read': 0.6.5
      '@changesets/types': 6.1.0
      '@manypkg/get-packages': 1.1.3

  '@changesets/get-version-range-type@0.4.0': {}

  '@changesets/git@3.0.4':
    dependencies:
      '@changesets/errors': 0.2.0
      '@manypkg/get-packages': 1.1.3
      is-subdir: 1.2.0
      micromatch: 4.0.8
      spawndamnit: 3.0.1

  '@changesets/logger@0.1.1':
    dependencies:
      picocolors: 1.1.1

  '@changesets/parse@0.4.1':
    dependencies:
      '@changesets/types': 6.1.0
      js-yaml: 3.14.1

  '@changesets/pre@2.0.2':
    dependencies:
      '@changesets/errors': 0.2.0
      '@changesets/types': 6.1.0
      '@manypkg/get-packages': 1.1.3
      fs-extra: 7.0.1

  '@changesets/read@0.6.5':
    dependencies:
      '@changesets/git': 3.0.4
      '@changesets/logger': 0.1.1
      '@changesets/parse': 0.4.1
      '@changesets/types': 6.1.0
      fs-extra: 7.0.1
      p-filter: 2.1.0
      picocolors: 1.1.1

  '@changesets/should-skip-package@0.1.2':
    dependencies:
      '@changesets/types': 6.1.0
      '@manypkg/get-packages': 1.1.3

  '@changesets/types@4.1.0': {}

  '@changesets/types@6.1.0': {}

  '@changesets/write@0.4.0':
    dependencies:
      '@changesets/types': 6.1.0
      fs-extra: 7.0.1
      human-id: 4.1.1
      prettier: 2.8.8

  '@cloudflare/kv-asset-handler@0.4.0':
    dependencies:
      mime: 3.0.0

  '@colors/colors@1.6.0': {}

  '@commitlint/parse@19.8.1':
    dependencies:
      '@commitlint/types': 19.8.1
      conventional-changelog-angular: 7.0.0
      conventional-commits-parser: 5.0.0

  '@commitlint/types@19.8.1':
    dependencies:
      '@types/conventional-commits-parser': 5.0.1
      chalk: 5.4.1

  '@csstools/color-helpers@5.0.1': {}

  '@csstools/css-calc@2.1.1(@csstools/css-parser-algorithms@3.0.4(@csstools/css-tokenizer@3.0.3))(@csstools/css-tokenizer@3.0.3)':
    dependencies:
      '@csstools/css-parser-algorithms': 3.0.4(@csstools/css-tokenizer@3.0.3)
      '@csstools/css-tokenizer': 3.0.3

  '@csstools/css-color-parser@3.0.7(@csstools/css-parser-algorithms@3.0.4(@csstools/css-tokenizer@3.0.3))(@csstools/css-tokenizer@3.0.3)':
    dependencies:
      '@csstools/color-helpers': 5.0.1
      '@csstools/css-calc': 2.1.1(@csstools/css-parser-algorithms@3.0.4(@csstools/css-tokenizer@3.0.3))(@csstools/css-tokenizer@3.0.3)
      '@csstools/css-parser-algorithms': 3.0.4(@csstools/css-tokenizer@3.0.3)
      '@csstools/css-tokenizer': 3.0.3

  '@csstools/css-parser-algorithms@3.0.4(@csstools/css-tokenizer@3.0.3)':
    dependencies:
      '@csstools/css-tokenizer': 3.0.3

  '@csstools/css-tokenizer@3.0.3': {}

  '@dabh/diagnostics@2.0.3':
    dependencies:
      colorspace: 1.1.4
      enabled: 2.0.0
      kuler: 2.0.0

  '@dependents/detective-less@5.0.1':
    dependencies:
      gonzales-pe: 4.3.0
      node-source-walk: 7.0.1

  '@drizzle-team/brocli@0.10.2': {}

  '@electric-sql/client@1.0.0':
    optionalDependencies:
      '@rollup/rollup-darwin-arm64': 4.44.2

  '@electric-sql/d2mini@0.1.6':
    dependencies:
      fractional-indexing: 3.2.0
      murmurhash-js: 1.0.0
      sorted-btree: 1.8.1

  '@emnapi/core@1.4.4':
    dependencies:
      '@emnapi/wasi-threads': 1.0.3
      tslib: 2.8.1
    optional: true

  '@emnapi/runtime@1.4.4':
    dependencies:
      tslib: 2.8.1
    optional: true

  '@emnapi/wasi-threads@1.0.3':
    dependencies:
      tslib: 2.8.1
    optional: true

  '@esbuild-kit/core-utils@3.3.2':
    dependencies:
      esbuild: 0.18.20
      source-map-support: 0.5.21

  '@esbuild-kit/esm-loader@2.6.5':
    dependencies:
      '@esbuild-kit/core-utils': 3.3.2
      get-tsconfig: 4.10.1

  '@esbuild/aix-ppc64@0.19.12':
    optional: true

  '@esbuild/aix-ppc64@0.25.0':
    optional: true

  '@esbuild/aix-ppc64@0.25.1':
    optional: true

  '@esbuild/aix-ppc64@0.25.5':
    optional: true

  '@esbuild/aix-ppc64@0.25.6':
    optional: true

  '@esbuild/android-arm64@0.18.20':
    optional: true

  '@esbuild/android-arm64@0.19.12':
    optional: true

  '@esbuild/android-arm64@0.25.0':
    optional: true

  '@esbuild/android-arm64@0.25.1':
    optional: true

  '@esbuild/android-arm64@0.25.5':
    optional: true

  '@esbuild/android-arm64@0.25.6':
    optional: true

  '@esbuild/android-arm@0.18.20':
    optional: true

  '@esbuild/android-arm@0.19.12':
    optional: true

  '@esbuild/android-arm@0.25.0':
    optional: true

  '@esbuild/android-arm@0.25.1':
    optional: true

  '@esbuild/android-arm@0.25.5':
    optional: true

  '@esbuild/android-arm@0.25.6':
    optional: true

  '@esbuild/android-x64@0.18.20':
    optional: true

  '@esbuild/android-x64@0.19.12':
    optional: true

  '@esbuild/android-x64@0.25.0':
    optional: true

  '@esbuild/android-x64@0.25.1':
    optional: true

  '@esbuild/android-x64@0.25.5':
    optional: true

  '@esbuild/android-x64@0.25.6':
    optional: true

  '@esbuild/darwin-arm64@0.18.20':
    optional: true

  '@esbuild/darwin-arm64@0.19.12':
    optional: true

  '@esbuild/darwin-arm64@0.25.0':
    optional: true

  '@esbuild/darwin-arm64@0.25.1':
    optional: true

  '@esbuild/darwin-arm64@0.25.5':
    optional: true

  '@esbuild/darwin-arm64@0.25.6':
    optional: true

  '@esbuild/darwin-x64@0.18.20':
    optional: true

  '@esbuild/darwin-x64@0.19.12':
    optional: true

  '@esbuild/darwin-x64@0.25.0':
    optional: true

  '@esbuild/darwin-x64@0.25.1':
    optional: true

  '@esbuild/darwin-x64@0.25.5':
    optional: true

  '@esbuild/darwin-x64@0.25.6':
    optional: true

  '@esbuild/freebsd-arm64@0.18.20':
    optional: true

  '@esbuild/freebsd-arm64@0.19.12':
    optional: true

  '@esbuild/freebsd-arm64@0.25.0':
    optional: true

  '@esbuild/freebsd-arm64@0.25.1':
    optional: true

  '@esbuild/freebsd-arm64@0.25.5':
    optional: true

  '@esbuild/freebsd-arm64@0.25.6':
    optional: true

  '@esbuild/freebsd-x64@0.18.20':
    optional: true

  '@esbuild/freebsd-x64@0.19.12':
    optional: true

  '@esbuild/freebsd-x64@0.25.0':
    optional: true

  '@esbuild/freebsd-x64@0.25.1':
    optional: true

  '@esbuild/freebsd-x64@0.25.5':
    optional: true

  '@esbuild/freebsd-x64@0.25.6':
    optional: true

  '@esbuild/linux-arm64@0.18.20':
    optional: true

  '@esbuild/linux-arm64@0.19.12':
    optional: true

  '@esbuild/linux-arm64@0.25.0':
    optional: true

  '@esbuild/linux-arm64@0.25.1':
    optional: true

  '@esbuild/linux-arm64@0.25.5':
    optional: true

  '@esbuild/linux-arm64@0.25.6':
    optional: true

  '@esbuild/linux-arm@0.18.20':
    optional: true

  '@esbuild/linux-arm@0.19.12':
    optional: true

  '@esbuild/linux-arm@0.25.0':
    optional: true

  '@esbuild/linux-arm@0.25.1':
    optional: true

  '@esbuild/linux-arm@0.25.5':
    optional: true

  '@esbuild/linux-arm@0.25.6':
    optional: true

  '@esbuild/linux-ia32@0.18.20':
    optional: true

  '@esbuild/linux-ia32@0.19.12':
    optional: true

  '@esbuild/linux-ia32@0.25.0':
    optional: true

  '@esbuild/linux-ia32@0.25.1':
    optional: true

  '@esbuild/linux-ia32@0.25.5':
    optional: true

  '@esbuild/linux-ia32@0.25.6':
    optional: true

  '@esbuild/linux-loong64@0.18.20':
    optional: true

  '@esbuild/linux-loong64@0.19.12':
    optional: true

  '@esbuild/linux-loong64@0.25.0':
    optional: true

  '@esbuild/linux-loong64@0.25.1':
    optional: true

  '@esbuild/linux-loong64@0.25.5':
    optional: true

  '@esbuild/linux-loong64@0.25.6':
    optional: true

  '@esbuild/linux-mips64el@0.18.20':
    optional: true

  '@esbuild/linux-mips64el@0.19.12':
    optional: true

  '@esbuild/linux-mips64el@0.25.0':
    optional: true

  '@esbuild/linux-mips64el@0.25.1':
    optional: true

  '@esbuild/linux-mips64el@0.25.5':
    optional: true

  '@esbuild/linux-mips64el@0.25.6':
    optional: true

  '@esbuild/linux-ppc64@0.18.20':
    optional: true

  '@esbuild/linux-ppc64@0.19.12':
    optional: true

  '@esbuild/linux-ppc64@0.25.0':
    optional: true

  '@esbuild/linux-ppc64@0.25.1':
    optional: true

  '@esbuild/linux-ppc64@0.25.5':
    optional: true

  '@esbuild/linux-ppc64@0.25.6':
    optional: true

  '@esbuild/linux-riscv64@0.18.20':
    optional: true

  '@esbuild/linux-riscv64@0.19.12':
    optional: true

  '@esbuild/linux-riscv64@0.25.0':
    optional: true

  '@esbuild/linux-riscv64@0.25.1':
    optional: true

  '@esbuild/linux-riscv64@0.25.5':
    optional: true

  '@esbuild/linux-riscv64@0.25.6':
    optional: true

  '@esbuild/linux-s390x@0.18.20':
    optional: true

  '@esbuild/linux-s390x@0.19.12':
    optional: true

  '@esbuild/linux-s390x@0.25.0':
    optional: true

  '@esbuild/linux-s390x@0.25.1':
    optional: true

  '@esbuild/linux-s390x@0.25.5':
    optional: true

  '@esbuild/linux-s390x@0.25.6':
    optional: true

  '@esbuild/linux-x64@0.18.20':
    optional: true

  '@esbuild/linux-x64@0.19.12':
    optional: true

  '@esbuild/linux-x64@0.25.0':
    optional: true

  '@esbuild/linux-x64@0.25.1':
    optional: true

  '@esbuild/linux-x64@0.25.5':
    optional: true

  '@esbuild/linux-x64@0.25.6':
    optional: true

  '@esbuild/netbsd-arm64@0.25.0':
    optional: true

  '@esbuild/netbsd-arm64@0.25.1':
    optional: true

  '@esbuild/netbsd-arm64@0.25.5':
    optional: true

  '@esbuild/netbsd-arm64@0.25.6':
    optional: true

  '@esbuild/netbsd-x64@0.18.20':
    optional: true

  '@esbuild/netbsd-x64@0.19.12':
    optional: true

  '@esbuild/netbsd-x64@0.25.0':
    optional: true

  '@esbuild/netbsd-x64@0.25.1':
    optional: true

  '@esbuild/netbsd-x64@0.25.5':
    optional: true

  '@esbuild/netbsd-x64@0.25.6':
    optional: true

  '@esbuild/openbsd-arm64@0.25.0':
    optional: true

  '@esbuild/openbsd-arm64@0.25.1':
    optional: true

  '@esbuild/openbsd-arm64@0.25.5':
    optional: true

  '@esbuild/openbsd-arm64@0.25.6':
    optional: true

  '@esbuild/openbsd-x64@0.18.20':
    optional: true

  '@esbuild/openbsd-x64@0.19.12':
    optional: true

  '@esbuild/openbsd-x64@0.25.0':
    optional: true

  '@esbuild/openbsd-x64@0.25.1':
    optional: true

  '@esbuild/openbsd-x64@0.25.5':
    optional: true

  '@esbuild/openbsd-x64@0.25.6':
    optional: true

  '@esbuild/openharmony-arm64@0.25.6':
    optional: true

  '@esbuild/sunos-x64@0.18.20':
    optional: true

  '@esbuild/sunos-x64@0.19.12':
    optional: true

  '@esbuild/sunos-x64@0.25.0':
    optional: true

  '@esbuild/sunos-x64@0.25.1':
    optional: true

  '@esbuild/sunos-x64@0.25.5':
    optional: true

  '@esbuild/sunos-x64@0.25.6':
    optional: true

  '@esbuild/win32-arm64@0.18.20':
    optional: true

  '@esbuild/win32-arm64@0.19.12':
    optional: true

  '@esbuild/win32-arm64@0.25.0':
    optional: true

  '@esbuild/win32-arm64@0.25.1':
    optional: true

  '@esbuild/win32-arm64@0.25.5':
    optional: true

  '@esbuild/win32-arm64@0.25.6':
    optional: true

  '@esbuild/win32-ia32@0.18.20':
    optional: true

  '@esbuild/win32-ia32@0.19.12':
    optional: true

  '@esbuild/win32-ia32@0.25.0':
    optional: true

  '@esbuild/win32-ia32@0.25.1':
    optional: true

  '@esbuild/win32-ia32@0.25.5':
    optional: true

  '@esbuild/win32-ia32@0.25.6':
    optional: true

  '@esbuild/win32-x64@0.18.20':
    optional: true

  '@esbuild/win32-x64@0.19.12':
    optional: true

  '@esbuild/win32-x64@0.25.0':
    optional: true

  '@esbuild/win32-x64@0.25.1':
    optional: true

  '@esbuild/win32-x64@0.25.5':
    optional: true

  '@esbuild/win32-x64@0.25.6':
    optional: true

  '@eslint-community/eslint-utils@4.5.1(eslint@9.30.1(jiti@2.4.2))':
    dependencies:
      eslint: 9.30.1(jiti@2.4.2)
      eslint-visitor-keys: 3.4.3

  '@eslint-community/eslint-utils@4.7.0(eslint@9.30.1(jiti@2.4.2))':
    dependencies:
      eslint: 9.30.1(jiti@2.4.2)
      eslint-visitor-keys: 3.4.3

  '@eslint-community/regexpp@4.12.1': {}

  '@eslint/config-array@0.21.0':
    dependencies:
      '@eslint/object-schema': 2.1.6
      debug: 4.4.1
      minimatch: 3.1.2
    transitivePeerDependencies:
      - supports-color

  '@eslint/config-helpers@0.3.0': {}

  '@eslint/core@0.14.0':
    dependencies:
      '@types/json-schema': 7.0.15

  '@eslint/core@0.15.1':
    dependencies:
      '@types/json-schema': 7.0.15

  '@eslint/eslintrc@3.3.1':
    dependencies:
      ajv: 6.12.6
      debug: 4.4.1
      espree: 10.4.0
      globals: 14.0.0
      ignore: 5.3.2
      import-fresh: 3.3.1
      js-yaml: 4.1.0
      minimatch: 3.1.2
      strip-json-comments: 3.1.1
    transitivePeerDependencies:
      - supports-color

  '@eslint/js@9.30.1': {}

  '@eslint/object-schema@2.1.6': {}

  '@eslint/plugin-kit@0.3.3':
    dependencies:
      '@eslint/core': 0.15.1
      levn: 0.4.1

  '@fastify/busboy@3.1.1': {}

  '@gerrit0/mini-shiki@1.27.2':
    dependencies:
      '@shikijs/engine-oniguruma': 1.29.2
      '@shikijs/types': 1.29.2
      '@shikijs/vscode-textmate': 10.0.2

  '@humanfs/core@0.19.1': {}

  '@humanfs/node@0.16.6':
    dependencies:
      '@humanfs/core': 0.19.1
      '@humanwhocodes/retry': 0.3.1

  '@humanwhocodes/module-importer@1.0.1': {}

  '@humanwhocodes/retry@0.3.1': {}

  '@humanwhocodes/retry@0.4.2': {}

  '@ioredis/commands@1.2.0': {}

  '@isaacs/balanced-match@4.0.1': {}

  '@isaacs/brace-expansion@5.0.0':
    dependencies:
      '@isaacs/balanced-match': 4.0.1

  '@isaacs/cliui@8.0.2':
    dependencies:
      string-width: 5.1.2
      string-width-cjs: string-width@4.2.3
      strip-ansi: 7.1.0
      strip-ansi-cjs: strip-ansi@6.0.1
      wrap-ansi: 8.1.0
      wrap-ansi-cjs: wrap-ansi@7.0.0

  '@isaacs/fs-minipass@4.0.1':
    dependencies:
      minipass: 7.1.2

  '@istanbuljs/schema@0.1.3': {}

  '@jridgewell/gen-mapping@0.3.12':
    dependencies:
      '@jridgewell/sourcemap-codec': 1.5.4
      '@jridgewell/trace-mapping': 0.3.29

  '@jridgewell/gen-mapping@0.3.8':
    dependencies:
      '@jridgewell/set-array': 1.2.1
      '@jridgewell/sourcemap-codec': 1.5.0
      '@jridgewell/trace-mapping': 0.3.25

  '@jridgewell/resolve-uri@3.1.2': {}

  '@jridgewell/set-array@1.2.1': {}

  '@jridgewell/source-map@0.3.10':
    dependencies:
      '@jridgewell/gen-mapping': 0.3.12
      '@jridgewell/trace-mapping': 0.3.29

  '@jridgewell/sourcemap-codec@1.5.0': {}

  '@jridgewell/sourcemap-codec@1.5.4': {}

  '@jridgewell/trace-mapping@0.3.25':
    dependencies:
      '@jridgewell/resolve-uri': 3.1.2
      '@jridgewell/sourcemap-codec': 1.5.0

  '@jridgewell/trace-mapping@0.3.29':
    dependencies:
      '@jridgewell/resolve-uri': 3.1.2
      '@jridgewell/sourcemap-codec': 1.5.4

  '@kwsites/file-exists@1.1.1':
    dependencies:
      debug: 4.4.1
    transitivePeerDependencies:
      - supports-color

  '@kwsites/promise-deferred@1.1.1': {}

  '@manypkg/find-root@1.1.0':
    dependencies:
      '@babel/runtime': 7.27.6
      '@types/node': 12.20.55
      find-up: 4.1.0
      fs-extra: 8.1.0

  '@manypkg/get-packages@1.1.3':
    dependencies:
      '@babel/runtime': 7.27.6
      '@changesets/types': 4.1.0
      '@manypkg/find-root': 1.1.0
      fs-extra: 8.1.0
      globby: 11.1.0
      read-yaml-file: 1.1.0

  '@mapbox/node-pre-gyp@2.0.0':
    dependencies:
      consola: 3.4.2
      detect-libc: 2.0.4
      https-proxy-agent: 7.0.6
      node-fetch: 2.7.0
      nopt: 8.1.0
      semver: 7.7.2
      tar: 7.4.3
    transitivePeerDependencies:
      - encoding
      - supports-color

  '@microsoft/api-extractor-model@7.29.6(@types/node@22.16.1)':
    dependencies:
      '@microsoft/tsdoc': 0.15.1
      '@microsoft/tsdoc-config': 0.17.1
      '@rushstack/node-core-library': 5.7.0(@types/node@22.16.1)
    transitivePeerDependencies:
      - '@types/node'

  '@microsoft/api-extractor-model@7.30.6(@types/node@22.16.1)':
    dependencies:
      '@microsoft/tsdoc': 0.15.1
      '@microsoft/tsdoc-config': 0.17.1
      '@rushstack/node-core-library': 5.13.1(@types/node@22.16.1)
    transitivePeerDependencies:
      - '@types/node'
    optional: true

  '@microsoft/api-extractor@7.47.7(@types/node@22.16.1)':
    dependencies:
      '@microsoft/api-extractor-model': 7.29.6(@types/node@22.16.1)
      '@microsoft/tsdoc': 0.15.1
      '@microsoft/tsdoc-config': 0.17.1
      '@rushstack/node-core-library': 5.7.0(@types/node@22.16.1)
      '@rushstack/rig-package': 0.5.3
      '@rushstack/terminal': 0.14.0(@types/node@22.16.1)
      '@rushstack/ts-command-line': 4.22.6(@types/node@22.16.1)
      lodash: 4.17.21
      minimatch: 3.0.8
      resolve: 1.22.10
      semver: 7.5.4
      source-map: 0.6.1
      typescript: 5.4.2
    transitivePeerDependencies:
      - '@types/node'

  '@microsoft/api-extractor@7.52.8(@types/node@22.16.1)':
    dependencies:
      '@microsoft/api-extractor-model': 7.30.6(@types/node@22.16.1)
      '@microsoft/tsdoc': 0.15.1
      '@microsoft/tsdoc-config': 0.17.1
      '@rushstack/node-core-library': 5.13.1(@types/node@22.16.1)
      '@rushstack/rig-package': 0.5.3
      '@rushstack/terminal': 0.15.3(@types/node@22.16.1)
      '@rushstack/ts-command-line': 5.0.1(@types/node@22.16.1)
      lodash: 4.17.21
      minimatch: 3.0.8
      resolve: 1.22.10
      semver: 7.5.4
      source-map: 0.6.1
      typescript: 5.8.2
    transitivePeerDependencies:
      - '@types/node'
    optional: true

  '@microsoft/tsdoc-config@0.17.1':
    dependencies:
      '@microsoft/tsdoc': 0.15.1
      ajv: 8.12.0
      jju: 1.4.0
      resolve: 1.22.10

  '@microsoft/tsdoc@0.15.1': {}

  '@napi-rs/wasm-runtime@0.2.11':
    dependencies:
      '@emnapi/core': 1.4.4
      '@emnapi/runtime': 1.4.4
      '@tybys/wasm-util': 0.9.0
    optional: true

  '@netlify/binary-info@1.0.0': {}

  '@netlify/blobs@9.1.2':
    dependencies:
      '@netlify/dev-utils': 2.2.0
      '@netlify/runtime-utils': 1.3.1

  '@netlify/dev-utils@2.2.0':
    dependencies:
      '@whatwg-node/server': 0.9.71
      chokidar: 4.0.3
      decache: 4.6.2
      dot-prop: 9.0.0
      env-paths: 3.0.0
      find-up: 7.0.0
      lodash.debounce: 4.0.8
      netlify: 13.3.5
      parse-gitignore: 2.0.0
      uuid: 11.1.0
      write-file-atomic: 6.0.0

  '@netlify/functions@3.1.10(rollup@4.44.2)':
    dependencies:
      '@netlify/blobs': 9.1.2
      '@netlify/dev-utils': 2.2.0
      '@netlify/serverless-functions-api': 1.41.2
      '@netlify/zip-it-and-ship-it': 12.2.1(rollup@4.44.2)
      cron-parser: 4.9.0
      decache: 4.6.2
      extract-zip: 2.0.1
      is-stream: 4.0.1
      jwt-decode: 4.0.0
      lambda-local: 2.2.0
      read-package-up: 11.0.0
      source-map-support: 0.5.21
    transitivePeerDependencies:
      - encoding
      - rollup
      - supports-color

  '@netlify/open-api@2.37.0': {}

  '@netlify/runtime-utils@1.3.1': {}

  '@netlify/serverless-functions-api@1.41.2': {}

  '@netlify/serverless-functions-api@2.1.3': {}

  '@netlify/zip-it-and-ship-it@12.2.1(rollup@4.44.2)':
    dependencies:
      '@babel/parser': 7.28.0
      '@babel/types': 7.28.0
      '@netlify/binary-info': 1.0.0
      '@netlify/serverless-functions-api': 2.1.3
      '@vercel/nft': 0.29.4(rollup@4.44.2)
      archiver: 7.0.1
      common-path-prefix: 3.0.0
      copy-file: 11.0.0
      es-module-lexer: 1.7.0
      esbuild: 0.25.5
      execa: 8.0.1
      fast-glob: 3.3.3
      filter-obj: 6.1.0
      find-up: 7.0.0
      is-builtin-module: 3.2.1
      is-path-inside: 4.0.0
      junk: 4.0.1
      locate-path: 7.2.0
      merge-options: 3.0.4
      minimatch: 9.0.5
      normalize-path: 3.0.0
      p-map: 7.0.3
      path-exists: 5.0.0
      precinct: 12.2.0
      require-package-name: 2.0.1
      resolve: 2.0.0-next.5
      semver: 7.7.2
      tmp-promise: 3.0.3
      toml: 3.0.0
      unixify: 1.0.0
      urlpattern-polyfill: 8.0.2
      yargs: 17.7.2
      zod: 3.25.76
    transitivePeerDependencies:
      - encoding
      - rollup
      - supports-color

  '@nodelib/fs.scandir@2.1.5':
    dependencies:
      '@nodelib/fs.stat': 2.0.5
      run-parallel: 1.2.0

  '@nodelib/fs.stat@2.0.5': {}

  '@nodelib/fs.walk@1.2.8':
    dependencies:
      '@nodelib/fs.scandir': 2.1.5
      fastq: 1.19.1

  '@oozcitak/dom@1.15.10':
    dependencies:
      '@oozcitak/infra': 1.0.8
      '@oozcitak/url': 1.0.4
      '@oozcitak/util': 8.3.8

  '@oozcitak/infra@1.0.8':
    dependencies:
      '@oozcitak/util': 8.3.8

  '@oozcitak/url@1.0.4':
    dependencies:
      '@oozcitak/infra': 1.0.8
      '@oozcitak/util': 8.3.8

  '@oozcitak/util@8.3.8': {}

  '@parcel/watcher-android-arm64@2.5.1':
    optional: true

  '@parcel/watcher-darwin-arm64@2.5.1':
    optional: true

  '@parcel/watcher-darwin-x64@2.5.1':
    optional: true

  '@parcel/watcher-freebsd-x64@2.5.1':
    optional: true

  '@parcel/watcher-linux-arm-glibc@2.5.1':
    optional: true

  '@parcel/watcher-linux-arm-musl@2.5.1':
    optional: true

  '@parcel/watcher-linux-arm64-glibc@2.5.1':
    optional: true

  '@parcel/watcher-linux-arm64-musl@2.5.1':
    optional: true

  '@parcel/watcher-linux-x64-glibc@2.5.1':
    optional: true

  '@parcel/watcher-linux-x64-musl@2.5.1':
    optional: true

  '@parcel/watcher-wasm@2.5.1':
    dependencies:
      is-glob: 4.0.3
      micromatch: 4.0.8

  '@parcel/watcher-win32-arm64@2.5.1':
    optional: true

  '@parcel/watcher-win32-ia32@2.5.1':
    optional: true

  '@parcel/watcher-win32-x64@2.5.1':
    optional: true

  '@parcel/watcher@2.5.1':
    dependencies:
      detect-libc: 1.0.3
      is-glob: 4.0.3
      micromatch: 4.0.8
      node-addon-api: 7.1.1
    optionalDependencies:
      '@parcel/watcher-android-arm64': 2.5.1
      '@parcel/watcher-darwin-arm64': 2.5.1
      '@parcel/watcher-darwin-x64': 2.5.1
      '@parcel/watcher-freebsd-x64': 2.5.1
      '@parcel/watcher-linux-arm-glibc': 2.5.1
      '@parcel/watcher-linux-arm-musl': 2.5.1
      '@parcel/watcher-linux-arm64-glibc': 2.5.1
      '@parcel/watcher-linux-arm64-musl': 2.5.1
      '@parcel/watcher-linux-x64-glibc': 2.5.1
      '@parcel/watcher-linux-x64-musl': 2.5.1
      '@parcel/watcher-win32-arm64': 2.5.1
      '@parcel/watcher-win32-ia32': 2.5.1
      '@parcel/watcher-win32-x64': 2.5.1

  '@petamoriken/float16@3.9.2': {}

  '@pkgjs/parseargs@0.11.0':
    optional: true

  '@pkgr/core@0.2.7': {}

  '@poppinss/colors@4.1.5':
    dependencies:
      kleur: 4.1.5

  '@poppinss/dumper@0.6.4':
    dependencies:
      '@poppinss/colors': 4.1.5
      '@sindresorhus/is': 7.0.2
      supports-color: 10.0.0

  '@poppinss/exception@1.2.2': {}

  '@publint/pack@0.1.2': {}

  '@rolldown/pluginutils@1.0.0-beta.19': {}

  '@rollup/plugin-alias@5.1.1(rollup@4.44.2)':
    optionalDependencies:
      rollup: 4.44.2

  '@rollup/plugin-commonjs@28.0.6(rollup@4.44.2)':
    dependencies:
      '@rollup/pluginutils': 5.2.0(rollup@4.44.2)
      commondir: 1.0.1
      estree-walker: 2.0.2
      fdir: 6.4.6(picomatch@4.0.2)
      is-reference: 1.2.1
      magic-string: 0.30.17
      picomatch: 4.0.2
    optionalDependencies:
      rollup: 4.44.2

  '@rollup/plugin-inject@5.0.5(rollup@4.44.2)':
    dependencies:
      '@rollup/pluginutils': 5.2.0(rollup@4.44.2)
      estree-walker: 2.0.2
      magic-string: 0.30.17
    optionalDependencies:
      rollup: 4.44.2

  '@rollup/plugin-json@6.1.0(rollup@4.44.2)':
    dependencies:
      '@rollup/pluginutils': 5.2.0(rollup@4.44.2)
    optionalDependencies:
      rollup: 4.44.2

  '@rollup/plugin-node-resolve@16.0.1(rollup@4.44.2)':
    dependencies:
      '@rollup/pluginutils': 5.2.0(rollup@4.44.2)
      '@types/resolve': 1.20.2
      deepmerge: 4.3.1
      is-module: 1.0.0
      resolve: 1.22.10
    optionalDependencies:
      rollup: 4.44.2

  '@rollup/plugin-replace@6.0.2(rollup@4.44.2)':
    dependencies:
      '@rollup/pluginutils': 5.2.0(rollup@4.44.2)
      magic-string: 0.30.17
    optionalDependencies:
      rollup: 4.44.2

  '@rollup/plugin-terser@0.4.4(rollup@4.44.2)':
    dependencies:
      serialize-javascript: 6.0.2
      smob: 1.5.0
      terser: 5.43.1
    optionalDependencies:
      rollup: 4.44.2

  '@rollup/pluginutils@5.2.0(rollup@4.44.2)':
    dependencies:
      '@types/estree': 1.0.8
      estree-walker: 2.0.2
      picomatch: 4.0.2
    optionalDependencies:
      rollup: 4.44.2

  '@rollup/rollup-android-arm-eabi@4.34.8':
    optional: true

  '@rollup/rollup-android-arm-eabi@4.44.2':
    optional: true

  '@rollup/rollup-android-arm64@4.34.8':
    optional: true

  '@rollup/rollup-android-arm64@4.44.2':
    optional: true

  '@rollup/rollup-darwin-arm64@4.34.8':
    optional: true

  '@rollup/rollup-darwin-arm64@4.44.2':
    optional: true

  '@rollup/rollup-darwin-x64@4.34.8':
    optional: true

  '@rollup/rollup-darwin-x64@4.44.2':
    optional: true

  '@rollup/rollup-freebsd-arm64@4.34.8':
    optional: true

  '@rollup/rollup-freebsd-arm64@4.44.2':
    optional: true

  '@rollup/rollup-freebsd-x64@4.34.8':
    optional: true

  '@rollup/rollup-freebsd-x64@4.44.2':
    optional: true

  '@rollup/rollup-linux-arm-gnueabihf@4.34.8':
    optional: true

  '@rollup/rollup-linux-arm-gnueabihf@4.44.2':
    optional: true

  '@rollup/rollup-linux-arm-musleabihf@4.34.8':
    optional: true

  '@rollup/rollup-linux-arm-musleabihf@4.44.2':
    optional: true

  '@rollup/rollup-linux-arm64-gnu@4.34.8':
    optional: true

  '@rollup/rollup-linux-arm64-gnu@4.44.2':
    optional: true

  '@rollup/rollup-linux-arm64-musl@4.34.8':
    optional: true

  '@rollup/rollup-linux-arm64-musl@4.44.2':
    optional: true

  '@rollup/rollup-linux-loongarch64-gnu@4.34.8':
    optional: true

  '@rollup/rollup-linux-loongarch64-gnu@4.44.2':
    optional: true

  '@rollup/rollup-linux-powerpc64le-gnu@4.34.8':
    optional: true

  '@rollup/rollup-linux-powerpc64le-gnu@4.44.2':
    optional: true

  '@rollup/rollup-linux-riscv64-gnu@4.34.8':
    optional: true

  '@rollup/rollup-linux-riscv64-gnu@4.44.2':
    optional: true

  '@rollup/rollup-linux-riscv64-musl@4.44.2':
    optional: true

  '@rollup/rollup-linux-s390x-gnu@4.34.8':
    optional: true

  '@rollup/rollup-linux-s390x-gnu@4.44.2':
    optional: true

  '@rollup/rollup-linux-x64-gnu@4.34.8':
    optional: true

  '@rollup/rollup-linux-x64-gnu@4.44.2':
    optional: true

  '@rollup/rollup-linux-x64-musl@4.34.8':
    optional: true

  '@rollup/rollup-linux-x64-musl@4.44.2':
    optional: true

  '@rollup/rollup-win32-arm64-msvc@4.34.8':
    optional: true

  '@rollup/rollup-win32-arm64-msvc@4.44.2':
    optional: true

  '@rollup/rollup-win32-ia32-msvc@4.34.8':
    optional: true

  '@rollup/rollup-win32-ia32-msvc@4.44.2':
    optional: true

  '@rollup/rollup-win32-x64-msvc@4.34.8':
    optional: true

  '@rollup/rollup-win32-x64-msvc@4.44.2':
    optional: true

  '@rushstack/node-core-library@5.13.1(@types/node@22.16.1)':
    dependencies:
      ajv: 8.13.0
      ajv-draft-04: 1.0.0(ajv@8.13.0)
      ajv-formats: 3.0.1(ajv@8.13.0)
      fs-extra: 11.3.0
      import-lazy: 4.0.0
      jju: 1.4.0
      resolve: 1.22.10
      semver: 7.5.4
    optionalDependencies:
      '@types/node': 22.16.1
    optional: true

  '@rushstack/node-core-library@5.7.0(@types/node@22.16.1)':
    dependencies:
      ajv: 8.13.0
      ajv-draft-04: 1.0.0(ajv@8.13.0)
      ajv-formats: 3.0.1(ajv@8.13.0)
      fs-extra: 7.0.1
      import-lazy: 4.0.0
      jju: 1.4.0
      resolve: 1.22.10
      semver: 7.5.4
    optionalDependencies:
      '@types/node': 22.16.1

  '@rushstack/rig-package@0.5.3':
    dependencies:
      resolve: 1.22.10
      strip-json-comments: 3.1.1

  '@rushstack/terminal@0.14.0(@types/node@22.16.1)':
    dependencies:
      '@rushstack/node-core-library': 5.7.0(@types/node@22.16.1)
      supports-color: 8.1.1
    optionalDependencies:
      '@types/node': 22.16.1

  '@rushstack/terminal@0.15.3(@types/node@22.16.1)':
    dependencies:
      '@rushstack/node-core-library': 5.13.1(@types/node@22.16.1)
      supports-color: 8.1.1
    optionalDependencies:
      '@types/node': 22.16.1
    optional: true

  '@rushstack/ts-command-line@4.22.6(@types/node@22.16.1)':
    dependencies:
      '@rushstack/terminal': 0.14.0(@types/node@22.16.1)
      '@types/argparse': 1.0.38
      argparse: 1.0.10
      string-argv: 0.3.2
    transitivePeerDependencies:
      - '@types/node'

  '@rushstack/ts-command-line@5.0.1(@types/node@22.16.1)':
    dependencies:
      '@rushstack/terminal': 0.15.3(@types/node@22.16.1)
      '@types/argparse': 1.0.38
      argparse: 1.0.10
      string-argv: 0.3.2
    transitivePeerDependencies:
      - '@types/node'
    optional: true

  '@shikijs/engine-oniguruma@1.29.2':
    dependencies:
      '@shikijs/types': 1.29.2
      '@shikijs/vscode-textmate': 10.0.2

  '@shikijs/types@1.29.2':
    dependencies:
      '@shikijs/vscode-textmate': 10.0.2
      '@types/hast': 3.0.4

  '@shikijs/vscode-textmate@10.0.2': {}

  '@sindresorhus/is@7.0.2': {}

  '@sindresorhus/merge-streams@2.3.0': {}

  '@speed-highlight/core@1.2.7': {}

  '@standard-schema/spec@1.0.0': {}

  '@stylistic/eslint-plugin-js@4.4.1(eslint@9.30.1(jiti@2.4.2))':
    dependencies:
      eslint: 9.30.1(jiti@2.4.2)
      eslint-visitor-keys: 4.2.1
      espree: 10.4.0

  '@stylistic/eslint-plugin@4.4.1(eslint@9.30.1(jiti@2.4.2))(typescript@5.8.3)':
    dependencies:
      '@typescript-eslint/utils': 8.36.0(eslint@9.30.1(jiti@2.4.2))(typescript@5.8.3)
      eslint: 9.30.1(jiti@2.4.2)
      eslint-visitor-keys: 4.2.1
      espree: 10.4.0
      estraverse: 5.3.0
      picomatch: 4.0.2
    transitivePeerDependencies:
      - supports-color
      - typescript

  '@svitejs/changesets-changelog-github-compact@1.2.0':
    dependencies:
      '@changesets/get-github-info': 0.6.0
      dotenv: 16.6.1
    transitivePeerDependencies:
      - encoding

  '@tailwindcss/node@4.1.11':
    dependencies:
      '@ampproject/remapping': 2.3.0
      enhanced-resolve: 5.18.2
      jiti: 2.4.2
      lightningcss: 1.30.1
      magic-string: 0.30.17
      source-map-js: 1.2.1
      tailwindcss: 4.1.11

  '@tailwindcss/oxide-android-arm64@4.1.11':
    optional: true

  '@tailwindcss/oxide-darwin-arm64@4.1.11':
    optional: true

  '@tailwindcss/oxide-darwin-x64@4.1.11':
    optional: true

  '@tailwindcss/oxide-freebsd-x64@4.1.11':
    optional: true

  '@tailwindcss/oxide-linux-arm-gnueabihf@4.1.11':
    optional: true

  '@tailwindcss/oxide-linux-arm64-gnu@4.1.11':
    optional: true

  '@tailwindcss/oxide-linux-arm64-musl@4.1.11':
    optional: true

  '@tailwindcss/oxide-linux-x64-gnu@4.1.11':
    optional: true

  '@tailwindcss/oxide-linux-x64-musl@4.1.11':
    optional: true

  '@tailwindcss/oxide-wasm32-wasi@4.1.11':
    optional: true

  '@tailwindcss/oxide-win32-arm64-msvc@4.1.11':
    optional: true

  '@tailwindcss/oxide-win32-x64-msvc@4.1.11':
    optional: true

  '@tailwindcss/oxide@4.1.11':
    dependencies:
      detect-libc: 2.0.4
      tar: 7.4.3
    optionalDependencies:
      '@tailwindcss/oxide-android-arm64': 4.1.11
      '@tailwindcss/oxide-darwin-arm64': 4.1.11
      '@tailwindcss/oxide-darwin-x64': 4.1.11
      '@tailwindcss/oxide-freebsd-x64': 4.1.11
      '@tailwindcss/oxide-linux-arm-gnueabihf': 4.1.11
      '@tailwindcss/oxide-linux-arm64-gnu': 4.1.11
      '@tailwindcss/oxide-linux-arm64-musl': 4.1.11
      '@tailwindcss/oxide-linux-x64-gnu': 4.1.11
      '@tailwindcss/oxide-linux-x64-musl': 4.1.11
      '@tailwindcss/oxide-wasm32-wasi': 4.1.11
      '@tailwindcss/oxide-win32-arm64-msvc': 4.1.11
      '@tailwindcss/oxide-win32-x64-msvc': 4.1.11

  '@tailwindcss/vite@4.1.11(vite@6.3.5(@types/node@22.16.1)(jiti@2.4.2)(lightningcss@1.30.1)(terser@5.43.1)(tsx@4.20.3)(yaml@2.8.0))':
    dependencies:
      '@tailwindcss/node': 4.1.11
      '@tailwindcss/oxide': 4.1.11
      tailwindcss: 4.1.11
      vite: 6.3.5(@types/node@22.16.1)(jiti@2.4.2)(lightningcss@1.30.1)(terser@5.43.1)(tsx@4.20.3)(yaml@2.8.0)

  '@tanstack/config@0.17.1(@types/node@22.16.1)(@typescript-eslint/utils@8.36.0(eslint@9.30.1(jiti@2.4.2))(typescript@5.8.3))(eslint-import-resolver-node@0.3.9)(eslint@9.30.1(jiti@2.4.2))(rollup@4.44.2)(typescript@5.8.3)(vite@6.3.5(@types/node@22.16.1)(jiti@2.4.2)(lightningcss@1.30.1)(terser@5.43.1)(tsx@4.20.3)(yaml@2.8.0))':
    dependencies:
      '@tanstack/eslint-config': 0.1.0(@typescript-eslint/utils@8.36.0(eslint@9.30.1(jiti@2.4.2))(typescript@5.8.3))(eslint-import-resolver-node@0.3.9)(eslint@9.30.1(jiti@2.4.2))(typescript@5.8.3)
      '@tanstack/publish-config': 0.1.0
      '@tanstack/typedoc-config': 0.1.0(typescript@5.8.3)
      '@tanstack/vite-config': 0.1.0(@types/node@22.16.1)(rollup@4.44.2)(typescript@5.8.3)(vite@6.3.5(@types/node@22.16.1)(jiti@2.4.2)(lightningcss@1.30.1)(terser@5.43.1)(tsx@4.20.3)(yaml@2.8.0))
    transitivePeerDependencies:
      - '@types/node'
      - '@typescript-eslint/utils'
      - eslint
      - eslint-import-resolver-node
      - rollup
      - supports-color
      - typescript
      - vite

<<<<<<< HEAD
  '@tanstack/db-collections@0.0.23(@electric-sql/client@1.0.0)(typescript@5.8.3)':
    dependencies:
      '@electric-sql/client': 1.0.0
      '@standard-schema/spec': 1.0.0
      '@tanstack/db': 0.0.19(typescript@5.8.3)
      '@tanstack/query-core': 5.81.5
      '@tanstack/store': 0.7.2
      debug: 4.4.1
      typescript: 5.8.3
    transitivePeerDependencies:
      - supports-color

=======
>>>>>>> baff162d
  '@tanstack/db@0.0.19(typescript@5.8.3)':
    dependencies:
      '@electric-sql/d2mini': 0.1.6
      '@standard-schema/spec': 1.0.0
      typescript: 5.8.3

<<<<<<< HEAD
=======
  '@tanstack/directive-functions-plugin@1.124.1(vite@6.3.5(@types/node@22.16.1)(jiti@2.4.2)(lightningcss@1.30.1)(terser@5.43.1)(tsx@4.20.3)(yaml@2.8.0))':
    dependencies:
      '@babel/code-frame': 7.27.1
      '@babel/core': 7.28.0
      '@babel/traverse': 7.28.0
      '@babel/types': 7.28.0
      '@tanstack/router-utils': 1.121.21
      babel-dead-code-elimination: 1.0.10
      tiny-invariant: 1.3.3
      vite: 6.3.5(@types/node@22.16.1)(jiti@2.4.2)(lightningcss@1.30.1)(terser@5.43.1)(tsx@4.20.3)(yaml@2.8.0)
    transitivePeerDependencies:
      - supports-color

>>>>>>> baff162d
  '@tanstack/eslint-config@0.1.0(@typescript-eslint/utils@8.36.0(eslint@9.30.1(jiti@2.4.2))(typescript@5.8.3))(eslint-import-resolver-node@0.3.9)(eslint@9.30.1(jiti@2.4.2))(typescript@5.8.3)':
    dependencies:
      '@eslint/js': 9.30.1
      '@stylistic/eslint-plugin-js': 4.4.1(eslint@9.30.1(jiti@2.4.2))
      eslint-plugin-import-x: 4.16.1(@typescript-eslint/utils@8.36.0(eslint@9.30.1(jiti@2.4.2))(typescript@5.8.3))(eslint-import-resolver-node@0.3.9)(eslint@9.30.1(jiti@2.4.2))
      eslint-plugin-n: 17.21.0(eslint@9.30.1(jiti@2.4.2))(typescript@5.8.3)
      globals: 16.3.0
      typescript-eslint: 8.36.0(eslint@9.30.1(jiti@2.4.2))(typescript@5.8.3)
      vue-eslint-parser: 9.4.3(eslint@9.30.1(jiti@2.4.2))
    transitivePeerDependencies:
      - '@typescript-eslint/utils'
      - eslint
      - eslint-import-resolver-node
      - supports-color
      - typescript

  '@tanstack/history@1.121.34': {}

  '@tanstack/publish-config@0.1.0':
    dependencies:
      '@commitlint/parse': 19.8.1
      jsonfile: 6.1.0
      semver: 7.7.2
      simple-git: 3.28.0
    transitivePeerDependencies:
      - supports-color

  '@tanstack/query-core@5.81.5': {}

  '@tanstack/react-db@0.0.19(react@19.1.0)(typescript@5.8.3)':
    dependencies:
      '@tanstack/db': 0.0.19(typescript@5.8.3)
      react: 19.1.0
      use-sync-external-store: 1.5.0(react@19.1.0)
    transitivePeerDependencies:
      - typescript

  '@tanstack/react-router@1.125.6(react-dom@19.1.0(react@19.1.0))(react@19.1.0)':
    dependencies:
      '@tanstack/history': 1.121.34
      '@tanstack/react-store': 0.7.3(react-dom@19.1.0(react@19.1.0))(react@19.1.0)
      '@tanstack/router-core': 1.125.4
      isbot: 5.1.28
      jsesc: 3.1.0
      react: 19.1.0
      react-dom: 19.1.0(react@19.1.0)
      tiny-invariant: 1.3.3
      tiny-warning: 1.0.3

  '@tanstack/react-start-client@1.125.6(react-dom@19.1.0(react@19.1.0))(react@19.1.0)':
    dependencies:
      '@tanstack/react-router': 1.125.6(react-dom@19.1.0(react@19.1.0))(react@19.1.0)
      '@tanstack/router-core': 1.125.4
      '@tanstack/start-client-core': 1.125.4
      cookie-es: 1.2.2
      jsesc: 3.1.0
      react: 19.1.0
      react-dom: 19.1.0(react@19.1.0)
      tiny-invariant: 1.3.3
      tiny-warning: 1.0.3

  '@tanstack/react-start-plugin@1.126.1(@tanstack/react-router@1.125.6(react-dom@19.1.0(react@19.1.0))(react@19.1.0))(@vitejs/plugin-react@4.6.0(vite@6.3.5(@types/node@22.16.1)(jiti@2.4.2)(lightningcss@1.30.1)(terser@5.43.1)(tsx@4.20.3)(yaml@2.8.0)))(drizzle-orm@0.40.1(@types/pg@8.15.4)(gel@2.1.1)(kysely@0.28.2)(pg@8.16.3)(postgres@3.4.7))(vite@6.3.5(@types/node@22.16.1)(jiti@2.4.2)(lightningcss@1.30.1)(terser@5.43.1)(tsx@4.20.3)(yaml@2.8.0))':
    dependencies:
      '@tanstack/start-plugin-core': 1.126.1(@tanstack/react-router@1.125.6(react-dom@19.1.0(react@19.1.0))(react@19.1.0))(drizzle-orm@0.40.1(@types/pg@8.15.4)(gel@2.1.1)(kysely@0.28.2)(pg@8.16.3)(postgres@3.4.7))(vite@6.3.5(@types/node@22.16.1)(jiti@2.4.2)(lightningcss@1.30.1)(terser@5.43.1)(tsx@4.20.3)(yaml@2.8.0))
      '@vitejs/plugin-react': 4.6.0(vite@6.3.5(@types/node@22.16.1)(jiti@2.4.2)(lightningcss@1.30.1)(terser@5.43.1)(tsx@4.20.3)(yaml@2.8.0))
      vite: 6.3.5(@types/node@22.16.1)(jiti@2.4.2)(lightningcss@1.30.1)(terser@5.43.1)(tsx@4.20.3)(yaml@2.8.0)
      zod: 3.25.76
    transitivePeerDependencies:
      - '@azure/app-configuration'
      - '@azure/cosmos'
      - '@azure/data-tables'
      - '@azure/identity'
      - '@azure/keyvault-secrets'
      - '@azure/storage-blob'
      - '@capacitor/preferences'
      - '@deno/kv'
      - '@electric-sql/pglite'
      - '@libsql/client'
      - '@netlify/blobs'
      - '@planetscale/database'
      - '@rsbuild/core'
      - '@tanstack/react-router'
      - '@upstash/redis'
      - '@vercel/blob'
      - '@vercel/kv'
      - aws4fetch
      - better-sqlite3
      - drizzle-orm
      - encoding
      - idb-keyval
      - mysql2
      - rolldown
      - sqlite3
      - supports-color
      - uploadthing
      - vite-plugin-solid
      - webpack
      - xml2js

  '@tanstack/react-start-server@1.126.1(react-dom@19.1.0(react@19.1.0))(react@19.1.0)':
    dependencies:
      '@tanstack/history': 1.121.34
      '@tanstack/react-router': 1.125.6(react-dom@19.1.0(react@19.1.0))(react@19.1.0)
      '@tanstack/router-core': 1.125.4
      '@tanstack/start-client-core': 1.125.4
      '@tanstack/start-server-core': 1.126.1
      h3: 1.13.0
      isbot: 5.1.28
      react: 19.1.0
      react-dom: 19.1.0(react@19.1.0)

  '@tanstack/react-start@1.126.1(@tanstack/react-router@1.125.6(react-dom@19.1.0(react@19.1.0))(react@19.1.0))(@vitejs/plugin-react@4.6.0(vite@6.3.5(@types/node@22.16.1)(jiti@2.4.2)(lightningcss@1.30.1)(terser@5.43.1)(tsx@4.20.3)(yaml@2.8.0)))(drizzle-orm@0.40.1(@types/pg@8.15.4)(gel@2.1.1)(kysely@0.28.2)(pg@8.16.3)(postgres@3.4.7))(react-dom@19.1.0(react@19.1.0))(react@19.1.0)(vite@6.3.5(@types/node@22.16.1)(jiti@2.4.2)(lightningcss@1.30.1)(terser@5.43.1)(tsx@4.20.3)(yaml@2.8.0))':
    dependencies:
      '@tanstack/react-start-client': 1.125.6(react-dom@19.1.0(react@19.1.0))(react@19.1.0)
      '@tanstack/react-start-plugin': 1.126.1(@tanstack/react-router@1.125.6(react-dom@19.1.0(react@19.1.0))(react@19.1.0))(@vitejs/plugin-react@4.6.0(vite@6.3.5(@types/node@22.16.1)(jiti@2.4.2)(lightningcss@1.30.1)(terser@5.43.1)(tsx@4.20.3)(yaml@2.8.0)))(drizzle-orm@0.40.1(@types/pg@8.15.4)(gel@2.1.1)(kysely@0.28.2)(pg@8.16.3)(postgres@3.4.7))(vite@6.3.5(@types/node@22.16.1)(jiti@2.4.2)(lightningcss@1.30.1)(terser@5.43.1)(tsx@4.20.3)(yaml@2.8.0))
      '@tanstack/react-start-server': 1.126.1(react-dom@19.1.0(react@19.1.0))(react@19.1.0)
      '@tanstack/start-server-functions-client': 1.125.4(vite@6.3.5(@types/node@22.16.1)(jiti@2.4.2)(lightningcss@1.30.1)(terser@5.43.1)(tsx@4.20.3)(yaml@2.8.0))
      '@tanstack/start-server-functions-server': 1.124.1(vite@6.3.5(@types/node@22.16.1)(jiti@2.4.2)(lightningcss@1.30.1)(terser@5.43.1)(tsx@4.20.3)(yaml@2.8.0))
      '@vitejs/plugin-react': 4.6.0(vite@6.3.5(@types/node@22.16.1)(jiti@2.4.2)(lightningcss@1.30.1)(terser@5.43.1)(tsx@4.20.3)(yaml@2.8.0))
      react: 19.1.0
      react-dom: 19.1.0(react@19.1.0)
      vite: 6.3.5(@types/node@22.16.1)(jiti@2.4.2)(lightningcss@1.30.1)(terser@5.43.1)(tsx@4.20.3)(yaml@2.8.0)
    transitivePeerDependencies:
      - '@azure/app-configuration'
      - '@azure/cosmos'
      - '@azure/data-tables'
      - '@azure/identity'
      - '@azure/keyvault-secrets'
      - '@azure/storage-blob'
      - '@capacitor/preferences'
      - '@deno/kv'
      - '@electric-sql/pglite'
      - '@libsql/client'
      - '@netlify/blobs'
      - '@planetscale/database'
      - '@rsbuild/core'
      - '@tanstack/react-router'
      - '@upstash/redis'
      - '@vercel/blob'
      - '@vercel/kv'
      - aws4fetch
      - better-sqlite3
      - drizzle-orm
      - encoding
      - idb-keyval
      - mysql2
      - rolldown
      - sqlite3
      - supports-color
      - uploadthing
      - vite-plugin-solid
      - webpack
      - xml2js

  '@tanstack/react-store@0.7.3(react-dom@19.1.0(react@19.1.0))(react@19.1.0)':
    dependencies:
      '@tanstack/store': 0.7.2
      react: 19.1.0
      react-dom: 19.1.0(react@19.1.0)
      use-sync-external-store: 1.5.0(react@19.1.0)

  '@tanstack/router-core@1.125.4':
    dependencies:
      '@tanstack/history': 1.121.34
      '@tanstack/store': 0.7.2
      cookie-es: 1.2.2
      jsesc: 3.1.0
      tiny-invariant: 1.3.3
      tiny-warning: 1.0.3

  '@tanstack/router-generator@1.125.4':
    dependencies:
      '@tanstack/router-core': 1.125.4
      '@tanstack/router-utils': 1.121.21
      '@tanstack/virtual-file-routes': 1.121.21
      prettier: 3.6.2
      recast: 0.23.11
      source-map: 0.7.4
      tsx: 4.20.3
      zod: 3.25.76
    transitivePeerDependencies:
      - supports-color

  '@tanstack/router-plugin@1.125.6(@tanstack/react-router@1.125.6(react-dom@19.1.0(react@19.1.0))(react@19.1.0))(vite@6.3.5(@types/node@22.16.1)(jiti@2.4.2)(lightningcss@1.30.1)(terser@5.43.1)(tsx@4.20.3)(yaml@2.8.0))':
    dependencies:
      '@babel/core': 7.28.0
      '@babel/plugin-syntax-jsx': 7.27.1(@babel/core@7.28.0)
      '@babel/plugin-syntax-typescript': 7.27.1(@babel/core@7.28.0)
      '@babel/template': 7.27.2
      '@babel/traverse': 7.28.0
      '@babel/types': 7.28.0
      '@tanstack/router-core': 1.125.4
      '@tanstack/router-generator': 1.125.4
      '@tanstack/router-utils': 1.121.21
      '@tanstack/virtual-file-routes': 1.121.21
      babel-dead-code-elimination: 1.0.10
      chokidar: 3.6.0
      unplugin: 2.3.5
      zod: 3.25.76
    optionalDependencies:
      '@tanstack/react-router': 1.125.6(react-dom@19.1.0(react@19.1.0))(react@19.1.0)
      vite: 6.3.5(@types/node@22.16.1)(jiti@2.4.2)(lightningcss@1.30.1)(terser@5.43.1)(tsx@4.20.3)(yaml@2.8.0)
    transitivePeerDependencies:
      - supports-color

  '@tanstack/router-utils@1.121.21':
    dependencies:
      '@babel/core': 7.28.0
      '@babel/generator': 7.28.0
      '@babel/parser': 7.28.0
      '@babel/preset-typescript': 7.27.1(@babel/core@7.28.0)
      ansis: 4.1.0
      diff: 8.0.2
    transitivePeerDependencies:
      - supports-color

  '@tanstack/server-functions-plugin@1.124.1(vite@6.3.5(@types/node@22.16.1)(jiti@2.4.2)(lightningcss@1.30.1)(terser@5.43.1)(tsx@4.20.3)(yaml@2.8.0))':
    dependencies:
      '@babel/code-frame': 7.27.1
      '@babel/core': 7.28.0
      '@babel/plugin-syntax-jsx': 7.27.1(@babel/core@7.28.0)
      '@babel/plugin-syntax-typescript': 7.27.1(@babel/core@7.28.0)
      '@babel/template': 7.27.2
      '@babel/traverse': 7.28.0
      '@babel/types': 7.28.0
      '@tanstack/directive-functions-plugin': 1.124.1(vite@6.3.5(@types/node@22.16.1)(jiti@2.4.2)(lightningcss@1.30.1)(terser@5.43.1)(tsx@4.20.3)(yaml@2.8.0))
      babel-dead-code-elimination: 1.0.10
      tiny-invariant: 1.3.3
    transitivePeerDependencies:
      - supports-color
      - vite

  '@tanstack/start-client-core@1.125.4':
    dependencies:
      '@tanstack/router-core': 1.125.4
      cookie-es: 1.2.2
      tiny-invariant: 1.3.3
      tiny-warning: 1.0.3

  '@tanstack/start-plugin-core@1.126.1(@tanstack/react-router@1.125.6(react-dom@19.1.0(react@19.1.0))(react@19.1.0))(drizzle-orm@0.40.1(@types/pg@8.15.4)(gel@2.1.1)(kysely@0.28.2)(pg@8.16.3)(postgres@3.4.7))(vite@6.3.5(@types/node@22.16.1)(jiti@2.4.2)(lightningcss@1.30.1)(terser@5.43.1)(tsx@4.20.3)(yaml@2.8.0))':
    dependencies:
      '@babel/code-frame': 7.26.2
      '@babel/core': 7.28.0
      '@babel/types': 7.28.0
      '@tanstack/router-core': 1.125.4
      '@tanstack/router-generator': 1.125.4
      '@tanstack/router-plugin': 1.125.6(@tanstack/react-router@1.125.6(react-dom@19.1.0(react@19.1.0))(react@19.1.0))(vite@6.3.5(@types/node@22.16.1)(jiti@2.4.2)(lightningcss@1.30.1)(terser@5.43.1)(tsx@4.20.3)(yaml@2.8.0))
      '@tanstack/router-utils': 1.121.21
      '@tanstack/server-functions-plugin': 1.124.1(vite@6.3.5(@types/node@22.16.1)(jiti@2.4.2)(lightningcss@1.30.1)(terser@5.43.1)(tsx@4.20.3)(yaml@2.8.0))
      '@tanstack/start-server-core': 1.126.1
      '@types/babel__code-frame': 7.0.6
      '@types/babel__core': 7.20.5
      babel-dead-code-elimination: 1.0.10
      cheerio: 1.1.0
      h3: 1.13.0
      nitropack: 2.11.13(drizzle-orm@0.40.1(@types/pg@8.15.4)(gel@2.1.1)(kysely@0.28.2)(pg@8.16.3)(postgres@3.4.7))
      pathe: 2.0.3
      ufo: 1.6.1
      vite: 6.3.5(@types/node@22.16.1)(jiti@2.4.2)(lightningcss@1.30.1)(terser@5.43.1)(tsx@4.20.3)(yaml@2.8.0)
      xmlbuilder2: 3.1.1
      zod: 3.25.76
    transitivePeerDependencies:
      - '@azure/app-configuration'
      - '@azure/cosmos'
      - '@azure/data-tables'
      - '@azure/identity'
      - '@azure/keyvault-secrets'
      - '@azure/storage-blob'
      - '@capacitor/preferences'
      - '@deno/kv'
      - '@electric-sql/pglite'
      - '@libsql/client'
      - '@netlify/blobs'
      - '@planetscale/database'
      - '@rsbuild/core'
      - '@tanstack/react-router'
      - '@upstash/redis'
      - '@vercel/blob'
      - '@vercel/kv'
      - aws4fetch
      - better-sqlite3
      - drizzle-orm
      - encoding
      - idb-keyval
      - mysql2
      - rolldown
      - sqlite3
      - supports-color
      - uploadthing
      - vite-plugin-solid
      - webpack
      - xml2js

  '@tanstack/start-server-core@1.126.1':
    dependencies:
      '@tanstack/history': 1.121.34
      '@tanstack/router-core': 1.125.4
      '@tanstack/start-client-core': 1.125.4
      h3: 1.13.0
      isbot: 5.1.28
      jsesc: 3.1.0
      tiny-invariant: 1.3.3
      tiny-warning: 1.0.3
      unctx: 2.4.1

  '@tanstack/start-server-functions-client@1.125.4(vite@6.3.5(@types/node@22.16.1)(jiti@2.4.2)(lightningcss@1.30.1)(terser@5.43.1)(tsx@4.20.3)(yaml@2.8.0))':
    dependencies:
      '@tanstack/server-functions-plugin': 1.124.1(vite@6.3.5(@types/node@22.16.1)(jiti@2.4.2)(lightningcss@1.30.1)(terser@5.43.1)(tsx@4.20.3)(yaml@2.8.0))
      '@tanstack/start-server-functions-fetcher': 1.125.4
    transitivePeerDependencies:
      - supports-color
      - vite

  '@tanstack/start-server-functions-fetcher@1.125.4':
    dependencies:
      '@tanstack/router-core': 1.125.4
      '@tanstack/start-client-core': 1.125.4

  '@tanstack/start-server-functions-server@1.124.1(vite@6.3.5(@types/node@22.16.1)(jiti@2.4.2)(lightningcss@1.30.1)(terser@5.43.1)(tsx@4.20.3)(yaml@2.8.0))':
    dependencies:
      '@tanstack/server-functions-plugin': 1.124.1(vite@6.3.5(@types/node@22.16.1)(jiti@2.4.2)(lightningcss@1.30.1)(terser@5.43.1)(tsx@4.20.3)(yaml@2.8.0))
      tiny-invariant: 1.3.3
    transitivePeerDependencies:
      - supports-color
      - vite

  '@tanstack/store@0.7.2': {}

  '@tanstack/typedoc-config@0.1.0(typescript@5.8.3)':
    dependencies:
      typedoc: 0.27.9(typescript@5.8.3)
      typedoc-plugin-frontmatter: 1.2.1(typedoc-plugin-markdown@4.4.2(typedoc@0.27.9(typescript@5.8.3)))
      typedoc-plugin-markdown: 4.4.2(typedoc@0.27.9(typescript@5.8.3))
    transitivePeerDependencies:
      - typescript

  '@tanstack/virtual-file-routes@1.121.21': {}

  '@tanstack/vite-config@0.1.0(@types/node@22.16.1)(rollup@4.44.2)(typescript@5.8.3)(vite@6.3.5(@types/node@22.16.1)(jiti@2.4.2)(lightningcss@1.30.1)(terser@5.43.1)(tsx@4.20.3)(yaml@2.8.0))':
    dependencies:
      rollup-plugin-preserve-directives: 0.4.0(rollup@4.44.2)
      vite-plugin-dts: 4.2.3(@types/node@22.16.1)(rollup@4.44.2)(typescript@5.8.3)(vite@6.3.5(@types/node@22.16.1)(jiti@2.4.2)(lightningcss@1.30.1)(terser@5.43.1)(tsx@4.20.3)(yaml@2.8.0))
      vite-plugin-externalize-deps: 0.9.0(vite@6.3.5(@types/node@22.16.1)(jiti@2.4.2)(lightningcss@1.30.1)(terser@5.43.1)(tsx@4.20.3)(yaml@2.8.0))
      vite-tsconfig-paths: 5.1.4(typescript@5.8.3)(vite@6.3.5(@types/node@22.16.1)(jiti@2.4.2)(lightningcss@1.30.1)(terser@5.43.1)(tsx@4.20.3)(yaml@2.8.0))
    transitivePeerDependencies:
      - '@types/node'
      - rollup
      - supports-color
      - typescript
      - vite

  '@testing-library/dom@10.4.0':
    dependencies:
      '@babel/code-frame': 7.27.1
      '@babel/runtime': 7.27.6
      '@types/aria-query': 5.0.4
      aria-query: 5.3.0
      chalk: 4.1.2
      dom-accessibility-api: 0.5.16
      lz-string: 1.5.0
      pretty-format: 27.5.1

  '@testing-library/jest-dom@6.6.3':
    dependencies:
      '@adobe/css-tools': 4.4.2
      aria-query: 5.3.2
      chalk: 3.0.0
      css.escape: 1.5.1
      dom-accessibility-api: 0.6.3
      lodash: 4.17.21
      redent: 3.0.0

  '@testing-library/react@16.3.0(@testing-library/dom@10.4.0)(@types/react-dom@19.1.6(@types/react@19.1.8))(@types/react@19.1.8)(react-dom@19.1.0(react@19.1.0))(react@19.1.0)':
    dependencies:
      '@babel/runtime': 7.26.10
      '@testing-library/dom': 10.4.0
      react: 19.1.0
      react-dom: 19.1.0(react@19.1.0)
    optionalDependencies:
      '@types/react': 19.1.8
      '@types/react-dom': 19.1.6(@types/react@19.1.8)

  '@tybys/wasm-util@0.9.0':
    dependencies:
      tslib: 2.8.1
    optional: true

  '@types/argparse@1.0.38': {}

  '@types/aria-query@5.0.4': {}

  '@types/babel__code-frame@7.0.6': {}

  '@types/babel__core@7.20.5':
    dependencies:
      '@babel/parser': 7.28.0
      '@babel/types': 7.28.0
      '@types/babel__generator': 7.27.0
      '@types/babel__template': 7.4.4
      '@types/babel__traverse': 7.20.7

  '@types/babel__generator@7.27.0':
    dependencies:
      '@babel/types': 7.28.0

  '@types/babel__template@7.4.4':
    dependencies:
      '@babel/parser': 7.28.0
      '@babel/types': 7.28.0

  '@types/babel__traverse@7.20.7':
    dependencies:
      '@babel/types': 7.28.0

  '@types/body-parser@1.19.5':
    dependencies:
      '@types/connect': 3.4.38
      '@types/node': 22.16.1

  '@types/chai@5.2.2':
    dependencies:
      '@types/deep-eql': 4.0.2

  '@types/connect@3.4.38':
    dependencies:
      '@types/node': 22.16.1

  '@types/conventional-commits-parser@5.0.1':
    dependencies:
      '@types/node': 22.16.1

  '@types/cors@2.8.19':
    dependencies:
      '@types/node': 22.16.1

  '@types/debug@4.1.12':
    dependencies:
      '@types/ms': 2.1.0

  '@types/deep-eql@4.0.2': {}

  '@types/estree@1.0.6': {}

  '@types/estree@1.0.8': {}

  '@types/express-serve-static-core@4.19.6':
    dependencies:
      '@types/node': 22.16.1
      '@types/qs': 6.14.0
      '@types/range-parser': 1.2.7
      '@types/send': 0.17.5

  '@types/express@4.17.23':
    dependencies:
      '@types/body-parser': 1.19.5
      '@types/express-serve-static-core': 4.19.6
      '@types/qs': 6.14.0
      '@types/serve-static': 1.15.7

  '@types/hast@3.0.4':
    dependencies:
      '@types/unist': 3.0.3

  '@types/http-errors@2.0.4': {}

  '@types/json-schema@7.0.15': {}

  '@types/mime@1.3.5': {}

  '@types/ms@2.1.0': {}

  '@types/node@12.20.55': {}

  '@types/node@20.19.5':
    dependencies:
      undici-types: 6.21.0
    optional: true

  '@types/node@22.16.1':
    dependencies:
      undici-types: 6.21.0

  '@types/node@24.0.11':
    dependencies:
      undici-types: 7.8.0
    optional: true

  '@types/normalize-package-data@2.4.4': {}

  '@types/pg@8.15.4':
    dependencies:
      '@types/node': 22.16.1
      pg-protocol: 1.8.0
      pg-types: 2.2.0

  '@types/qs@6.14.0': {}

  '@types/range-parser@1.2.7': {}

  '@types/react-dom@19.1.6(@types/react@19.1.8)':
    dependencies:
      '@types/react': 19.1.8

  '@types/react@19.1.8':
    dependencies:
      csstype: 3.1.3

  '@types/resolve@1.20.2': {}

  '@types/send@0.17.5':
    dependencies:
      '@types/mime': 1.3.5
      '@types/node': 22.16.1

  '@types/serve-static@1.15.7':
    dependencies:
      '@types/http-errors': 2.0.4
      '@types/node': 22.16.1
      '@types/send': 0.17.5

  '@types/triple-beam@1.3.5': {}

  '@types/unist@3.0.3': {}

  '@types/use-sync-external-store@0.0.6': {}

  '@types/whatwg-mimetype@3.0.2':
    optional: true

  '@types/yauzl@2.10.3':
    dependencies:
      '@types/node': 22.16.1
    optional: true

  '@typescript-eslint/eslint-plugin@8.36.0(@typescript-eslint/parser@8.36.0(eslint@9.30.1(jiti@2.4.2))(typescript@5.8.3))(eslint@9.30.1(jiti@2.4.2))(typescript@5.8.3)':
    dependencies:
      '@eslint-community/regexpp': 4.12.1
      '@typescript-eslint/parser': 8.36.0(eslint@9.30.1(jiti@2.4.2))(typescript@5.8.3)
      '@typescript-eslint/scope-manager': 8.36.0
      '@typescript-eslint/type-utils': 8.36.0(eslint@9.30.1(jiti@2.4.2))(typescript@5.8.3)
      '@typescript-eslint/utils': 8.36.0(eslint@9.30.1(jiti@2.4.2))(typescript@5.8.3)
      '@typescript-eslint/visitor-keys': 8.36.0
      eslint: 9.30.1(jiti@2.4.2)
      graphemer: 1.4.0
      ignore: 7.0.5
      natural-compare: 1.4.0
      ts-api-utils: 2.1.0(typescript@5.8.3)
      typescript: 5.8.3
    transitivePeerDependencies:
      - supports-color

  '@typescript-eslint/parser@8.36.0(eslint@9.30.1(jiti@2.4.2))(typescript@5.8.3)':
    dependencies:
      '@typescript-eslint/scope-manager': 8.36.0
      '@typescript-eslint/types': 8.36.0
      '@typescript-eslint/typescript-estree': 8.36.0(typescript@5.8.3)
      '@typescript-eslint/visitor-keys': 8.36.0
      debug: 4.4.0
      eslint: 9.30.1(jiti@2.4.2)
      typescript: 5.8.3
    transitivePeerDependencies:
      - supports-color

  '@typescript-eslint/project-service@8.36.0(typescript@5.8.3)':
    dependencies:
      '@typescript-eslint/tsconfig-utils': 8.36.0(typescript@5.8.3)
      '@typescript-eslint/types': 8.36.0
      debug: 4.4.1
      typescript: 5.8.3
    transitivePeerDependencies:
      - supports-color

  '@typescript-eslint/scope-manager@8.36.0':
    dependencies:
      '@typescript-eslint/types': 8.36.0
      '@typescript-eslint/visitor-keys': 8.36.0

  '@typescript-eslint/tsconfig-utils@8.36.0(typescript@5.8.3)':
    dependencies:
      typescript: 5.8.3

  '@typescript-eslint/type-utils@8.36.0(eslint@9.30.1(jiti@2.4.2))(typescript@5.8.3)':
    dependencies:
      '@typescript-eslint/typescript-estree': 8.36.0(typescript@5.8.3)
      '@typescript-eslint/utils': 8.36.0(eslint@9.30.1(jiti@2.4.2))(typescript@5.8.3)
      debug: 4.4.1
      eslint: 9.30.1(jiti@2.4.2)
      ts-api-utils: 2.1.0(typescript@5.8.3)
      typescript: 5.8.3
    transitivePeerDependencies:
      - supports-color

  '@typescript-eslint/types@8.36.0': {}

  '@typescript-eslint/typescript-estree@8.36.0(typescript@5.8.3)':
    dependencies:
      '@typescript-eslint/project-service': 8.36.0(typescript@5.8.3)
      '@typescript-eslint/tsconfig-utils': 8.36.0(typescript@5.8.3)
      '@typescript-eslint/types': 8.36.0
      '@typescript-eslint/visitor-keys': 8.36.0
      debug: 4.4.1
      fast-glob: 3.3.3
      is-glob: 4.0.3
      minimatch: 9.0.5
      semver: 7.7.2
      ts-api-utils: 2.1.0(typescript@5.8.3)
      typescript: 5.8.3
    transitivePeerDependencies:
      - supports-color

  '@typescript-eslint/utils@8.36.0(eslint@9.30.1(jiti@2.4.2))(typescript@5.8.3)':
    dependencies:
      '@eslint-community/eslint-utils': 4.7.0(eslint@9.30.1(jiti@2.4.2))
      '@typescript-eslint/scope-manager': 8.36.0
      '@typescript-eslint/types': 8.36.0
      '@typescript-eslint/typescript-estree': 8.36.0(typescript@5.8.3)
      eslint: 9.30.1(jiti@2.4.2)
      typescript: 5.8.3
    transitivePeerDependencies:
      - supports-color

  '@typescript-eslint/visitor-keys@8.36.0':
    dependencies:
      '@typescript-eslint/types': 8.36.0
      eslint-visitor-keys: 4.2.1

  '@unrs/resolver-binding-android-arm-eabi@1.11.0':
    optional: true

  '@unrs/resolver-binding-android-arm64@1.11.0':
    optional: true

  '@unrs/resolver-binding-darwin-arm64@1.11.0':
    optional: true

  '@unrs/resolver-binding-darwin-x64@1.11.0':
    optional: true

  '@unrs/resolver-binding-freebsd-x64@1.11.0':
    optional: true

  '@unrs/resolver-binding-linux-arm-gnueabihf@1.11.0':
    optional: true

  '@unrs/resolver-binding-linux-arm-musleabihf@1.11.0':
    optional: true

  '@unrs/resolver-binding-linux-arm64-gnu@1.11.0':
    optional: true

  '@unrs/resolver-binding-linux-arm64-musl@1.11.0':
    optional: true

  '@unrs/resolver-binding-linux-ppc64-gnu@1.11.0':
    optional: true

  '@unrs/resolver-binding-linux-riscv64-gnu@1.11.0':
    optional: true

  '@unrs/resolver-binding-linux-riscv64-musl@1.11.0':
    optional: true

  '@unrs/resolver-binding-linux-s390x-gnu@1.11.0':
    optional: true

  '@unrs/resolver-binding-linux-x64-gnu@1.11.0':
    optional: true

  '@unrs/resolver-binding-linux-x64-musl@1.11.0':
    optional: true

  '@unrs/resolver-binding-wasm32-wasi@1.11.0':
    dependencies:
      '@napi-rs/wasm-runtime': 0.2.11
    optional: true

  '@unrs/resolver-binding-win32-arm64-msvc@1.11.0':
    optional: true

  '@unrs/resolver-binding-win32-ia32-msvc@1.11.0':
    optional: true

  '@unrs/resolver-binding-win32-x64-msvc@1.11.0':
    optional: true

  '@vercel/nft@0.29.4(rollup@4.44.2)':
    dependencies:
      '@mapbox/node-pre-gyp': 2.0.0
      '@rollup/pluginutils': 5.2.0(rollup@4.44.2)
      acorn: 8.15.0
      acorn-import-attributes: 1.9.5(acorn@8.15.0)
      async-sema: 3.1.1
      bindings: 1.5.0
      estree-walker: 2.0.2
      glob: 10.4.5
      graceful-fs: 4.2.11
      node-gyp-build: 4.8.4
      picomatch: 4.0.2
      resolve-from: 5.0.0
    transitivePeerDependencies:
      - encoding
      - rollup
      - supports-color

  '@vitejs/plugin-react@4.6.0(vite@6.3.5(@types/node@22.16.1)(jiti@2.4.2)(lightningcss@1.30.1)(terser@5.43.1)(tsx@4.20.3)(yaml@2.8.0))':
    dependencies:
      '@babel/core': 7.28.0
      '@babel/plugin-transform-react-jsx-self': 7.27.1(@babel/core@7.28.0)
      '@babel/plugin-transform-react-jsx-source': 7.27.1(@babel/core@7.28.0)
      '@rolldown/pluginutils': 1.0.0-beta.19
      '@types/babel__core': 7.20.5
      react-refresh: 0.17.0
      vite: 6.3.5(@types/node@22.16.1)(jiti@2.4.2)(lightningcss@1.30.1)(terser@5.43.1)(tsx@4.20.3)(yaml@2.8.0)
    transitivePeerDependencies:
      - supports-color

  '@vitejs/plugin-vue@5.2.4(vite@7.0.3(@types/node@24.0.11)(jiti@2.4.2)(lightningcss@1.30.1)(terser@5.43.1)(tsx@4.20.3)(yaml@2.8.0))(vue@3.5.17(typescript@5.8.3))':
    dependencies:
      vite: 7.0.3(@types/node@24.0.11)(jiti@2.4.2)(lightningcss@1.30.1)(terser@5.43.1)(tsx@4.20.3)(yaml@2.8.0)
      vue: 3.5.17(typescript@5.8.3)

  '@vitest/coverage-istanbul@3.2.4(vitest@3.2.4(@types/debug@4.1.12)(@types/node@24.0.11)(happy-dom@18.0.1)(jiti@2.4.2)(jsdom@26.1.0)(lightningcss@1.30.1)(terser@5.43.1)(tsx@4.20.3)(yaml@2.8.0))':
    dependencies:
      '@istanbuljs/schema': 0.1.3
      debug: 4.4.1
      istanbul-lib-coverage: 3.2.2
      istanbul-lib-instrument: 6.0.3
      istanbul-lib-report: 3.0.1
      istanbul-lib-source-maps: 5.0.6
      istanbul-reports: 3.1.7
      magicast: 0.3.5
      test-exclude: 7.0.1
      tinyrainbow: 2.0.0
      vitest: 3.2.4(@types/debug@4.1.12)(@types/node@24.0.11)(happy-dom@18.0.1)(jiti@2.4.2)(jsdom@26.1.0)(lightningcss@1.30.1)(terser@5.43.1)(tsx@4.20.3)(yaml@2.8.0)
    transitivePeerDependencies:
      - supports-color

  '@vitest/expect@3.2.4':
    dependencies:
      '@types/chai': 5.2.2
      '@vitest/spy': 3.2.4
      '@vitest/utils': 3.2.4
      chai: 5.2.0
      tinyrainbow: 2.0.0

  '@vitest/mocker@3.2.4(vite@6.3.5(@types/node@22.16.1)(jiti@2.4.2)(lightningcss@1.30.1)(terser@5.43.1)(tsx@4.20.3)(yaml@2.8.0))':
    dependencies:
      '@vitest/spy': 3.2.4
      estree-walker: 3.0.3
      magic-string: 0.30.17
    optionalDependencies:
      vite: 6.3.5(@types/node@22.16.1)(jiti@2.4.2)(lightningcss@1.30.1)(terser@5.43.1)(tsx@4.20.3)(yaml@2.8.0)

  '@vitest/mocker@3.2.4(vite@6.3.5(@types/node@24.0.11)(jiti@2.4.2)(lightningcss@1.30.1)(terser@5.43.1)(tsx@4.20.3)(yaml@2.8.0))':
    dependencies:
      '@vitest/spy': 3.2.4
      estree-walker: 3.0.3
      magic-string: 0.30.17
    optionalDependencies:
      vite: 6.3.5(@types/node@24.0.11)(jiti@2.4.2)(lightningcss@1.30.1)(terser@5.43.1)(tsx@4.20.3)(yaml@2.8.0)

  '@vitest/mocker@3.2.4(vite@6.3.5(@types/node@24.0.11)(jiti@2.4.2)(lightningcss@1.30.1)(tsx@4.20.3)(yaml@2.8.0))':
    dependencies:
      '@vitest/spy': 3.2.4
      estree-walker: 3.0.3
      magic-string: 0.30.17
    optionalDependencies:
      vite: 6.3.5(@types/node@24.0.11)(jiti@2.4.2)(lightningcss@1.30.1)(tsx@4.20.3)(yaml@2.8.0)

  '@vitest/pretty-format@3.2.4':
    dependencies:
      tinyrainbow: 2.0.0

  '@vitest/runner@3.2.4':
    dependencies:
      '@vitest/utils': 3.2.4
      pathe: 2.0.3
      strip-literal: 3.0.0

  '@vitest/snapshot@3.2.4':
    dependencies:
      '@vitest/pretty-format': 3.2.4
      magic-string: 0.30.17
      pathe: 2.0.3

  '@vitest/spy@3.2.4':
    dependencies:
      tinyspy: 4.0.3

  '@vitest/utils@3.2.4':
    dependencies:
      '@vitest/pretty-format': 3.2.4
      loupe: 3.1.4
      tinyrainbow: 2.0.0

  '@volar/language-core@2.4.17':
    dependencies:
      '@volar/source-map': 2.4.17

  '@volar/source-map@2.4.17': {}

  '@volar/typescript@2.4.17':
    dependencies:
      '@volar/language-core': 2.4.17
      path-browserify: 1.0.1
      vscode-uri: 3.1.0

  '@vue/compiler-core@3.5.17':
    dependencies:
      '@babel/parser': 7.28.0
      '@vue/shared': 3.5.17
      entities: 4.5.0
      estree-walker: 2.0.2
      source-map-js: 1.2.1

  '@vue/compiler-dom@3.5.17':
    dependencies:
      '@vue/compiler-core': 3.5.17
      '@vue/shared': 3.5.17

  '@vue/compiler-sfc@3.5.17':
    dependencies:
      '@babel/parser': 7.28.0
      '@vue/compiler-core': 3.5.17
      '@vue/compiler-dom': 3.5.17
      '@vue/compiler-ssr': 3.5.17
      '@vue/shared': 3.5.17
      estree-walker: 2.0.2
      magic-string: 0.30.17
      postcss: 8.5.6
      source-map-js: 1.2.1

  '@vue/compiler-ssr@3.5.17':
    dependencies:
      '@vue/compiler-dom': 3.5.17
      '@vue/shared': 3.5.17

  '@vue/compiler-vue2@2.7.16':
    dependencies:
      de-indent: 1.0.2
      he: 1.2.0

  '@vue/language-core@2.1.6(typescript@5.8.3)':
    dependencies:
      '@volar/language-core': 2.4.17
      '@vue/compiler-dom': 3.5.17
      '@vue/compiler-vue2': 2.7.16
      '@vue/shared': 3.5.17
      computeds: 0.0.1
      minimatch: 9.0.5
      muggle-string: 0.4.1
      path-browserify: 1.0.1
    optionalDependencies:
      typescript: 5.8.3

  '@vue/reactivity@3.5.17':
    dependencies:
      '@vue/shared': 3.5.17

  '@vue/runtime-core@3.5.17':
    dependencies:
      '@vue/reactivity': 3.5.17
      '@vue/shared': 3.5.17

  '@vue/runtime-dom@3.5.17':
    dependencies:
      '@vue/reactivity': 3.5.17
      '@vue/runtime-core': 3.5.17
      '@vue/shared': 3.5.17
      csstype: 3.1.3

  '@vue/server-renderer@3.5.17(vue@3.5.17(typescript@5.8.3))':
    dependencies:
      '@vue/compiler-ssr': 3.5.17
      '@vue/shared': 3.5.17
      vue: 3.5.17(typescript@5.8.3)

  '@vue/shared@3.5.17': {}

  '@whatwg-node/disposablestack@0.0.6':
    dependencies:
      '@whatwg-node/promise-helpers': 1.3.2
      tslib: 2.8.1

  '@whatwg-node/fetch@0.10.8':
    dependencies:
      '@whatwg-node/node-fetch': 0.7.21
      urlpattern-polyfill: 10.1.0

  '@whatwg-node/node-fetch@0.7.21':
    dependencies:
      '@fastify/busboy': 3.1.1
      '@whatwg-node/disposablestack': 0.0.6
      '@whatwg-node/promise-helpers': 1.3.2
      tslib: 2.8.1

  '@whatwg-node/promise-helpers@1.3.2':
    dependencies:
      tslib: 2.8.1

  '@whatwg-node/server@0.9.71':
    dependencies:
      '@whatwg-node/disposablestack': 0.0.6
      '@whatwg-node/fetch': 0.10.8
      '@whatwg-node/promise-helpers': 1.3.2
      tslib: 2.8.1

  JSONStream@1.3.5:
    dependencies:
      jsonparse: 1.3.1
      through: 2.3.8

  abbrev@3.0.1: {}

  abort-controller@3.0.0:
    dependencies:
      event-target-shim: 5.0.1

  accepts@1.3.8:
    dependencies:
      mime-types: 2.1.35
      negotiator: 0.6.3

  acorn-import-attributes@1.9.5(acorn@8.15.0):
    dependencies:
      acorn: 8.15.0

  acorn-jsx@5.3.2(acorn@8.15.0):
    dependencies:
      acorn: 8.15.0

  acorn@8.15.0: {}

  agent-base@7.1.3: {}

  ajv-draft-04@1.0.0(ajv@8.13.0):
    optionalDependencies:
      ajv: 8.13.0

  ajv-formats@3.0.1(ajv@8.13.0):
    optionalDependencies:
      ajv: 8.13.0

  ajv@6.12.6:
    dependencies:
      fast-deep-equal: 3.1.3
      fast-json-stable-stringify: 2.1.0
      json-schema-traverse: 0.4.1
      uri-js: 4.4.1

  ajv@8.12.0:
    dependencies:
      fast-deep-equal: 3.1.3
      json-schema-traverse: 1.0.0
      require-from-string: 2.0.2
      uri-js: 4.4.1

  ajv@8.13.0:
    dependencies:
      fast-deep-equal: 3.1.3
      json-schema-traverse: 1.0.0
      require-from-string: 2.0.2
      uri-js: 4.4.1

  ansi-colors@4.1.3: {}

  ansi-escapes@7.0.0:
    dependencies:
      environment: 1.1.0

  ansi-regex@5.0.1: {}

  ansi-regex@6.1.0: {}

  ansi-styles@4.3.0:
    dependencies:
      color-convert: 2.0.1

  ansi-styles@5.2.0: {}

  ansi-styles@6.2.1: {}

  ansis@4.1.0: {}

  any-promise@1.3.0: {}

  anymatch@3.1.3:
    dependencies:
      normalize-path: 3.0.0
      picomatch: 2.3.1

  archiver-utils@5.0.2:
    dependencies:
      glob: 10.4.5
      graceful-fs: 4.2.11
      is-stream: 2.0.1
      lazystream: 1.0.1
      lodash: 4.17.21
      normalize-path: 3.0.0
      readable-stream: 4.7.0

  archiver@7.0.1:
    dependencies:
      archiver-utils: 5.0.2
      async: 3.2.6
      buffer-crc32: 1.0.0
      readable-stream: 4.7.0
      readdir-glob: 1.1.3
      tar-stream: 3.1.7
      zip-stream: 6.0.1

  argparse@1.0.10:
    dependencies:
      sprintf-js: 1.0.3

  argparse@2.0.1: {}

  aria-query@5.3.0:
    dependencies:
      dequal: 2.0.3

  aria-query@5.3.2: {}

  array-buffer-byte-length@1.0.2:
    dependencies:
      call-bound: 1.0.3
      is-array-buffer: 3.0.5

  array-flatten@1.1.1: {}

  array-ify@1.0.0: {}

  array-includes@3.1.8:
    dependencies:
      call-bind: 1.0.8
      define-properties: 1.2.1
      es-abstract: 1.23.9
      es-object-atoms: 1.1.1
      get-intrinsic: 1.2.7
      is-string: 1.1.1

  array-union@2.1.0: {}

  array.prototype.findlast@1.2.5:
    dependencies:
      call-bind: 1.0.8
      define-properties: 1.2.1
      es-abstract: 1.23.9
      es-errors: 1.3.0
      es-object-atoms: 1.1.1
      es-shim-unscopables: 1.1.0

  array.prototype.flat@1.3.3:
    dependencies:
      call-bind: 1.0.8
      define-properties: 1.2.1
      es-abstract: 1.23.9
      es-shim-unscopables: 1.1.0

  array.prototype.flatmap@1.3.3:
    dependencies:
      call-bind: 1.0.8
      define-properties: 1.2.1
      es-abstract: 1.23.9
      es-shim-unscopables: 1.1.0

  array.prototype.tosorted@1.1.4:
    dependencies:
      call-bind: 1.0.8
      define-properties: 1.2.1
      es-abstract: 1.23.9
      es-errors: 1.3.0
      es-shim-unscopables: 1.1.0

  arraybuffer.prototype.slice@1.0.4:
    dependencies:
      array-buffer-byte-length: 1.0.2
      call-bind: 1.0.8
      define-properties: 1.2.1
      es-abstract: 1.23.9
      es-errors: 1.3.0
      get-intrinsic: 1.2.7
      is-array-buffer: 3.0.5

  assertion-error@2.0.1: {}

  ast-module-types@6.0.1: {}

  ast-types@0.16.1:
    dependencies:
      tslib: 2.8.1

  async-function@1.0.0: {}

  async-sema@3.1.1: {}

  async@3.2.6: {}

  available-typed-arrays@1.0.7:
    dependencies:
      possible-typed-array-names: 1.1.0

  b4a@1.6.7: {}

  babel-dead-code-elimination@1.0.10:
    dependencies:
      '@babel/core': 7.28.0
      '@babel/parser': 7.28.0
      '@babel/traverse': 7.28.0
      '@babel/types': 7.28.0
    transitivePeerDependencies:
      - supports-color

  balanced-match@1.0.2: {}

  bare-events@2.6.0:
    optional: true

  base64-js@1.5.1: {}

  better-path-resolve@1.0.0:
    dependencies:
      is-windows: 1.0.2

  binary-extensions@2.3.0: {}

  bindings@1.5.0:
    dependencies:
      file-uri-to-path: 1.0.0

  body-parser@1.20.3:
    dependencies:
      bytes: 3.1.2
      content-type: 1.0.5
      debug: 2.6.9
      depd: 2.0.0
      destroy: 1.2.0
      http-errors: 2.0.0
      iconv-lite: 0.4.24
      on-finished: 2.4.1
      qs: 6.13.0
      raw-body: 2.5.2
      type-is: 1.6.18
      unpipe: 1.0.0
    transitivePeerDependencies:
      - supports-color

  boolbase@1.0.0: {}

  brace-expansion@1.1.11:
    dependencies:
      balanced-match: 1.0.2
      concat-map: 0.0.1

  brace-expansion@1.1.12:
    dependencies:
      balanced-match: 1.0.2
      concat-map: 0.0.1

  brace-expansion@2.0.2:
    dependencies:
      balanced-match: 1.0.2

  braces@3.0.3:
    dependencies:
      fill-range: 7.1.1

  browserslist@4.25.1:
    dependencies:
      caniuse-lite: 1.0.30001727
      electron-to-chromium: 1.5.180
      node-releases: 2.0.19
      update-browserslist-db: 1.1.3(browserslist@4.25.1)

  buffer-crc32@0.2.13: {}

  buffer-crc32@1.0.0: {}

  buffer-from@1.1.2: {}

  buffer@6.0.3:
    dependencies:
      base64-js: 1.5.1
      ieee754: 1.2.1

  builtin-modules@3.3.0: {}

  bundle-require@5.1.0(esbuild@0.25.0):
    dependencies:
      esbuild: 0.25.0
      load-tsconfig: 0.2.5

  bytes@3.1.2: {}

  c12@3.0.4(magicast@0.3.5):
    dependencies:
      chokidar: 4.0.3
      confbox: 0.2.2
      defu: 6.1.4
      dotenv: 16.6.1
      exsolve: 1.0.7
      giget: 2.0.0
      jiti: 2.4.2
      ohash: 2.0.11
      pathe: 2.0.3
      perfect-debounce: 1.0.0
      pkg-types: 2.2.0
      rc9: 2.1.2
    optionalDependencies:
      magicast: 0.3.5

  cac@6.7.14: {}

  call-bind-apply-helpers@1.0.2:
    dependencies:
      es-errors: 1.3.0
      function-bind: 1.1.2

  call-bind@1.0.8:
    dependencies:
      call-bind-apply-helpers: 1.0.2
      es-define-property: 1.0.1
      get-intrinsic: 1.2.7
      set-function-length: 1.2.2

  call-bound@1.0.3:
    dependencies:
      call-bind-apply-helpers: 1.0.2
      get-intrinsic: 1.2.7

  call-bound@1.0.4:
    dependencies:
      call-bind-apply-helpers: 1.0.2
      get-intrinsic: 1.3.0

  callsite@1.0.0: {}

  callsites@3.1.0: {}

  caniuse-lite@1.0.30001727: {}

  chai@5.2.0:
    dependencies:
      assertion-error: 2.0.1
      check-error: 2.1.1
      deep-eql: 5.0.2
      loupe: 3.1.3
      pathval: 2.0.0

  chalk@3.0.0:
    dependencies:
      ansi-styles: 4.3.0
      supports-color: 7.2.0

  chalk@4.1.2:
    dependencies:
      ansi-styles: 4.3.0
      supports-color: 7.2.0

  chalk@5.4.1: {}

  chardet@0.7.0: {}

  check-error@2.1.1: {}

  cheerio-select@2.1.0:
    dependencies:
      boolbase: 1.0.0
      css-select: 5.2.2
      css-what: 6.2.2
      domelementtype: 2.3.0
      domhandler: 5.0.3
      domutils: 3.2.2

  cheerio@1.1.0:
    dependencies:
      cheerio-select: 2.1.0
      dom-serializer: 2.0.0
      domhandler: 5.0.3
      domutils: 3.2.2
      encoding-sniffer: 0.2.1
      htmlparser2: 10.0.0
      parse5: 7.3.0
      parse5-htmlparser2-tree-adapter: 7.1.0
      parse5-parser-stream: 7.1.2
      undici: 7.11.0
      whatwg-mimetype: 4.0.0

  chokidar@3.6.0:
    dependencies:
      anymatch: 3.1.3
      braces: 3.0.3
      glob-parent: 5.1.2
      is-binary-path: 2.1.0
      is-glob: 4.0.3
      normalize-path: 3.0.0
      readdirp: 3.6.0
    optionalDependencies:
      fsevents: 2.3.3

  chokidar@4.0.3:
    dependencies:
      readdirp: 4.1.2

  chownr@3.0.0: {}

  ci-info@3.9.0: {}

  citty@0.1.6:
    dependencies:
      consola: 3.4.2

  cli-cursor@5.0.0:
    dependencies:
      restore-cursor: 5.1.0

  cli-truncate@4.0.0:
    dependencies:
      slice-ansi: 5.0.0
      string-width: 7.2.0

  clipboardy@4.0.0:
    dependencies:
      execa: 8.0.1
      is-wsl: 3.1.0
      is64bit: 2.0.0

  cliui@8.0.1:
    dependencies:
      string-width: 4.2.3
      strip-ansi: 6.0.1
      wrap-ansi: 7.0.0

  cluster-key-slot@1.1.2: {}

  color-convert@1.9.3:
    dependencies:
      color-name: 1.1.3

  color-convert@2.0.1:
    dependencies:
      color-name: 1.1.4

  color-name@1.1.3: {}

  color-name@1.1.4: {}

  color-string@1.9.1:
    dependencies:
      color-name: 1.1.4
      simple-swizzle: 0.2.2

  color@3.2.1:
    dependencies:
      color-convert: 1.9.3
      color-string: 1.9.1

  colorette@2.0.20: {}

  colorspace@1.1.4:
    dependencies:
      color: 3.2.1
      text-hex: 1.0.0

  commander@10.0.1: {}

  commander@12.1.0: {}

  commander@13.1.0: {}

  commander@2.20.3: {}

  commander@4.1.1: {}

  comment-parser@1.4.1: {}

  common-path-prefix@3.0.0: {}

  commondir@1.0.1: {}

  compare-func@2.0.0:
    dependencies:
      array-ify: 1.0.0
      dot-prop: 5.3.0

  compare-versions@6.1.1: {}

  compatx@0.2.0: {}

  compress-commons@6.0.2:
    dependencies:
      crc-32: 1.2.2
      crc32-stream: 6.0.0
      is-stream: 2.0.1
      normalize-path: 3.0.0
      readable-stream: 4.7.0

  computeds@0.0.1: {}

  concat-map@0.0.1: {}

  concurrently@9.2.0:
    dependencies:
      chalk: 4.1.2
      lodash: 4.17.21
      rxjs: 7.8.2
      shell-quote: 1.8.3
      supports-color: 8.1.1
      tree-kill: 1.2.2
      yargs: 17.7.2

  confbox@0.1.8: {}

  confbox@0.2.2: {}

  consola@3.4.0: {}

  consola@3.4.2: {}

  content-disposition@0.5.4:
    dependencies:
      safe-buffer: 5.2.1

  content-type@1.0.5: {}

  conventional-changelog-angular@7.0.0:
    dependencies:
      compare-func: 2.0.0

  conventional-commits-parser@5.0.0:
    dependencies:
      JSONStream: 1.3.5
      is-text-path: 2.0.0
      meow: 12.1.1
      split2: 4.2.0

  convert-source-map@2.0.0: {}

  cookie-es@1.2.2: {}

  cookie-es@2.0.0: {}

  cookie-signature@1.0.6: {}

  cookie@0.7.1: {}

  cookie@1.0.2: {}

  copy-file@11.0.0:
    dependencies:
      graceful-fs: 4.2.11
      p-event: 6.0.1

  core-util-is@1.0.3: {}

  cors@2.8.5:
    dependencies:
      object-assign: 4.1.1
      vary: 1.1.2

  crc-32@1.2.2: {}

  crc32-stream@6.0.0:
    dependencies:
      crc-32: 1.2.2
      readable-stream: 4.7.0

  cron-parser@4.9.0:
    dependencies:
      luxon: 3.7.1

  croner@9.1.0: {}

  cross-spawn@6.0.6:
    dependencies:
      nice-try: 1.0.5
      path-key: 2.0.1
      semver: 5.7.2
      shebang-command: 1.2.0
      which: 1.3.1

  cross-spawn@7.0.6:
    dependencies:
      path-key: 3.1.1
      shebang-command: 2.0.0
      which: 2.0.2

  crossws@0.3.5:
    dependencies:
      uncrypto: 0.1.3

  css-select@5.2.2:
    dependencies:
      boolbase: 1.0.0
      css-what: 6.2.2
      domhandler: 5.0.3
      domutils: 3.2.2
      nth-check: 2.1.1

  css-what@6.2.2: {}

  css.escape@1.5.1: {}

  cssstyle@4.2.1:
    dependencies:
      '@asamuzakjp/css-color': 2.8.3
      rrweb-cssom: 0.8.0

  csstype@3.1.3: {}

  data-uri-to-buffer@4.0.1: {}

  data-urls@5.0.0:
    dependencies:
      whatwg-mimetype: 4.0.0
      whatwg-url: 14.1.1

  data-view-buffer@1.0.2:
    dependencies:
      call-bound: 1.0.3
      es-errors: 1.3.0
      is-data-view: 1.0.2

  data-view-byte-length@1.0.2:
    dependencies:
      call-bound: 1.0.3
      es-errors: 1.3.0
      is-data-view: 1.0.2

  data-view-byte-offset@1.0.1:
    dependencies:
      call-bound: 1.0.3
      es-errors: 1.3.0
      is-data-view: 1.0.2

  dataloader@1.4.0: {}

  db0@0.3.2(drizzle-orm@0.40.1(@types/pg@8.15.4)(gel@2.1.1)(kysely@0.28.2)(pg@8.16.3)(postgres@3.4.7)):
    optionalDependencies:
      drizzle-orm: 0.40.1(@types/pg@8.15.4)(gel@2.1.1)(kysely@0.28.2)(pg@8.16.3)(postgres@3.4.7)

  de-indent@1.0.2: {}

  debug@2.6.9:
    dependencies:
      ms: 2.0.0

  debug@3.2.7:
    dependencies:
      ms: 2.1.3
    optional: true

  debug@4.4.0:
    dependencies:
      ms: 2.1.3

  debug@4.4.1:
    dependencies:
      ms: 2.1.3

  decache@4.6.2:
    dependencies:
      callsite: 1.0.0

  decimal.js@10.5.0: {}

  deep-eql@5.0.2: {}

  deep-is@0.1.4: {}

  deepmerge@4.3.1: {}

  define-data-property@1.1.4:
    dependencies:
      es-define-property: 1.0.1
      es-errors: 1.3.0
      gopd: 1.2.0

  define-lazy-prop@2.0.0: {}

  define-properties@1.2.1:
    dependencies:
      define-data-property: 1.1.4
      has-property-descriptors: 1.0.2
      object-keys: 1.1.1

  defu@6.1.4: {}

  denque@2.1.0: {}

  depd@2.0.0: {}

  dequal@2.0.3: {}

  destr@2.0.5: {}

  destroy@1.2.0: {}

  detect-indent@6.1.0: {}

  detect-libc@1.0.3: {}

  detect-libc@2.0.4: {}

  detective-amd@6.0.1:
    dependencies:
      ast-module-types: 6.0.1
      escodegen: 2.1.0
      get-amd-module-type: 6.0.1
      node-source-walk: 7.0.1

  detective-cjs@6.0.1:
    dependencies:
      ast-module-types: 6.0.1
      node-source-walk: 7.0.1

  detective-es6@5.0.1:
    dependencies:
      node-source-walk: 7.0.1

  detective-postcss@7.0.1(postcss@8.5.6):
    dependencies:
      is-url: 1.2.4
      postcss: 8.5.6
      postcss-values-parser: 6.0.2(postcss@8.5.6)

  detective-sass@6.0.1:
    dependencies:
      gonzales-pe: 4.3.0
      node-source-walk: 7.0.1

  detective-scss@5.0.1:
    dependencies:
      gonzales-pe: 4.3.0
      node-source-walk: 7.0.1

  detective-stylus@5.0.1: {}

  detective-typescript@14.0.0(typescript@5.8.3):
    dependencies:
      '@typescript-eslint/typescript-estree': 8.36.0(typescript@5.8.3)
      ast-module-types: 6.0.1
      node-source-walk: 7.0.1
      typescript: 5.8.3
    transitivePeerDependencies:
      - supports-color

  detective-vue2@2.2.0(typescript@5.8.3):
    dependencies:
      '@dependents/detective-less': 5.0.1
      '@vue/compiler-sfc': 3.5.17
      detective-es6: 5.0.1
      detective-sass: 6.0.1
      detective-scss: 5.0.1
      detective-stylus: 5.0.1
      detective-typescript: 14.0.0(typescript@5.8.3)
      typescript: 5.8.3
    transitivePeerDependencies:
      - supports-color

  diff@8.0.2: {}

  dir-glob@3.0.1:
    dependencies:
      path-type: 4.0.0

  doctrine@2.1.0:
    dependencies:
      esutils: 2.0.3

  dom-accessibility-api@0.5.16: {}

  dom-accessibility-api@0.6.3: {}

  dom-serializer@2.0.0:
    dependencies:
      domelementtype: 2.3.0
      domhandler: 5.0.3
      entities: 4.5.0

  domelementtype@2.3.0: {}

  domhandler@5.0.3:
    dependencies:
      domelementtype: 2.3.0

  domutils@3.2.2:
    dependencies:
      dom-serializer: 2.0.0
      domelementtype: 2.3.0
      domhandler: 5.0.3

  dot-prop@5.3.0:
    dependencies:
      is-obj: 2.0.0

  dot-prop@9.0.0:
    dependencies:
      type-fest: 4.41.0

  dotenv@16.6.1: {}

  drizzle-kit@0.30.6:
    dependencies:
      '@drizzle-team/brocli': 0.10.2
      '@esbuild-kit/esm-loader': 2.6.5
      esbuild: 0.19.12
      esbuild-register: 3.6.0(esbuild@0.19.12)
      gel: 2.1.1
    transitivePeerDependencies:
      - supports-color

  drizzle-orm@0.40.1(@types/pg@8.15.4)(gel@2.1.1)(kysely@0.28.2)(pg@8.16.3)(postgres@3.4.7):
    optionalDependencies:
      '@types/pg': 8.15.4
      gel: 2.1.1
      kysely: 0.28.2
      pg: 8.16.3
      postgres: 3.4.7

  drizzle-zod@0.7.1(drizzle-orm@0.40.1(@types/pg@8.15.4)(gel@2.1.1)(kysely@0.28.2)(pg@8.16.3)(postgres@3.4.7))(zod@3.25.76):
    dependencies:
      drizzle-orm: 0.40.1(@types/pg@8.15.4)(gel@2.1.1)(kysely@0.28.2)(pg@8.16.3)(postgres@3.4.7)
      zod: 3.25.76

  dunder-proto@1.0.1:
    dependencies:
      call-bind-apply-helpers: 1.0.2
      es-errors: 1.3.0
      gopd: 1.2.0

  duplexer@0.1.2: {}

  eastasianwidth@0.2.0: {}

  ee-first@1.1.1: {}

  electron-to-chromium@1.5.180: {}

  emoji-regex@10.4.0: {}

  emoji-regex@8.0.0: {}

  emoji-regex@9.2.2: {}

  enabled@2.0.0: {}

  encodeurl@1.0.2: {}

  encodeurl@2.0.0: {}

  encoding-sniffer@0.2.1:
    dependencies:
      iconv-lite: 0.6.3
      whatwg-encoding: 3.1.1

  end-of-stream@1.4.4:
    dependencies:
      once: 1.4.0

  enhanced-resolve@5.18.2:
    dependencies:
      graceful-fs: 4.2.11
      tapable: 2.2.2

  enquirer@2.4.1:
    dependencies:
      ansi-colors: 4.1.3
      strip-ansi: 6.0.1

  entities@4.5.0: {}

  entities@6.0.1: {}

  env-paths@3.0.0: {}

  environment@1.1.0: {}

  error-stack-parser-es@1.0.5: {}

  es-abstract@1.23.9:
    dependencies:
      array-buffer-byte-length: 1.0.2
      arraybuffer.prototype.slice: 1.0.4
      available-typed-arrays: 1.0.7
      call-bind: 1.0.8
      call-bound: 1.0.3
      data-view-buffer: 1.0.2
      data-view-byte-length: 1.0.2
      data-view-byte-offset: 1.0.1
      es-define-property: 1.0.1
      es-errors: 1.3.0
      es-object-atoms: 1.1.1
      es-set-tostringtag: 2.1.0
      es-to-primitive: 1.3.0
      function.prototype.name: 1.1.8
      get-intrinsic: 1.2.7
      get-proto: 1.0.1
      get-symbol-description: 1.1.0
      globalthis: 1.0.4
      gopd: 1.2.0
      has-property-descriptors: 1.0.2
      has-proto: 1.2.0
      has-symbols: 1.1.0
      hasown: 2.0.2
      internal-slot: 1.1.0
      is-array-buffer: 3.0.5
      is-callable: 1.2.7
      is-data-view: 1.0.2
      is-regex: 1.2.1
      is-shared-array-buffer: 1.0.4
      is-string: 1.1.1
      is-typed-array: 1.1.15
      is-weakref: 1.1.1
      math-intrinsics: 1.1.0
      object-inspect: 1.13.4
      object-keys: 1.1.1
      object.assign: 4.1.7
      own-keys: 1.0.1
      regexp.prototype.flags: 1.5.4
      safe-array-concat: 1.1.3
      safe-push-apply: 1.0.0
      safe-regex-test: 1.1.0
      set-proto: 1.0.0
      string.prototype.trim: 1.2.10
      string.prototype.trimend: 1.0.9
      string.prototype.trimstart: 1.0.8
      typed-array-buffer: 1.0.3
      typed-array-byte-length: 1.0.3
      typed-array-byte-offset: 1.0.4
      typed-array-length: 1.0.7
      unbox-primitive: 1.1.0
      which-typed-array: 1.1.18

  es-define-property@1.0.1: {}

  es-errors@1.3.0: {}

  es-iterator-helpers@1.2.1:
    dependencies:
      call-bind: 1.0.8
      call-bound: 1.0.3
      define-properties: 1.2.1
      es-abstract: 1.23.9
      es-errors: 1.3.0
      es-set-tostringtag: 2.1.0
      function-bind: 1.1.2
      get-intrinsic: 1.2.7
      globalthis: 1.0.4
      gopd: 1.2.0
      has-property-descriptors: 1.0.2
      has-proto: 1.2.0
      has-symbols: 1.1.0
      internal-slot: 1.1.0
      iterator.prototype: 1.1.5
      safe-array-concat: 1.1.3

  es-module-lexer@1.7.0: {}

  es-object-atoms@1.1.1:
    dependencies:
      es-errors: 1.3.0

  es-set-tostringtag@2.1.0:
    dependencies:
      es-errors: 1.3.0
      get-intrinsic: 1.2.7
      has-tostringtag: 1.0.2
      hasown: 2.0.2

  es-shim-unscopables@1.1.0:
    dependencies:
      hasown: 2.0.2

  es-to-primitive@1.3.0:
    dependencies:
      is-callable: 1.2.7
      is-date-object: 1.1.0
      is-symbol: 1.1.1

  esbuild-register@3.6.0(esbuild@0.19.12):
    dependencies:
      debug: 4.4.1
      esbuild: 0.19.12
    transitivePeerDependencies:
      - supports-color

  esbuild@0.18.20:
    optionalDependencies:
      '@esbuild/android-arm': 0.18.20
      '@esbuild/android-arm64': 0.18.20
      '@esbuild/android-x64': 0.18.20
      '@esbuild/darwin-arm64': 0.18.20
      '@esbuild/darwin-x64': 0.18.20
      '@esbuild/freebsd-arm64': 0.18.20
      '@esbuild/freebsd-x64': 0.18.20
      '@esbuild/linux-arm': 0.18.20
      '@esbuild/linux-arm64': 0.18.20
      '@esbuild/linux-ia32': 0.18.20
      '@esbuild/linux-loong64': 0.18.20
      '@esbuild/linux-mips64el': 0.18.20
      '@esbuild/linux-ppc64': 0.18.20
      '@esbuild/linux-riscv64': 0.18.20
      '@esbuild/linux-s390x': 0.18.20
      '@esbuild/linux-x64': 0.18.20
      '@esbuild/netbsd-x64': 0.18.20
      '@esbuild/openbsd-x64': 0.18.20
      '@esbuild/sunos-x64': 0.18.20
      '@esbuild/win32-arm64': 0.18.20
      '@esbuild/win32-ia32': 0.18.20
      '@esbuild/win32-x64': 0.18.20

  esbuild@0.19.12:
    optionalDependencies:
      '@esbuild/aix-ppc64': 0.19.12
      '@esbuild/android-arm': 0.19.12
      '@esbuild/android-arm64': 0.19.12
      '@esbuild/android-x64': 0.19.12
      '@esbuild/darwin-arm64': 0.19.12
      '@esbuild/darwin-x64': 0.19.12
      '@esbuild/freebsd-arm64': 0.19.12
      '@esbuild/freebsd-x64': 0.19.12
      '@esbuild/linux-arm': 0.19.12
      '@esbuild/linux-arm64': 0.19.12
      '@esbuild/linux-ia32': 0.19.12
      '@esbuild/linux-loong64': 0.19.12
      '@esbuild/linux-mips64el': 0.19.12
      '@esbuild/linux-ppc64': 0.19.12
      '@esbuild/linux-riscv64': 0.19.12
      '@esbuild/linux-s390x': 0.19.12
      '@esbuild/linux-x64': 0.19.12
      '@esbuild/netbsd-x64': 0.19.12
      '@esbuild/openbsd-x64': 0.19.12
      '@esbuild/sunos-x64': 0.19.12
      '@esbuild/win32-arm64': 0.19.12
      '@esbuild/win32-ia32': 0.19.12
      '@esbuild/win32-x64': 0.19.12

  esbuild@0.25.0:
    optionalDependencies:
      '@esbuild/aix-ppc64': 0.25.0
      '@esbuild/android-arm': 0.25.0
      '@esbuild/android-arm64': 0.25.0
      '@esbuild/android-x64': 0.25.0
      '@esbuild/darwin-arm64': 0.25.0
      '@esbuild/darwin-x64': 0.25.0
      '@esbuild/freebsd-arm64': 0.25.0
      '@esbuild/freebsd-x64': 0.25.0
      '@esbuild/linux-arm': 0.25.0
      '@esbuild/linux-arm64': 0.25.0
      '@esbuild/linux-ia32': 0.25.0
      '@esbuild/linux-loong64': 0.25.0
      '@esbuild/linux-mips64el': 0.25.0
      '@esbuild/linux-ppc64': 0.25.0
      '@esbuild/linux-riscv64': 0.25.0
      '@esbuild/linux-s390x': 0.25.0
      '@esbuild/linux-x64': 0.25.0
      '@esbuild/netbsd-arm64': 0.25.0
      '@esbuild/netbsd-x64': 0.25.0
      '@esbuild/openbsd-arm64': 0.25.0
      '@esbuild/openbsd-x64': 0.25.0
      '@esbuild/sunos-x64': 0.25.0
      '@esbuild/win32-arm64': 0.25.0
      '@esbuild/win32-ia32': 0.25.0
      '@esbuild/win32-x64': 0.25.0

  esbuild@0.25.1:
    optionalDependencies:
      '@esbuild/aix-ppc64': 0.25.1
      '@esbuild/android-arm': 0.25.1
      '@esbuild/android-arm64': 0.25.1
      '@esbuild/android-x64': 0.25.1
      '@esbuild/darwin-arm64': 0.25.1
      '@esbuild/darwin-x64': 0.25.1
      '@esbuild/freebsd-arm64': 0.25.1
      '@esbuild/freebsd-x64': 0.25.1
      '@esbuild/linux-arm': 0.25.1
      '@esbuild/linux-arm64': 0.25.1
      '@esbuild/linux-ia32': 0.25.1
      '@esbuild/linux-loong64': 0.25.1
      '@esbuild/linux-mips64el': 0.25.1
      '@esbuild/linux-ppc64': 0.25.1
      '@esbuild/linux-riscv64': 0.25.1
      '@esbuild/linux-s390x': 0.25.1
      '@esbuild/linux-x64': 0.25.1
      '@esbuild/netbsd-arm64': 0.25.1
      '@esbuild/netbsd-x64': 0.25.1
      '@esbuild/openbsd-arm64': 0.25.1
      '@esbuild/openbsd-x64': 0.25.1
      '@esbuild/sunos-x64': 0.25.1
      '@esbuild/win32-arm64': 0.25.1
      '@esbuild/win32-ia32': 0.25.1
      '@esbuild/win32-x64': 0.25.1

  esbuild@0.25.5:
    optionalDependencies:
      '@esbuild/aix-ppc64': 0.25.5
      '@esbuild/android-arm': 0.25.5
      '@esbuild/android-arm64': 0.25.5
      '@esbuild/android-x64': 0.25.5
      '@esbuild/darwin-arm64': 0.25.5
      '@esbuild/darwin-x64': 0.25.5
      '@esbuild/freebsd-arm64': 0.25.5
      '@esbuild/freebsd-x64': 0.25.5
      '@esbuild/linux-arm': 0.25.5
      '@esbuild/linux-arm64': 0.25.5
      '@esbuild/linux-ia32': 0.25.5
      '@esbuild/linux-loong64': 0.25.5
      '@esbuild/linux-mips64el': 0.25.5
      '@esbuild/linux-ppc64': 0.25.5
      '@esbuild/linux-riscv64': 0.25.5
      '@esbuild/linux-s390x': 0.25.5
      '@esbuild/linux-x64': 0.25.5
      '@esbuild/netbsd-arm64': 0.25.5
      '@esbuild/netbsd-x64': 0.25.5
      '@esbuild/openbsd-arm64': 0.25.5
      '@esbuild/openbsd-x64': 0.25.5
      '@esbuild/sunos-x64': 0.25.5
      '@esbuild/win32-arm64': 0.25.5
      '@esbuild/win32-ia32': 0.25.5
      '@esbuild/win32-x64': 0.25.5

  esbuild@0.25.6:
    optionalDependencies:
      '@esbuild/aix-ppc64': 0.25.6
      '@esbuild/android-arm': 0.25.6
      '@esbuild/android-arm64': 0.25.6
      '@esbuild/android-x64': 0.25.6
      '@esbuild/darwin-arm64': 0.25.6
      '@esbuild/darwin-x64': 0.25.6
      '@esbuild/freebsd-arm64': 0.25.6
      '@esbuild/freebsd-x64': 0.25.6
      '@esbuild/linux-arm': 0.25.6
      '@esbuild/linux-arm64': 0.25.6
      '@esbuild/linux-ia32': 0.25.6
      '@esbuild/linux-loong64': 0.25.6
      '@esbuild/linux-mips64el': 0.25.6
      '@esbuild/linux-ppc64': 0.25.6
      '@esbuild/linux-riscv64': 0.25.6
      '@esbuild/linux-s390x': 0.25.6
      '@esbuild/linux-x64': 0.25.6
      '@esbuild/netbsd-arm64': 0.25.6
      '@esbuild/netbsd-x64': 0.25.6
      '@esbuild/openbsd-arm64': 0.25.6
      '@esbuild/openbsd-x64': 0.25.6
      '@esbuild/openharmony-arm64': 0.25.6
      '@esbuild/sunos-x64': 0.25.6
      '@esbuild/win32-arm64': 0.25.6
      '@esbuild/win32-ia32': 0.25.6
      '@esbuild/win32-x64': 0.25.6

  escalade@3.2.0: {}

  escape-html@1.0.3: {}

  escape-string-regexp@4.0.0: {}

  escape-string-regexp@5.0.0: {}

  escodegen@2.1.0:
    dependencies:
      esprima: 4.0.1
      estraverse: 5.3.0
      esutils: 2.0.3
    optionalDependencies:
      source-map: 0.6.1

  eslint-compat-utils@0.5.1(eslint@9.30.1(jiti@2.4.2)):
    dependencies:
      eslint: 9.30.1(jiti@2.4.2)
      semver: 7.7.2

  eslint-config-prettier@10.1.5(eslint@9.30.1(jiti@2.4.2)):
    dependencies:
      eslint: 9.30.1(jiti@2.4.2)

  eslint-import-context@0.1.9(unrs-resolver@1.11.0):
    dependencies:
      get-tsconfig: 4.10.1
      stable-hash-x: 0.2.0
    optionalDependencies:
      unrs-resolver: 1.11.0

  eslint-import-resolver-node@0.3.9:
    dependencies:
      debug: 3.2.7
      is-core-module: 2.16.1
      resolve: 1.22.10
    transitivePeerDependencies:
      - supports-color
    optional: true

  eslint-plugin-es-x@7.8.0(eslint@9.30.1(jiti@2.4.2)):
    dependencies:
      '@eslint-community/eslint-utils': 4.7.0(eslint@9.30.1(jiti@2.4.2))
      '@eslint-community/regexpp': 4.12.1
      eslint: 9.30.1(jiti@2.4.2)
      eslint-compat-utils: 0.5.1(eslint@9.30.1(jiti@2.4.2))

  eslint-plugin-import-x@4.16.1(@typescript-eslint/utils@8.36.0(eslint@9.30.1(jiti@2.4.2))(typescript@5.8.3))(eslint-import-resolver-node@0.3.9)(eslint@9.30.1(jiti@2.4.2)):
    dependencies:
      '@typescript-eslint/types': 8.36.0
      comment-parser: 1.4.1
      debug: 4.4.1
      eslint: 9.30.1(jiti@2.4.2)
      eslint-import-context: 0.1.9(unrs-resolver@1.11.0)
      is-glob: 4.0.3
      minimatch: 10.0.3
      semver: 7.7.2
      stable-hash-x: 0.2.0
      unrs-resolver: 1.11.0
    optionalDependencies:
      '@typescript-eslint/utils': 8.36.0(eslint@9.30.1(jiti@2.4.2))(typescript@5.8.3)
      eslint-import-resolver-node: 0.3.9
    transitivePeerDependencies:
      - supports-color

  eslint-plugin-n@17.21.0(eslint@9.30.1(jiti@2.4.2))(typescript@5.8.3):
    dependencies:
      '@eslint-community/eslint-utils': 4.7.0(eslint@9.30.1(jiti@2.4.2))
      enhanced-resolve: 5.18.2
      eslint: 9.30.1(jiti@2.4.2)
      eslint-plugin-es-x: 7.8.0(eslint@9.30.1(jiti@2.4.2))
      get-tsconfig: 4.10.1
      globals: 15.15.0
      ignore: 5.3.2
      minimatch: 9.0.5
      semver: 7.7.2
      ts-declaration-location: 1.0.7(typescript@5.8.3)
    transitivePeerDependencies:
      - typescript

  eslint-plugin-prettier@5.5.1(eslint-config-prettier@10.1.5(eslint@9.30.1(jiti@2.4.2)))(eslint@9.30.1(jiti@2.4.2))(prettier@3.6.2):
    dependencies:
      eslint: 9.30.1(jiti@2.4.2)
      prettier: 3.6.2
      prettier-linter-helpers: 1.0.0
      synckit: 0.11.8
    optionalDependencies:
      eslint-config-prettier: 10.1.5(eslint@9.30.1(jiti@2.4.2))

  eslint-plugin-react-hooks@5.2.0(eslint@9.30.1(jiti@2.4.2)):
    dependencies:
      eslint: 9.30.1(jiti@2.4.2)

  eslint-plugin-react-refresh@0.4.20(eslint@9.30.1(jiti@2.4.2)):
    dependencies:
      eslint: 9.30.1(jiti@2.4.2)

  eslint-plugin-react@7.37.5(eslint@9.30.1(jiti@2.4.2)):
    dependencies:
      array-includes: 3.1.8
      array.prototype.findlast: 1.2.5
      array.prototype.flatmap: 1.3.3
      array.prototype.tosorted: 1.1.4
      doctrine: 2.1.0
      es-iterator-helpers: 1.2.1
      eslint: 9.30.1(jiti@2.4.2)
      estraverse: 5.3.0
      hasown: 2.0.2
      jsx-ast-utils: 3.3.5
      minimatch: 3.1.2
      object.entries: 1.1.9
      object.fromentries: 2.0.8
      object.values: 1.2.1
      prop-types: 15.8.1
      resolve: 2.0.0-next.5
      semver: 6.3.1
      string.prototype.matchall: 4.0.12
      string.prototype.repeat: 1.0.0

  eslint-scope@7.2.2:
    dependencies:
      esrecurse: 4.3.0
      estraverse: 5.3.0

  eslint-scope@8.4.0:
    dependencies:
      esrecurse: 4.3.0
      estraverse: 5.3.0

  eslint-visitor-keys@3.4.3: {}

  eslint-visitor-keys@4.2.1: {}

  eslint@9.30.1(jiti@2.4.2):
    dependencies:
      '@eslint-community/eslint-utils': 4.5.1(eslint@9.30.1(jiti@2.4.2))
      '@eslint-community/regexpp': 4.12.1
      '@eslint/config-array': 0.21.0
      '@eslint/config-helpers': 0.3.0
      '@eslint/core': 0.14.0
      '@eslint/eslintrc': 3.3.1
      '@eslint/js': 9.30.1
      '@eslint/plugin-kit': 0.3.3
      '@humanfs/node': 0.16.6
      '@humanwhocodes/module-importer': 1.0.1
      '@humanwhocodes/retry': 0.4.2
      '@types/estree': 1.0.6
      '@types/json-schema': 7.0.15
      ajv: 6.12.6
      chalk: 4.1.2
      cross-spawn: 7.0.6
      debug: 4.4.0
      escape-string-regexp: 4.0.0
      eslint-scope: 8.4.0
      eslint-visitor-keys: 4.2.1
      espree: 10.4.0
      esquery: 1.6.0
      esutils: 2.0.3
      fast-deep-equal: 3.1.3
      file-entry-cache: 8.0.0
      find-up: 5.0.0
      glob-parent: 6.0.2
      ignore: 5.3.2
      imurmurhash: 0.1.4
      is-glob: 4.0.3
      json-stable-stringify-without-jsonify: 1.0.1
      lodash.merge: 4.6.2
      minimatch: 3.1.2
      natural-compare: 1.4.0
      optionator: 0.9.4
    optionalDependencies:
      jiti: 2.4.2
    transitivePeerDependencies:
      - supports-color

  espree@10.4.0:
    dependencies:
      acorn: 8.15.0
      acorn-jsx: 5.3.2(acorn@8.15.0)
      eslint-visitor-keys: 4.2.1

  espree@9.6.1:
    dependencies:
      acorn: 8.15.0
      acorn-jsx: 5.3.2(acorn@8.15.0)
      eslint-visitor-keys: 3.4.3

  esprima@4.0.1: {}

  esquery@1.6.0:
    dependencies:
      estraverse: 5.3.0

  esrecurse@4.3.0:
    dependencies:
      estraverse: 5.3.0

  estraverse@5.3.0: {}

  estree-walker@2.0.2: {}

  estree-walker@3.0.3:
    dependencies:
      '@types/estree': 1.0.8

  esutils@2.0.3: {}

  etag@1.8.1: {}

  event-target-shim@5.0.1: {}

  eventemitter3@5.0.1: {}

  events@3.3.0: {}

  execa@1.0.0:
    dependencies:
      cross-spawn: 6.0.6
      get-stream: 4.1.0
      is-stream: 1.1.0
      npm-run-path: 2.0.2
      p-finally: 1.0.0
      signal-exit: 3.0.7
      strip-eof: 1.0.0

  execa@8.0.1:
    dependencies:
      cross-spawn: 7.0.6
      get-stream: 8.0.1
      human-signals: 5.0.0
      is-stream: 3.0.0
      merge-stream: 2.0.0
      npm-run-path: 5.3.0
      onetime: 6.0.0
      signal-exit: 4.1.0
      strip-final-newline: 3.0.0

  expect-type@1.2.2: {}

  express@4.21.2:
    dependencies:
      accepts: 1.3.8
      array-flatten: 1.1.1
      body-parser: 1.20.3
      content-disposition: 0.5.4
      content-type: 1.0.5
      cookie: 0.7.1
      cookie-signature: 1.0.6
      debug: 2.6.9
      depd: 2.0.0
      encodeurl: 2.0.0
      escape-html: 1.0.3
      etag: 1.8.1
      finalhandler: 1.3.1
      fresh: 0.5.2
      http-errors: 2.0.0
      merge-descriptors: 1.0.3
      methods: 1.1.2
      on-finished: 2.4.1
      parseurl: 1.3.3
      path-to-regexp: 0.1.12
      proxy-addr: 2.0.7
      qs: 6.13.0
      range-parser: 1.2.1
      safe-buffer: 5.2.1
      send: 0.19.0
      serve-static: 1.16.2
      setprototypeof: 1.2.0
      statuses: 2.0.1
      type-is: 1.6.18
      utils-merge: 1.0.1
      vary: 1.1.2
    transitivePeerDependencies:
      - supports-color

  exsolve@1.0.7: {}

  extendable-error@0.1.7: {}

  external-editor@3.1.0:
    dependencies:
      chardet: 0.7.0
      iconv-lite: 0.4.24
      tmp: 0.0.33

  extract-zip@2.0.1:
    dependencies:
      debug: 4.4.1
      get-stream: 5.2.0
      yauzl: 2.10.0
    optionalDependencies:
      '@types/yauzl': 2.10.3
    transitivePeerDependencies:
      - supports-color

  fast-deep-equal@3.1.3: {}

  fast-diff@1.3.0: {}

  fast-fifo@1.3.2: {}

  fast-glob@3.3.3:
    dependencies:
      '@nodelib/fs.stat': 2.0.5
      '@nodelib/fs.walk': 1.2.8
      glob-parent: 5.1.2
      merge2: 1.4.1
      micromatch: 4.0.8

  fast-json-stable-stringify@2.1.0: {}

  fast-levenshtein@2.0.6: {}

  fastq@1.19.1:
    dependencies:
      reusify: 1.1.0

  fd-slicer@1.1.0:
    dependencies:
      pend: 1.2.0

  fdir@6.4.6(picomatch@4.0.2):
    optionalDependencies:
      picomatch: 4.0.2

  fecha@4.2.3: {}

  fetch-blob@3.2.0:
    dependencies:
      node-domexception: 1.0.0
      web-streams-polyfill: 3.3.3

  file-entry-cache@8.0.0:
    dependencies:
      flat-cache: 4.0.1

  file-uri-to-path@1.0.0: {}

  fill-range@7.1.1:
    dependencies:
      to-regex-range: 5.0.1

  filter-obj@6.1.0: {}

  finalhandler@1.3.1:
    dependencies:
      debug: 2.6.9
      encodeurl: 2.0.0
      escape-html: 1.0.3
      on-finished: 2.4.1
      parseurl: 1.3.3
      statuses: 2.0.1
      unpipe: 1.0.0
    transitivePeerDependencies:
      - supports-color

  find-up-simple@1.0.1: {}

  find-up@4.1.0:
    dependencies:
      locate-path: 5.0.0
      path-exists: 4.0.0

  find-up@5.0.0:
    dependencies:
      locate-path: 6.0.0
      path-exists: 4.0.0

  find-up@7.0.0:
    dependencies:
      locate-path: 7.2.0
      path-exists: 5.0.0
      unicorn-magic: 0.1.0

  fix-dts-default-cjs-exports@1.0.1:
    dependencies:
      magic-string: 0.30.17
      mlly: 1.7.4
      rollup: 4.34.8

  flat-cache@4.0.1:
    dependencies:
      flatted: 3.3.3
      keyv: 4.5.4

  flatted@3.3.3: {}

  fn.name@1.1.0: {}

  for-each@0.3.5:
    dependencies:
      is-callable: 1.2.7

  foreground-child@3.3.1:
    dependencies:
      cross-spawn: 7.0.6
      signal-exit: 4.1.0

  formdata-polyfill@4.0.10:
    dependencies:
      fetch-blob: 3.2.0

  forwarded@0.2.0: {}

  fractional-indexing@3.2.0: {}

  fresh@0.5.2: {}

  fresh@2.0.0: {}

  fs-extra@11.3.0:
    dependencies:
      graceful-fs: 4.2.11
      jsonfile: 6.1.0
      universalify: 2.0.1
    optional: true

  fs-extra@7.0.1:
    dependencies:
      graceful-fs: 4.2.11
      jsonfile: 4.0.0
      universalify: 0.1.2

  fs-extra@8.1.0:
    dependencies:
      graceful-fs: 4.2.11
      jsonfile: 4.0.0
      universalify: 0.1.2

  fsevents@2.3.3:
    optional: true

  function-bind@1.1.2: {}

  function.prototype.name@1.1.8:
    dependencies:
      call-bind: 1.0.8
      call-bound: 1.0.3
      define-properties: 1.2.1
      functions-have-names: 1.2.3
      hasown: 2.0.2
      is-callable: 1.2.7

  functions-have-names@1.2.3: {}

  gel@2.1.1:
    dependencies:
      '@petamoriken/float16': 3.9.2
      debug: 4.4.1
      env-paths: 3.0.0
      semver: 7.7.2
      shell-quote: 1.8.3
      which: 4.0.0
    transitivePeerDependencies:
      - supports-color

  gensync@1.0.0-beta.2: {}

  get-amd-module-type@6.0.1:
    dependencies:
      ast-module-types: 6.0.1
      node-source-walk: 7.0.1

  get-caller-file@2.0.5: {}

  get-east-asian-width@1.3.0: {}

  get-intrinsic@1.2.7:
    dependencies:
      call-bind-apply-helpers: 1.0.2
      es-define-property: 1.0.1
      es-errors: 1.3.0
      es-object-atoms: 1.1.1
      function-bind: 1.1.2
      get-proto: 1.0.1
      gopd: 1.2.0
      has-symbols: 1.1.0
      hasown: 2.0.2
      math-intrinsics: 1.1.0

  get-intrinsic@1.3.0:
    dependencies:
      call-bind-apply-helpers: 1.0.2
      es-define-property: 1.0.1
      es-errors: 1.3.0
      es-object-atoms: 1.1.1
      function-bind: 1.1.2
      get-proto: 1.0.1
      gopd: 1.2.0
      has-symbols: 1.1.0
      hasown: 2.0.2
      math-intrinsics: 1.1.0

  get-port-please@3.1.2: {}

  get-proto@1.0.1:
    dependencies:
      dunder-proto: 1.0.1
      es-object-atoms: 1.1.1

  get-stream@4.1.0:
    dependencies:
      pump: 3.0.2

  get-stream@5.2.0:
    dependencies:
      pump: 3.0.2

  get-stream@8.0.1: {}

  get-symbol-description@1.1.0:
    dependencies:
      call-bound: 1.0.3
      es-errors: 1.3.0
      get-intrinsic: 1.2.7

  get-tsconfig@4.10.0:
    dependencies:
      resolve-pkg-maps: 1.0.0

  get-tsconfig@4.10.1:
    dependencies:
      resolve-pkg-maps: 1.0.0

  giget@2.0.0:
    dependencies:
      citty: 0.1.6
      consola: 3.4.2
      defu: 6.1.4
      node-fetch-native: 1.6.6
      nypm: 0.6.0
      pathe: 2.0.3

  glob-parent@5.1.2:
    dependencies:
      is-glob: 4.0.3

  glob-parent@6.0.2:
    dependencies:
      is-glob: 4.0.3

  glob@10.4.5:
    dependencies:
      foreground-child: 3.3.1
      jackspeak: 3.4.3
      minimatch: 9.0.5
      minipass: 7.1.2
      package-json-from-dist: 1.0.1
      path-scurry: 1.11.1

  globals@14.0.0: {}

  globals@15.15.0: {}

  globals@16.3.0: {}

  globalthis@1.0.4:
    dependencies:
      define-properties: 1.2.1
      gopd: 1.2.0

  globby@11.1.0:
    dependencies:
      array-union: 2.1.0
      dir-glob: 3.0.1
      fast-glob: 3.3.3
      ignore: 5.3.2
      merge2: 1.4.1
      slash: 3.0.0

  globby@14.1.0:
    dependencies:
      '@sindresorhus/merge-streams': 2.3.0
      fast-glob: 3.3.3
      ignore: 7.0.5
      path-type: 6.0.0
      slash: 5.1.0
      unicorn-magic: 0.3.0

  globrex@0.1.2: {}

  gonzales-pe@4.3.0:
    dependencies:
      minimist: 1.2.8

  gopd@1.2.0: {}

  graceful-fs@4.2.11: {}

  graphemer@1.4.0: {}

  gzip-size@7.0.0:
    dependencies:
      duplexer: 0.1.2

  h3@1.13.0:
    dependencies:
      cookie-es: 1.2.2
      crossws: 0.3.5
      defu: 6.1.4
      destr: 2.0.5
      iron-webcrypto: 1.2.1
      ohash: 1.1.6
      radix3: 1.1.2
      ufo: 1.6.1
      uncrypto: 0.1.3
      unenv: 1.10.0

  h3@1.15.3:
    dependencies:
      cookie-es: 1.2.2
      crossws: 0.3.5
      defu: 6.1.4
      destr: 2.0.5
      iron-webcrypto: 1.2.1
      node-mock-http: 1.0.1
      radix3: 1.1.2
      ufo: 1.6.1
      uncrypto: 0.1.3

  happy-dom@18.0.1:
    dependencies:
      '@types/node': 20.19.5
      '@types/whatwg-mimetype': 3.0.2
      whatwg-mimetype: 3.0.0
    optional: true

  has-bigints@1.1.0: {}

  has-flag@4.0.0: {}

  has-property-descriptors@1.0.2:
    dependencies:
      es-define-property: 1.0.1

  has-proto@1.2.0:
    dependencies:
      dunder-proto: 1.0.1

  has-symbols@1.1.0: {}

  has-tostringtag@1.0.2:
    dependencies:
      has-symbols: 1.1.0

  hasown@2.0.2:
    dependencies:
      function-bind: 1.1.2

  he@1.2.0: {}

  hookable@5.5.3: {}

  hosted-git-info@7.0.2:
    dependencies:
      lru-cache: 10.4.3

  html-encoding-sniffer@4.0.0:
    dependencies:
      whatwg-encoding: 3.1.1

  html-escaper@2.0.2: {}

  htmlparser2@10.0.0:
    dependencies:
      domelementtype: 2.3.0
      domhandler: 5.0.3
      domutils: 3.2.2
      entities: 6.0.1

  http-errors@2.0.0:
    dependencies:
      depd: 2.0.0
      inherits: 2.0.4
      setprototypeof: 1.2.0
      statuses: 2.0.1
      toidentifier: 1.0.1

  http-proxy-agent@7.0.2:
    dependencies:
      agent-base: 7.1.3
      debug: 4.4.1
    transitivePeerDependencies:
      - supports-color

  http-shutdown@1.2.2: {}

  https-proxy-agent@7.0.6:
    dependencies:
      agent-base: 7.1.3
      debug: 4.4.1
    transitivePeerDependencies:
      - supports-color

  httpxy@0.1.7: {}

  human-id@4.1.1: {}

  human-signals@5.0.0: {}

  husky@9.1.7: {}

  iconv-lite@0.4.24:
    dependencies:
      safer-buffer: 2.1.2

  iconv-lite@0.6.3:
    dependencies:
      safer-buffer: 2.1.2

  ieee754@1.2.1: {}

  ignore@5.3.2: {}

  ignore@7.0.5: {}

  import-fresh@3.3.1:
    dependencies:
      parent-module: 1.0.1
      resolve-from: 4.0.0

  import-lazy@4.0.0: {}

  imurmurhash@0.1.4: {}

  indent-string@4.0.0: {}

  index-to-position@1.1.0: {}

  inherits@2.0.4: {}

  internal-slot@1.1.0:
    dependencies:
      es-errors: 1.3.0
      hasown: 2.0.2
      side-channel: 1.1.0

  interpret@1.4.0: {}

  ioredis@5.6.1:
    dependencies:
      '@ioredis/commands': 1.2.0
      cluster-key-slot: 1.1.2
      debug: 4.4.1
      denque: 2.1.0
      lodash.defaults: 4.2.0
      lodash.isarguments: 3.1.0
      redis-errors: 1.2.0
      redis-parser: 3.0.0
      standard-as-callback: 2.1.0
    transitivePeerDependencies:
      - supports-color

  ipaddr.js@1.9.1: {}

  iron-webcrypto@1.2.1: {}

  is-array-buffer@3.0.5:
    dependencies:
      call-bind: 1.0.8
      call-bound: 1.0.3
      get-intrinsic: 1.2.7

  is-arrayish@0.3.2: {}

  is-async-function@2.1.1:
    dependencies:
      async-function: 1.0.0
      call-bound: 1.0.3
      get-proto: 1.0.1
      has-tostringtag: 1.0.2
      safe-regex-test: 1.1.0

  is-bigint@1.1.0:
    dependencies:
      has-bigints: 1.1.0

  is-binary-path@2.1.0:
    dependencies:
      binary-extensions: 2.3.0

  is-boolean-object@1.2.2:
    dependencies:
      call-bound: 1.0.3
      has-tostringtag: 1.0.2

  is-builtin-module@3.2.1:
    dependencies:
      builtin-modules: 3.3.0

  is-callable@1.2.7: {}

  is-core-module@2.16.1:
    dependencies:
      hasown: 2.0.2

  is-data-view@1.0.2:
    dependencies:
      call-bound: 1.0.3
      get-intrinsic: 1.2.7
      is-typed-array: 1.1.15

  is-date-object@1.1.0:
    dependencies:
      call-bound: 1.0.3
      has-tostringtag: 1.0.2

  is-docker@2.2.1: {}

  is-docker@3.0.0: {}

  is-extglob@2.1.1: {}

  is-finalizationregistry@1.1.1:
    dependencies:
      call-bound: 1.0.3

  is-fullwidth-code-point@3.0.0: {}

  is-fullwidth-code-point@4.0.0: {}

  is-fullwidth-code-point@5.0.0:
    dependencies:
      get-east-asian-width: 1.3.0

  is-generator-function@1.1.0:
    dependencies:
      call-bound: 1.0.3
      get-proto: 1.0.1
      has-tostringtag: 1.0.2
      safe-regex-test: 1.1.0

  is-glob@4.0.3:
    dependencies:
      is-extglob: 2.1.1

  is-inside-container@1.0.0:
    dependencies:
      is-docker: 3.0.0

  is-map@2.0.3: {}

  is-module@1.0.0: {}

  is-number-object@1.1.1:
    dependencies:
      call-bound: 1.0.3
      has-tostringtag: 1.0.2

  is-number@7.0.0: {}

  is-obj@2.0.0: {}

  is-path-inside@4.0.0: {}

  is-plain-obj@2.1.0: {}

  is-potential-custom-element-name@1.0.1: {}

  is-reference@1.2.1:
    dependencies:
      '@types/estree': 1.0.8

  is-regex@1.2.1:
    dependencies:
      call-bound: 1.0.3
      gopd: 1.2.0
      has-tostringtag: 1.0.2
      hasown: 2.0.2

  is-set@2.0.3: {}

  is-shared-array-buffer@1.0.4:
    dependencies:
      call-bound: 1.0.3

  is-stream@1.1.0: {}

  is-stream@2.0.1: {}

  is-stream@3.0.0: {}

  is-stream@4.0.1: {}

  is-string@1.1.1:
    dependencies:
      call-bound: 1.0.3
      has-tostringtag: 1.0.2

  is-subdir@1.2.0:
    dependencies:
      better-path-resolve: 1.0.0

  is-symbol@1.1.1:
    dependencies:
      call-bound: 1.0.3
      has-symbols: 1.1.0
      safe-regex-test: 1.1.0

  is-text-path@2.0.0:
    dependencies:
      text-extensions: 2.4.0

  is-typed-array@1.1.15:
    dependencies:
      which-typed-array: 1.1.18

  is-url-superb@4.0.0: {}

  is-url@1.2.4: {}

  is-weakmap@2.0.2: {}

  is-weakref@1.1.1:
    dependencies:
      call-bound: 1.0.3

  is-weakset@2.0.4:
    dependencies:
      call-bound: 1.0.3
      get-intrinsic: 1.2.7

  is-windows@1.0.2: {}

  is-wsl@2.2.0:
    dependencies:
      is-docker: 2.2.1

  is-wsl@3.1.0:
    dependencies:
      is-inside-container: 1.0.0

  is64bit@2.0.0:
    dependencies:
      system-architecture: 0.1.0

  isarray@1.0.0: {}

  isarray@2.0.5: {}

  isbot@5.1.28: {}

  isexe@2.0.0: {}

  isexe@3.1.1: {}

  istanbul-lib-coverage@3.2.2: {}

  istanbul-lib-instrument@6.0.3:
    dependencies:
      '@babel/core': 7.28.0
      '@babel/parser': 7.26.10
      '@istanbuljs/schema': 0.1.3
      istanbul-lib-coverage: 3.2.2
      semver: 7.7.1
    transitivePeerDependencies:
      - supports-color

  istanbul-lib-report@3.0.1:
    dependencies:
      istanbul-lib-coverage: 3.2.2
      make-dir: 4.0.0
      supports-color: 7.2.0

  istanbul-lib-source-maps@5.0.6:
    dependencies:
      '@jridgewell/trace-mapping': 0.3.25
      debug: 4.4.1
      istanbul-lib-coverage: 3.2.2
    transitivePeerDependencies:
      - supports-color

  istanbul-reports@3.1.7:
    dependencies:
      html-escaper: 2.0.2
      istanbul-lib-report: 3.0.1

  iterator.prototype@1.1.5:
    dependencies:
      define-data-property: 1.1.4
      es-object-atoms: 1.1.1
      get-intrinsic: 1.2.7
      get-proto: 1.0.1
      has-symbols: 1.1.0
      set-function-name: 2.0.2

  jackspeak@3.4.3:
    dependencies:
      '@isaacs/cliui': 8.0.2
    optionalDependencies:
      '@pkgjs/parseargs': 0.11.0

  jiti@2.4.2: {}

  jju@1.4.0: {}

  joycon@3.1.1: {}

  js-tokens@4.0.0: {}

  js-tokens@9.0.1: {}

  js-yaml@3.14.1:
    dependencies:
      argparse: 1.0.10
      esprima: 4.0.1

  js-yaml@4.1.0:
    dependencies:
      argparse: 2.0.1

  jsdom@26.1.0:
    dependencies:
      cssstyle: 4.2.1
      data-urls: 5.0.0
      decimal.js: 10.5.0
      html-encoding-sniffer: 4.0.0
      http-proxy-agent: 7.0.2
      https-proxy-agent: 7.0.6
      is-potential-custom-element-name: 1.0.1
      nwsapi: 2.2.16
      parse5: 7.2.1
      rrweb-cssom: 0.8.0
      saxes: 6.0.0
      symbol-tree: 3.2.4
      tough-cookie: 5.1.1
      w3c-xmlserializer: 5.0.0
      webidl-conversions: 7.0.0
      whatwg-encoding: 3.1.1
      whatwg-mimetype: 4.0.0
      whatwg-url: 14.1.1
      ws: 8.18.0
      xml-name-validator: 5.0.0
    transitivePeerDependencies:
      - bufferutil
      - supports-color
      - utf-8-validate

  jsesc@3.1.0: {}

  json-buffer@3.0.1: {}

  json-schema-traverse@0.4.1: {}

  json-schema-traverse@1.0.0: {}

  json-stable-stringify-without-jsonify@1.0.1: {}

  json5@2.2.3: {}

  jsonfile@4.0.0:
    optionalDependencies:
      graceful-fs: 4.2.11

  jsonfile@6.1.0:
    dependencies:
      universalify: 2.0.1
    optionalDependencies:
      graceful-fs: 4.2.11

  jsonparse@1.3.1: {}

  jsx-ast-utils@3.3.5:
    dependencies:
      array-includes: 3.1.8
      array.prototype.flat: 1.3.3
      object.assign: 4.1.7
      object.values: 1.2.1

  junk@4.0.1: {}

  jwt-decode@4.0.0: {}

  keyv@4.5.4:
    dependencies:
      json-buffer: 3.0.1

  kleur@4.1.5: {}

  klona@2.0.6: {}

  knitwork@1.2.0: {}

  kolorist@1.8.0: {}

  kuler@2.0.0: {}

  kysely@0.28.2:
    optional: true

  lambda-local@2.2.0:
    dependencies:
      commander: 10.0.1
      dotenv: 16.6.1
      winston: 3.17.0

  lazystream@1.0.1:
    dependencies:
      readable-stream: 2.3.8

  levn@0.4.1:
    dependencies:
      prelude-ls: 1.2.1
      type-check: 0.4.0

  lightningcss-darwin-arm64@1.30.1:
    optional: true

  lightningcss-darwin-x64@1.30.1:
    optional: true

  lightningcss-freebsd-x64@1.30.1:
    optional: true

  lightningcss-linux-arm-gnueabihf@1.30.1:
    optional: true

  lightningcss-linux-arm64-gnu@1.30.1:
    optional: true

  lightningcss-linux-arm64-musl@1.30.1:
    optional: true

  lightningcss-linux-x64-gnu@1.30.1:
    optional: true

  lightningcss-linux-x64-musl@1.30.1:
    optional: true

  lightningcss-win32-arm64-msvc@1.30.1:
    optional: true

  lightningcss-win32-x64-msvc@1.30.1:
    optional: true

  lightningcss@1.30.1:
    dependencies:
      detect-libc: 2.0.4
    optionalDependencies:
      lightningcss-darwin-arm64: 1.30.1
      lightningcss-darwin-x64: 1.30.1
      lightningcss-freebsd-x64: 1.30.1
      lightningcss-linux-arm-gnueabihf: 1.30.1
      lightningcss-linux-arm64-gnu: 1.30.1
      lightningcss-linux-arm64-musl: 1.30.1
      lightningcss-linux-x64-gnu: 1.30.1
      lightningcss-linux-x64-musl: 1.30.1
      lightningcss-win32-arm64-msvc: 1.30.1
      lightningcss-win32-x64-msvc: 1.30.1

  lilconfig@3.1.3: {}

  lines-and-columns@1.2.4: {}

  linkify-it@5.0.0:
    dependencies:
      uc.micro: 2.1.0

  lint-staged@15.5.2:
    dependencies:
      chalk: 5.4.1
      commander: 13.1.0
      debug: 4.4.1
      execa: 8.0.1
      lilconfig: 3.1.3
      listr2: 8.3.3
      micromatch: 4.0.8
      pidtree: 0.6.0
      string-argv: 0.3.2
      yaml: 2.8.0
    transitivePeerDependencies:
      - supports-color

  listhen@1.9.0:
    dependencies:
      '@parcel/watcher': 2.5.1
      '@parcel/watcher-wasm': 2.5.1
      citty: 0.1.6
      clipboardy: 4.0.0
      consola: 3.4.2
      crossws: 0.3.5
      defu: 6.1.4
      get-port-please: 3.1.2
      h3: 1.15.3
      http-shutdown: 1.2.2
      jiti: 2.4.2
      mlly: 1.7.4
      node-forge: 1.3.1
      pathe: 1.1.2
      std-env: 3.9.0
      ufo: 1.6.1
      untun: 0.1.3
      uqr: 0.1.2

  listr2@8.3.3:
    dependencies:
      cli-truncate: 4.0.0
      colorette: 2.0.20
      eventemitter3: 5.0.1
      log-update: 6.1.0
      rfdc: 1.4.1
      wrap-ansi: 9.0.0

  load-tsconfig@0.2.5: {}

  local-pkg@0.5.1:
    dependencies:
      mlly: 1.7.4
      pkg-types: 1.3.1

  local-pkg@1.1.1:
    dependencies:
      mlly: 1.7.4
      pkg-types: 2.2.0
      quansync: 0.2.8

  locate-path@5.0.0:
    dependencies:
      p-locate: 4.1.0

  locate-path@6.0.0:
    dependencies:
      p-locate: 5.0.0

  locate-path@7.2.0:
    dependencies:
      p-locate: 6.0.0

  lodash-es@4.17.21: {}

  lodash.debounce@4.0.8: {}

  lodash.defaults@4.2.0: {}

  lodash.isarguments@3.1.0: {}

  lodash.merge@4.6.2: {}

  lodash.sortby@4.7.0: {}

  lodash.startcase@4.4.0: {}

  lodash@4.17.21: {}

  log-update@6.1.0:
    dependencies:
      ansi-escapes: 7.0.0
      cli-cursor: 5.0.0
      slice-ansi: 7.1.0
      strip-ansi: 7.1.0
      wrap-ansi: 9.0.0

  logform@2.7.0:
    dependencies:
      '@colors/colors': 1.6.0
      '@types/triple-beam': 1.3.5
      fecha: 4.2.3
      ms: 2.1.3
      safe-stable-stringify: 2.5.0
      triple-beam: 1.4.1

  loose-envify@1.4.0:
    dependencies:
      js-tokens: 4.0.0

  loupe@3.1.3: {}

  loupe@3.1.4: {}

  lru-cache@10.4.3: {}

  lru-cache@5.1.1:
    dependencies:
      yallist: 3.1.1

  lru-cache@6.0.0:
    dependencies:
      yallist: 4.0.0

  lunr@2.3.9: {}

  luxon@3.7.1: {}

  lz-string@1.5.0: {}

  magic-string@0.30.17:
    dependencies:
      '@jridgewell/sourcemap-codec': 1.5.0

  magicast@0.3.5:
    dependencies:
      '@babel/parser': 7.26.10
      '@babel/types': 7.26.10
      source-map-js: 1.2.1

  make-dir@4.0.0:
    dependencies:
      semver: 7.7.2

  markdown-it@14.1.0:
    dependencies:
      argparse: 2.0.1
      entities: 4.5.0
      linkify-it: 5.0.0
      mdurl: 2.0.0
      punycode.js: 2.3.1
      uc.micro: 2.1.0

  math-intrinsics@1.1.0: {}

  mdurl@2.0.0: {}

  media-typer@0.3.0: {}

  meow@12.1.1: {}

  merge-descriptors@1.0.3: {}

  merge-options@3.0.4:
    dependencies:
      is-plain-obj: 2.1.0

  merge-stream@2.0.0: {}

  merge2@1.4.1: {}

  methods@1.1.2: {}

  micro-api-client@3.3.0: {}

  micromatch@4.0.8:
    dependencies:
      braces: 3.0.3
      picomatch: 2.3.1

  mime-db@1.52.0: {}

  mime-db@1.54.0: {}

  mime-types@2.1.35:
    dependencies:
      mime-db: 1.52.0

  mime-types@3.0.1:
    dependencies:
      mime-db: 1.54.0

  mime@1.6.0: {}

  mime@3.0.0: {}

  mime@4.0.7: {}

  mimic-fn@4.0.0: {}

  mimic-function@5.0.1: {}

  min-indent@1.0.1: {}

  minimatch@10.0.3:
    dependencies:
      '@isaacs/brace-expansion': 5.0.0

  minimatch@3.0.8:
    dependencies:
      brace-expansion: 1.1.12

  minimatch@3.1.2:
    dependencies:
      brace-expansion: 1.1.11

  minimatch@5.1.6:
    dependencies:
      brace-expansion: 2.0.2

  minimatch@9.0.5:
    dependencies:
      brace-expansion: 2.0.2

  minimist@1.2.8: {}

  minipass@7.1.2: {}

  minizlib@3.0.2:
    dependencies:
      minipass: 7.1.2

  mitt@3.0.1: {}

  mkdirp@3.0.1: {}

  mlly@1.7.4:
    dependencies:
      acorn: 8.15.0
      pathe: 2.0.3
      pkg-types: 1.3.1
      ufo: 1.6.1

  module-definition@6.0.1:
    dependencies:
      ast-module-types: 6.0.1
      node-source-walk: 7.0.1

  mri@1.2.0: {}

  ms@2.0.0: {}

  ms@2.1.3: {}

  muggle-string@0.4.1: {}

  murmurhash-js@1.0.0: {}

  mz@2.7.0:
    dependencies:
      any-promise: 1.3.0
      object-assign: 4.1.1
      thenify-all: 1.6.0

  nanoid@3.3.11: {}

  napi-postinstall@0.3.0: {}

  natural-compare@1.4.0: {}

  negotiator@0.6.3: {}

  netlify@13.3.5:
    dependencies:
      '@netlify/open-api': 2.37.0
      lodash-es: 4.17.21
      micro-api-client: 3.3.0
      node-fetch: 3.3.2
      p-wait-for: 5.0.2
      qs: 6.13.0

  nice-try@1.0.5: {}

  nitropack@2.11.13(drizzle-orm@0.40.1(@types/pg@8.15.4)(gel@2.1.1)(kysely@0.28.2)(pg@8.16.3)(postgres@3.4.7)):
    dependencies:
      '@cloudflare/kv-asset-handler': 0.4.0
      '@netlify/functions': 3.1.10(rollup@4.44.2)
      '@rollup/plugin-alias': 5.1.1(rollup@4.44.2)
      '@rollup/plugin-commonjs': 28.0.6(rollup@4.44.2)
      '@rollup/plugin-inject': 5.0.5(rollup@4.44.2)
      '@rollup/plugin-json': 6.1.0(rollup@4.44.2)
      '@rollup/plugin-node-resolve': 16.0.1(rollup@4.44.2)
      '@rollup/plugin-replace': 6.0.2(rollup@4.44.2)
      '@rollup/plugin-terser': 0.4.4(rollup@4.44.2)
      '@vercel/nft': 0.29.4(rollup@4.44.2)
      archiver: 7.0.1
      c12: 3.0.4(magicast@0.3.5)
      chokidar: 4.0.3
      citty: 0.1.6
      compatx: 0.2.0
      confbox: 0.2.2
      consola: 3.4.2
      cookie-es: 2.0.0
      croner: 9.1.0
      crossws: 0.3.5
      db0: 0.3.2(drizzle-orm@0.40.1(@types/pg@8.15.4)(gel@2.1.1)(kysely@0.28.2)(pg@8.16.3)(postgres@3.4.7))
      defu: 6.1.4
      destr: 2.0.5
      dot-prop: 9.0.0
      esbuild: 0.25.6
      escape-string-regexp: 5.0.0
      etag: 1.8.1
      exsolve: 1.0.7
      globby: 14.1.0
      gzip-size: 7.0.0
      h3: 1.15.3
      hookable: 5.5.3
      httpxy: 0.1.7
      ioredis: 5.6.1
      jiti: 2.4.2
      klona: 2.0.6
      knitwork: 1.2.0
      listhen: 1.9.0
      magic-string: 0.30.17
      magicast: 0.3.5
      mime: 4.0.7
      mlly: 1.7.4
      node-fetch-native: 1.6.6
      node-mock-http: 1.0.1
      ofetch: 1.4.1
      ohash: 2.0.11
      pathe: 2.0.3
      perfect-debounce: 1.0.0
      pkg-types: 2.2.0
      pretty-bytes: 6.1.1
      radix3: 1.1.2
      rollup: 4.44.2
      rollup-plugin-visualizer: 6.0.3(rollup@4.44.2)
      scule: 1.3.0
      semver: 7.7.2
      serve-placeholder: 2.0.2
      serve-static: 2.2.0
      source-map: 0.7.4
      std-env: 3.9.0
      ufo: 1.6.1
      ultrahtml: 1.6.0
      uncrypto: 0.1.3
      unctx: 2.4.1
      unenv: 2.0.0-rc.18
      unimport: 5.1.0
      unplugin-utils: 0.2.4
      unstorage: 1.16.0(db0@0.3.2(drizzle-orm@0.40.1(@types/pg@8.15.4)(gel@2.1.1)(kysely@0.28.2)(pg@8.16.3)(postgres@3.4.7)))(ioredis@5.6.1)
      untyped: 2.0.0
      unwasm: 0.3.9
      youch: 4.1.0-beta.8
      youch-core: 0.3.3
    transitivePeerDependencies:
      - '@azure/app-configuration'
      - '@azure/cosmos'
      - '@azure/data-tables'
      - '@azure/identity'
      - '@azure/keyvault-secrets'
      - '@azure/storage-blob'
      - '@capacitor/preferences'
      - '@deno/kv'
      - '@electric-sql/pglite'
      - '@libsql/client'
      - '@netlify/blobs'
      - '@planetscale/database'
      - '@upstash/redis'
      - '@vercel/blob'
      - '@vercel/kv'
      - aws4fetch
      - better-sqlite3
      - drizzle-orm
      - encoding
      - idb-keyval
      - mysql2
      - rolldown
      - sqlite3
      - supports-color
      - uploadthing

  node-addon-api@7.1.1: {}

  node-domexception@1.0.0: {}

  node-fetch-native@1.6.6: {}

  node-fetch@2.7.0:
    dependencies:
      whatwg-url: 5.0.0

  node-fetch@3.3.2:
    dependencies:
      data-uri-to-buffer: 4.0.1
      fetch-blob: 3.2.0
      formdata-polyfill: 4.0.10

  node-forge@1.3.1: {}

  node-gyp-build@4.8.4: {}

  node-mock-http@1.0.1: {}

  node-releases@2.0.19: {}

  node-source-walk@7.0.1:
    dependencies:
      '@babel/parser': 7.28.0

  nopt@8.1.0:
    dependencies:
      abbrev: 3.0.1

  normalize-package-data@6.0.2:
    dependencies:
      hosted-git-info: 7.0.2
      semver: 7.7.2
      validate-npm-package-license: 3.0.4

  normalize-path@2.1.1:
    dependencies:
      remove-trailing-separator: 1.1.0

  normalize-path@3.0.0: {}

  npm-run-path@2.0.2:
    dependencies:
      path-key: 2.0.1

  npm-run-path@5.3.0:
    dependencies:
      path-key: 4.0.0

  nth-check@2.1.1:
    dependencies:
      boolbase: 1.0.0

  nwsapi@2.2.16: {}

  nypm@0.6.0:
    dependencies:
      citty: 0.1.6
      consola: 3.4.2
      pathe: 2.0.3
      pkg-types: 2.2.0
      tinyexec: 0.3.2

  object-assign@4.1.1: {}

  object-inspect@1.13.4: {}

  object-keys@1.1.1: {}

  object.assign@4.1.7:
    dependencies:
      call-bind: 1.0.8
      call-bound: 1.0.3
      define-properties: 1.2.1
      es-object-atoms: 1.1.1
      has-symbols: 1.1.0
      object-keys: 1.1.1

  object.entries@1.1.9:
    dependencies:
      call-bind: 1.0.8
      call-bound: 1.0.4
      define-properties: 1.2.1
      es-object-atoms: 1.1.1

  object.fromentries@2.0.8:
    dependencies:
      call-bind: 1.0.8
      define-properties: 1.2.1
      es-abstract: 1.23.9
      es-object-atoms: 1.1.1

  object.values@1.2.1:
    dependencies:
      call-bind: 1.0.8
      call-bound: 1.0.3
      define-properties: 1.2.1
      es-object-atoms: 1.1.1

  ofetch@1.4.1:
    dependencies:
      destr: 2.0.5
      node-fetch-native: 1.6.6
      ufo: 1.6.1

  ohash@1.1.6: {}

  ohash@2.0.11: {}

  on-finished@2.4.1:
    dependencies:
      ee-first: 1.1.1

  once@1.4.0:
    dependencies:
      wrappy: 1.0.2

  one-time@1.0.0:
    dependencies:
      fn.name: 1.1.0

  onetime@6.0.0:
    dependencies:
      mimic-fn: 4.0.0

  onetime@7.0.0:
    dependencies:
      mimic-function: 5.0.1

  open@8.4.2:
    dependencies:
      define-lazy-prop: 2.0.0
      is-docker: 2.2.1
      is-wsl: 2.2.0

  optionator@0.9.4:
    dependencies:
      deep-is: 0.1.4
      fast-levenshtein: 2.0.6
      levn: 0.4.1
      prelude-ls: 1.2.1
      type-check: 0.4.0
      word-wrap: 1.2.5

  os-tmpdir@1.0.2: {}

  outdent@0.5.0: {}

  own-keys@1.0.1:
    dependencies:
      get-intrinsic: 1.2.7
      object-keys: 1.1.1
      safe-push-apply: 1.0.0

  p-event@6.0.1:
    dependencies:
      p-timeout: 6.1.4

  p-filter@2.1.0:
    dependencies:
      p-map: 2.1.0

  p-finally@1.0.0: {}

  p-limit@2.3.0:
    dependencies:
      p-try: 2.2.0

  p-limit@3.1.0:
    dependencies:
      yocto-queue: 0.1.0

  p-limit@4.0.0:
    dependencies:
      yocto-queue: 1.2.1

  p-locate@4.1.0:
    dependencies:
      p-limit: 2.3.0

  p-locate@5.0.0:
    dependencies:
      p-limit: 3.1.0

  p-locate@6.0.0:
    dependencies:
      p-limit: 4.0.0

  p-map@2.1.0: {}

  p-map@7.0.3: {}

  p-timeout@6.1.4: {}

  p-try@2.2.0: {}

  p-wait-for@5.0.2:
    dependencies:
      p-timeout: 6.1.4

  package-json-from-dist@1.0.1: {}

  package-manager-detector@0.2.11:
    dependencies:
      quansync: 0.2.8

  package-manager-detector@1.3.0: {}

  parent-module@1.0.1:
    dependencies:
      callsites: 3.1.0

  parse-gitignore@2.0.0: {}

  parse-json@8.3.0:
    dependencies:
      '@babel/code-frame': 7.27.1
      index-to-position: 1.1.0
      type-fest: 4.41.0

  parse5-htmlparser2-tree-adapter@7.1.0:
    dependencies:
      domhandler: 5.0.3
      parse5: 7.3.0

  parse5-parser-stream@7.1.2:
    dependencies:
      parse5: 7.3.0

  parse5@7.2.1:
    dependencies:
      entities: 4.5.0

  parse5@7.3.0:
    dependencies:
      entities: 6.0.1

  parseurl@1.3.3: {}

  path-browserify@1.0.1: {}

  path-exists@4.0.0: {}

  path-exists@5.0.0: {}

  path-key@2.0.1: {}

  path-key@3.1.1: {}

  path-key@4.0.0: {}

  path-parse@1.0.7: {}

  path-scurry@1.11.1:
    dependencies:
      lru-cache: 10.4.3
      minipass: 7.1.2

  path-to-regexp@0.1.12: {}

  path-type@4.0.0: {}

  path-type@6.0.0: {}

  pathe@1.1.2: {}

  pathe@2.0.3: {}

  pathval@2.0.0: {}

  pend@1.2.0: {}

  perfect-debounce@1.0.0: {}

  pg-cloudflare@1.2.7:
    optional: true

  pg-connection-string@2.9.1: {}

  pg-int8@1.0.1: {}

  pg-pool@3.10.1(pg@8.16.3):
    dependencies:
      pg: 8.16.3

  pg-protocol@1.10.3: {}

  pg-protocol@1.8.0: {}

  pg-types@2.2.0:
    dependencies:
      pg-int8: 1.0.1
      postgres-array: 2.0.0
      postgres-bytea: 1.0.0
      postgres-date: 1.0.7
      postgres-interval: 1.2.0

  pg@8.16.3:
    dependencies:
      pg-connection-string: 2.9.1
      pg-pool: 3.10.1(pg@8.16.3)
      pg-protocol: 1.10.3
      pg-types: 2.2.0
      pgpass: 1.0.5
    optionalDependencies:
      pg-cloudflare: 1.2.7

  pgpass@1.0.5:
    dependencies:
      split2: 4.2.0

  picocolors@1.1.1: {}

  picomatch@2.3.1: {}

  picomatch@4.0.2: {}

  pidtree@0.6.0: {}

  pify@4.0.1: {}

  pirates@4.0.6: {}

  pkg-types@1.3.1:
    dependencies:
      confbox: 0.1.8
      mlly: 1.7.4
      pathe: 2.0.3

  pkg-types@2.2.0:
    dependencies:
      confbox: 0.2.2
      exsolve: 1.0.7
      pathe: 2.0.3

  possible-typed-array-names@1.1.0: {}

  postcss-load-config@6.0.1(jiti@2.4.2)(postcss@8.5.6)(tsx@4.20.3)(yaml@2.8.0):
    dependencies:
      lilconfig: 3.1.3
    optionalDependencies:
      jiti: 2.4.2
      postcss: 8.5.6
      tsx: 4.20.3
      yaml: 2.8.0

  postcss-values-parser@6.0.2(postcss@8.5.6):
    dependencies:
      color-name: 1.1.4
      is-url-superb: 4.0.0
      postcss: 8.5.6
      quote-unquote: 1.0.0

  postcss@8.5.6:
    dependencies:
      nanoid: 3.3.11
      picocolors: 1.1.1
      source-map-js: 1.2.1

  postgres-array@2.0.0: {}

  postgres-bytea@1.0.0: {}

  postgres-date@1.0.7: {}

  postgres-interval@1.2.0:
    dependencies:
      xtend: 4.0.2

  postgres@3.4.7: {}

  precinct@12.2.0:
    dependencies:
      '@dependents/detective-less': 5.0.1
      commander: 12.1.0
      detective-amd: 6.0.1
      detective-cjs: 6.0.1
      detective-es6: 5.0.1
      detective-postcss: 7.0.1(postcss@8.5.6)
      detective-sass: 6.0.1
      detective-scss: 5.0.1
      detective-stylus: 5.0.1
      detective-typescript: 14.0.0(typescript@5.8.3)
      detective-vue2: 2.2.0(typescript@5.8.3)
      module-definition: 6.0.1
      node-source-walk: 7.0.1
      postcss: 8.5.6
      typescript: 5.8.3
    transitivePeerDependencies:
      - supports-color

  prelude-ls@1.2.1: {}

  prettier-linter-helpers@1.0.0:
    dependencies:
      fast-diff: 1.3.0

  prettier@2.8.8: {}

  prettier@3.6.2: {}

  pretty-bytes@6.1.1: {}

  pretty-format@27.5.1:
    dependencies:
      ansi-regex: 5.0.1
      ansi-styles: 5.2.0
      react-is: 17.0.2

  process-nextick-args@2.0.1: {}

  process@0.11.10: {}

  prop-types@15.8.1:
    dependencies:
      loose-envify: 1.4.0
      object-assign: 4.1.1
      react-is: 16.13.1

  proxy-addr@2.0.7:
    dependencies:
      forwarded: 0.2.0
      ipaddr.js: 1.9.1

  publint@0.3.12:
    dependencies:
      '@publint/pack': 0.1.2
      package-manager-detector: 1.3.0
      picocolors: 1.1.1
      sade: 1.8.1

  pump@3.0.2:
    dependencies:
      end-of-stream: 1.4.4
      once: 1.4.0

  punycode.js@2.3.1: {}

  punycode@2.3.1: {}

  qs@6.13.0:
    dependencies:
      side-channel: 1.1.0

  quansync@0.2.8: {}

  queue-microtask@1.2.3: {}

  quote-unquote@1.0.0: {}

  radix3@1.1.2: {}

  randombytes@2.1.0:
    dependencies:
      safe-buffer: 5.2.1

  range-parser@1.2.1: {}

  raw-body@2.5.2:
    dependencies:
      bytes: 3.1.2
      http-errors: 2.0.0
      iconv-lite: 0.4.24
      unpipe: 1.0.0

  rc9@2.1.2:
    dependencies:
      defu: 6.1.4
      destr: 2.0.5

  react-dom@19.1.0(react@19.1.0):
    dependencies:
      react: 19.1.0
      scheduler: 0.26.0

  react-is@16.13.1: {}

  react-is@17.0.2: {}

  react-refresh@0.17.0: {}

  react@19.1.0: {}

  read-package-up@11.0.0:
    dependencies:
      find-up-simple: 1.0.1
      read-pkg: 9.0.1
      type-fest: 4.41.0

  read-pkg@9.0.1:
    dependencies:
      '@types/normalize-package-data': 2.4.4
      normalize-package-data: 6.0.2
      parse-json: 8.3.0
      type-fest: 4.41.0
      unicorn-magic: 0.1.0

  read-yaml-file@1.1.0:
    dependencies:
      graceful-fs: 4.2.11
      js-yaml: 3.14.1
      pify: 4.0.1
      strip-bom: 3.0.0

  readable-stream@2.3.8:
    dependencies:
      core-util-is: 1.0.3
      inherits: 2.0.4
      isarray: 1.0.0
      process-nextick-args: 2.0.1
      safe-buffer: 5.1.2
      string_decoder: 1.1.1
      util-deprecate: 1.0.2

  readable-stream@3.6.2:
    dependencies:
      inherits: 2.0.4
      string_decoder: 1.3.0
      util-deprecate: 1.0.2

  readable-stream@4.7.0:
    dependencies:
      abort-controller: 3.0.0
      buffer: 6.0.3
      events: 3.3.0
      process: 0.11.10
      string_decoder: 1.3.0

  readdir-glob@1.1.3:
    dependencies:
      minimatch: 5.1.6

  readdirp@3.6.0:
    dependencies:
      picomatch: 2.3.1

  readdirp@4.1.2: {}

  recast@0.23.11:
    dependencies:
      ast-types: 0.16.1
      esprima: 4.0.1
      source-map: 0.6.1
      tiny-invariant: 1.3.3
      tslib: 2.8.1

  rechoir@0.6.2:
    dependencies:
      resolve: 1.22.10

  redent@3.0.0:
    dependencies:
      indent-string: 4.0.0
      strip-indent: 3.0.0

  redis-errors@1.2.0: {}

  redis-parser@3.0.0:
    dependencies:
      redis-errors: 1.2.0

  reflect.getprototypeof@1.0.10:
    dependencies:
      call-bind: 1.0.8
      define-properties: 1.2.1
      es-abstract: 1.23.9
      es-errors: 1.3.0
      es-object-atoms: 1.1.1
      get-intrinsic: 1.2.7
      get-proto: 1.0.1
      which-builtin-type: 1.2.1

  regenerator-runtime@0.14.1: {}

  regexp.prototype.flags@1.5.4:
    dependencies:
      call-bind: 1.0.8
      define-properties: 1.2.1
      es-errors: 1.3.0
      get-proto: 1.0.1
      gopd: 1.2.0
      set-function-name: 2.0.2

  remove-trailing-separator@1.1.0: {}

  require-directory@2.1.1: {}

  require-from-string@2.0.2: {}

  require-package-name@2.0.1: {}

  resolve-from@4.0.0: {}

  resolve-from@5.0.0: {}

  resolve-pkg-maps@1.0.0: {}

  resolve@1.22.10:
    dependencies:
      is-core-module: 2.16.1
      path-parse: 1.0.7
      supports-preserve-symlinks-flag: 1.0.0

  resolve@2.0.0-next.5:
    dependencies:
      is-core-module: 2.16.1
      path-parse: 1.0.7
      supports-preserve-symlinks-flag: 1.0.0

  restore-cursor@5.1.0:
    dependencies:
      onetime: 7.0.0
      signal-exit: 4.1.0

  reusify@1.1.0: {}

  rfdc@1.4.1: {}

  rollup-plugin-preserve-directives@0.4.0(rollup@4.44.2):
    dependencies:
      '@rollup/pluginutils': 5.2.0(rollup@4.44.2)
      magic-string: 0.30.17
      rollup: 4.44.2

  rollup-plugin-visualizer@6.0.3(rollup@4.44.2):
    dependencies:
      open: 8.4.2
      picomatch: 4.0.2
      source-map: 0.7.4
      yargs: 17.7.2
    optionalDependencies:
      rollup: 4.44.2

  rollup@4.34.8:
    dependencies:
      '@types/estree': 1.0.6
    optionalDependencies:
      '@rollup/rollup-android-arm-eabi': 4.34.8
      '@rollup/rollup-android-arm64': 4.34.8
      '@rollup/rollup-darwin-arm64': 4.34.8
      '@rollup/rollup-darwin-x64': 4.34.8
      '@rollup/rollup-freebsd-arm64': 4.34.8
      '@rollup/rollup-freebsd-x64': 4.34.8
      '@rollup/rollup-linux-arm-gnueabihf': 4.34.8
      '@rollup/rollup-linux-arm-musleabihf': 4.34.8
      '@rollup/rollup-linux-arm64-gnu': 4.34.8
      '@rollup/rollup-linux-arm64-musl': 4.34.8
      '@rollup/rollup-linux-loongarch64-gnu': 4.34.8
      '@rollup/rollup-linux-powerpc64le-gnu': 4.34.8
      '@rollup/rollup-linux-riscv64-gnu': 4.34.8
      '@rollup/rollup-linux-s390x-gnu': 4.34.8
      '@rollup/rollup-linux-x64-gnu': 4.34.8
      '@rollup/rollup-linux-x64-musl': 4.34.8
      '@rollup/rollup-win32-arm64-msvc': 4.34.8
      '@rollup/rollup-win32-ia32-msvc': 4.34.8
      '@rollup/rollup-win32-x64-msvc': 4.34.8
      fsevents: 2.3.3

  rollup@4.44.2:
    dependencies:
      '@types/estree': 1.0.8
    optionalDependencies:
      '@rollup/rollup-android-arm-eabi': 4.44.2
      '@rollup/rollup-android-arm64': 4.44.2
      '@rollup/rollup-darwin-arm64': 4.44.2
      '@rollup/rollup-darwin-x64': 4.44.2
      '@rollup/rollup-freebsd-arm64': 4.44.2
      '@rollup/rollup-freebsd-x64': 4.44.2
      '@rollup/rollup-linux-arm-gnueabihf': 4.44.2
      '@rollup/rollup-linux-arm-musleabihf': 4.44.2
      '@rollup/rollup-linux-arm64-gnu': 4.44.2
      '@rollup/rollup-linux-arm64-musl': 4.44.2
      '@rollup/rollup-linux-loongarch64-gnu': 4.44.2
      '@rollup/rollup-linux-powerpc64le-gnu': 4.44.2
      '@rollup/rollup-linux-riscv64-gnu': 4.44.2
      '@rollup/rollup-linux-riscv64-musl': 4.44.2
      '@rollup/rollup-linux-s390x-gnu': 4.44.2
      '@rollup/rollup-linux-x64-gnu': 4.44.2
      '@rollup/rollup-linux-x64-musl': 4.44.2
      '@rollup/rollup-win32-arm64-msvc': 4.44.2
      '@rollup/rollup-win32-ia32-msvc': 4.44.2
      '@rollup/rollup-win32-x64-msvc': 4.44.2
      fsevents: 2.3.3

  rrweb-cssom@0.8.0: {}

  run-parallel@1.2.0:
    dependencies:
      queue-microtask: 1.2.3

  rxjs@7.8.2:
    dependencies:
      tslib: 2.8.1

  sade@1.8.1:
    dependencies:
      mri: 1.2.0

  safe-array-concat@1.1.3:
    dependencies:
      call-bind: 1.0.8
      call-bound: 1.0.3
      get-intrinsic: 1.2.7
      has-symbols: 1.1.0
      isarray: 2.0.5

  safe-buffer@5.1.2: {}

  safe-buffer@5.2.1: {}

  safe-push-apply@1.0.0:
    dependencies:
      es-errors: 1.3.0
      isarray: 2.0.5

  safe-regex-test@1.1.0:
    dependencies:
      call-bound: 1.0.3
      es-errors: 1.3.0
      is-regex: 1.2.1

  safe-stable-stringify@2.5.0: {}

  safer-buffer@2.1.2: {}

  saxes@6.0.0:
    dependencies:
      xmlchars: 2.2.0

  scheduler@0.26.0: {}

  scule@1.3.0: {}

  semver@5.7.2: {}

  semver@6.3.1: {}

  semver@7.5.4:
    dependencies:
      lru-cache: 6.0.0

  semver@7.7.1: {}

  semver@7.7.2: {}

  send@0.19.0:
    dependencies:
      debug: 2.6.9
      depd: 2.0.0
      destroy: 1.2.0
      encodeurl: 1.0.2
      escape-html: 1.0.3
      etag: 1.8.1
      fresh: 0.5.2
      http-errors: 2.0.0
      mime: 1.6.0
      ms: 2.1.3
      on-finished: 2.4.1
      range-parser: 1.2.1
      statuses: 2.0.1
    transitivePeerDependencies:
      - supports-color

  send@1.2.0:
    dependencies:
      debug: 4.4.1
      encodeurl: 2.0.0
      escape-html: 1.0.3
      etag: 1.8.1
      fresh: 2.0.0
      http-errors: 2.0.0
      mime-types: 3.0.1
      ms: 2.1.3
      on-finished: 2.4.1
      range-parser: 1.2.1
      statuses: 2.0.1
    transitivePeerDependencies:
      - supports-color

  serialize-javascript@6.0.2:
    dependencies:
      randombytes: 2.1.0

  serve-placeholder@2.0.2:
    dependencies:
      defu: 6.1.4

  serve-static@1.16.2:
    dependencies:
      encodeurl: 2.0.0
      escape-html: 1.0.3
      parseurl: 1.3.3
      send: 0.19.0
    transitivePeerDependencies:
      - supports-color

  serve-static@2.2.0:
    dependencies:
      encodeurl: 2.0.0
      escape-html: 1.0.3
      parseurl: 1.3.3
      send: 1.2.0
    transitivePeerDependencies:
      - supports-color

  set-function-length@1.2.2:
    dependencies:
      define-data-property: 1.1.4
      es-errors: 1.3.0
      function-bind: 1.1.2
      get-intrinsic: 1.2.7
      gopd: 1.2.0
      has-property-descriptors: 1.0.2

  set-function-name@2.0.2:
    dependencies:
      define-data-property: 1.1.4
      es-errors: 1.3.0
      functions-have-names: 1.2.3
      has-property-descriptors: 1.0.2

  set-proto@1.0.0:
    dependencies:
      dunder-proto: 1.0.1
      es-errors: 1.3.0
      es-object-atoms: 1.1.1

  setprototypeof@1.2.0: {}

  shebang-command@1.2.0:
    dependencies:
      shebang-regex: 1.0.0

  shebang-command@2.0.0:
    dependencies:
      shebang-regex: 3.0.0

  shebang-regex@1.0.0: {}

  shebang-regex@3.0.0: {}

  shell-quote@1.8.3: {}

  shelljs@0.9.2:
    dependencies:
      execa: 1.0.0
      fast-glob: 3.3.3
      interpret: 1.4.0
      rechoir: 0.6.2

  shx@0.4.0:
    dependencies:
      minimist: 1.2.8
      shelljs: 0.9.2

  side-channel-list@1.0.0:
    dependencies:
      es-errors: 1.3.0
      object-inspect: 1.13.4

  side-channel-map@1.0.1:
    dependencies:
      call-bound: 1.0.4
      es-errors: 1.3.0
      get-intrinsic: 1.3.0
      object-inspect: 1.13.4

  side-channel-weakmap@1.0.2:
    dependencies:
      call-bound: 1.0.4
      es-errors: 1.3.0
      get-intrinsic: 1.3.0
      object-inspect: 1.13.4
      side-channel-map: 1.0.1

  side-channel@1.1.0:
    dependencies:
      es-errors: 1.3.0
      object-inspect: 1.13.4
      side-channel-list: 1.0.0
      side-channel-map: 1.0.1
      side-channel-weakmap: 1.0.2

  siginfo@2.0.0: {}

  signal-exit@3.0.7: {}

  signal-exit@4.1.0: {}

  simple-git@3.28.0:
    dependencies:
      '@kwsites/file-exists': 1.1.1
      '@kwsites/promise-deferred': 1.1.1
      debug: 4.4.1
    transitivePeerDependencies:
      - supports-color

  simple-swizzle@0.2.2:
    dependencies:
      is-arrayish: 0.3.2

  slash@3.0.0: {}

  slash@5.1.0: {}

  slice-ansi@5.0.0:
    dependencies:
      ansi-styles: 6.2.1
      is-fullwidth-code-point: 4.0.0

  slice-ansi@7.1.0:
    dependencies:
      ansi-styles: 6.2.1
      is-fullwidth-code-point: 5.0.0

  smob@1.5.0: {}

  sorted-btree@1.8.1: {}

  source-map-js@1.2.1: {}

  source-map-support@0.5.21:
    dependencies:
      buffer-from: 1.1.2
      source-map: 0.6.1

  source-map@0.6.1: {}

  source-map@0.7.4: {}

  source-map@0.8.0-beta.0:
    dependencies:
      whatwg-url: 7.1.0

  spawndamnit@3.0.1:
    dependencies:
      cross-spawn: 7.0.6
      signal-exit: 4.1.0

  spdx-correct@3.2.0:
    dependencies:
      spdx-expression-parse: 3.0.1
      spdx-license-ids: 3.0.21

  spdx-exceptions@2.5.0: {}

  spdx-expression-parse@3.0.1:
    dependencies:
      spdx-exceptions: 2.5.0
      spdx-license-ids: 3.0.21

  spdx-license-ids@3.0.21: {}

  split2@4.2.0: {}

  sprintf-js@1.0.3: {}

  stable-hash-x@0.2.0: {}

  stack-trace@0.0.10: {}

  stackback@0.0.2: {}

  standard-as-callback@2.1.0: {}

  statuses@2.0.1: {}

  std-env@3.9.0: {}

  streamx@2.22.1:
    dependencies:
      fast-fifo: 1.3.2
      text-decoder: 1.2.3
    optionalDependencies:
      bare-events: 2.6.0

  string-argv@0.3.2: {}

  string-width@4.2.3:
    dependencies:
      emoji-regex: 8.0.0
      is-fullwidth-code-point: 3.0.0
      strip-ansi: 6.0.1

  string-width@5.1.2:
    dependencies:
      eastasianwidth: 0.2.0
      emoji-regex: 9.2.2
      strip-ansi: 7.1.0

  string-width@7.2.0:
    dependencies:
      emoji-regex: 10.4.0
      get-east-asian-width: 1.3.0
      strip-ansi: 7.1.0

  string.prototype.matchall@4.0.12:
    dependencies:
      call-bind: 1.0.8
      call-bound: 1.0.3
      define-properties: 1.2.1
      es-abstract: 1.23.9
      es-errors: 1.3.0
      es-object-atoms: 1.1.1
      get-intrinsic: 1.2.7
      gopd: 1.2.0
      has-symbols: 1.1.0
      internal-slot: 1.1.0
      regexp.prototype.flags: 1.5.4
      set-function-name: 2.0.2
      side-channel: 1.1.0

  string.prototype.repeat@1.0.0:
    dependencies:
      define-properties: 1.2.1
      es-abstract: 1.23.9

  string.prototype.trim@1.2.10:
    dependencies:
      call-bind: 1.0.8
      call-bound: 1.0.3
      define-data-property: 1.1.4
      define-properties: 1.2.1
      es-abstract: 1.23.9
      es-object-atoms: 1.1.1
      has-property-descriptors: 1.0.2

  string.prototype.trimend@1.0.9:
    dependencies:
      call-bind: 1.0.8
      call-bound: 1.0.3
      define-properties: 1.2.1
      es-object-atoms: 1.1.1

  string.prototype.trimstart@1.0.8:
    dependencies:
      call-bind: 1.0.8
      define-properties: 1.2.1
      es-object-atoms: 1.1.1

  string_decoder@1.1.1:
    dependencies:
      safe-buffer: 5.1.2

  string_decoder@1.3.0:
    dependencies:
      safe-buffer: 5.2.1

  strip-ansi@6.0.1:
    dependencies:
      ansi-regex: 5.0.1

  strip-ansi@7.1.0:
    dependencies:
      ansi-regex: 6.1.0

  strip-bom@3.0.0: {}

  strip-eof@1.0.0: {}

  strip-final-newline@3.0.0: {}

  strip-indent@3.0.0:
    dependencies:
      min-indent: 1.0.1

  strip-json-comments@3.1.1: {}

  strip-literal@3.0.0:
    dependencies:
      js-tokens: 9.0.1

  sucrase@3.35.0:
    dependencies:
      '@jridgewell/gen-mapping': 0.3.8
      commander: 4.1.1
      glob: 10.4.5
      lines-and-columns: 1.2.4
      mz: 2.7.0
      pirates: 4.0.6
      ts-interface-checker: 0.1.13

  supports-color@10.0.0: {}

  supports-color@7.2.0:
    dependencies:
      has-flag: 4.0.0

  supports-color@8.1.1:
    dependencies:
      has-flag: 4.0.0

  supports-preserve-symlinks-flag@1.0.0: {}

  symbol-tree@3.2.4: {}

  synckit@0.11.8:
    dependencies:
      '@pkgr/core': 0.2.7

  system-architecture@0.1.0: {}

  tailwindcss@4.1.11: {}

  tapable@2.2.2: {}

  tar-stream@3.1.7:
    dependencies:
      b4a: 1.6.7
      fast-fifo: 1.3.2
      streamx: 2.22.1

  tar@7.4.3:
    dependencies:
      '@isaacs/fs-minipass': 4.0.1
      chownr: 3.0.0
      minipass: 7.1.2
      minizlib: 3.0.2
      mkdirp: 3.0.1
      yallist: 5.0.0

  term-size@2.2.1: {}

  terser@5.43.1:
    dependencies:
      '@jridgewell/source-map': 0.3.10
      acorn: 8.15.0
      commander: 2.20.3
      source-map-support: 0.5.21

  test-exclude@7.0.1:
    dependencies:
      '@istanbuljs/schema': 0.1.3
      glob: 10.4.5
      minimatch: 9.0.5

  text-decoder@1.2.3:
    dependencies:
      b4a: 1.6.7

  text-extensions@2.4.0: {}

  text-hex@1.0.0: {}

  thenify-all@1.6.0:
    dependencies:
      thenify: 3.3.1

  thenify@3.3.1:
    dependencies:
      any-promise: 1.3.0

  through@2.3.8: {}

  tiny-invariant@1.3.3: {}

  tiny-warning@1.0.3: {}

  tinybench@2.9.0: {}

  tinyexec@0.3.2: {}

  tinyglobby@0.2.12:
    dependencies:
      fdir: 6.4.6(picomatch@4.0.2)
      picomatch: 4.0.2

  tinyglobby@0.2.14:
    dependencies:
      fdir: 6.4.6(picomatch@4.0.2)
      picomatch: 4.0.2

  tinypool@1.1.1: {}

  tinyrainbow@2.0.0: {}

  tinyspy@4.0.3: {}

  tldts-core@6.1.78: {}

  tldts@6.1.78:
    dependencies:
      tldts-core: 6.1.78

  tmp-promise@3.0.3:
    dependencies:
      tmp: 0.2.3

  tmp@0.0.33:
    dependencies:
      os-tmpdir: 1.0.2

  tmp@0.2.3: {}

  to-regex-range@5.0.1:
    dependencies:
      is-number: 7.0.0

  toidentifier@1.0.1: {}

  toml@3.0.0: {}

  tough-cookie@5.1.1:
    dependencies:
      tldts: 6.1.78

  tr46@0.0.3: {}

  tr46@1.0.1:
    dependencies:
      punycode: 2.3.1

  tr46@5.0.0:
    dependencies:
      punycode: 2.3.1

  tree-kill@1.2.2: {}

  triple-beam@1.4.1: {}

  ts-api-utils@2.1.0(typescript@5.8.3):
    dependencies:
      typescript: 5.8.3

  ts-declaration-location@1.0.7(typescript@5.8.3):
    dependencies:
      picomatch: 4.0.2
      typescript: 5.8.3

  ts-interface-checker@0.1.13: {}

  tsconfck@3.1.6(typescript@5.8.3):
    optionalDependencies:
      typescript: 5.8.3

  tslib@2.8.1: {}

  tsup@8.5.0(@microsoft/api-extractor@7.52.8(@types/node@22.16.1))(jiti@2.4.2)(postcss@8.5.6)(tsx@4.20.3)(typescript@5.8.3)(yaml@2.8.0):
    dependencies:
      bundle-require: 5.1.0(esbuild@0.25.0)
      cac: 6.7.14
      chokidar: 4.0.3
      consola: 3.4.0
      debug: 4.4.1
      esbuild: 0.25.0
      fix-dts-default-cjs-exports: 1.0.1
      joycon: 3.1.1
      picocolors: 1.1.1
      postcss-load-config: 6.0.1(jiti@2.4.2)(postcss@8.5.6)(tsx@4.20.3)(yaml@2.8.0)
      resolve-from: 5.0.0
      rollup: 4.34.8
      source-map: 0.8.0-beta.0
      sucrase: 3.35.0
      tinyexec: 0.3.2
      tinyglobby: 0.2.12
      tree-kill: 1.2.2
    optionalDependencies:
      '@microsoft/api-extractor': 7.52.8(@types/node@22.16.1)
      postcss: 8.5.6
      typescript: 5.8.3
    transitivePeerDependencies:
      - jiti
      - supports-color
      - tsx
      - yaml

  tsx@4.20.3:
    dependencies:
      esbuild: 0.25.1
      get-tsconfig: 4.10.0
    optionalDependencies:
      fsevents: 2.3.3

  type-check@0.4.0:
    dependencies:
      prelude-ls: 1.2.1

  type-fest@4.41.0: {}

  type-is@1.6.18:
    dependencies:
      media-typer: 0.3.0
      mime-types: 2.1.35

  typed-array-buffer@1.0.3:
    dependencies:
      call-bound: 1.0.3
      es-errors: 1.3.0
      is-typed-array: 1.1.15

  typed-array-byte-length@1.0.3:
    dependencies:
      call-bind: 1.0.8
      for-each: 0.3.5
      gopd: 1.2.0
      has-proto: 1.2.0
      is-typed-array: 1.1.15

  typed-array-byte-offset@1.0.4:
    dependencies:
      available-typed-arrays: 1.0.7
      call-bind: 1.0.8
      for-each: 0.3.5
      gopd: 1.2.0
      has-proto: 1.2.0
      is-typed-array: 1.1.15
      reflect.getprototypeof: 1.0.10

  typed-array-length@1.0.7:
    dependencies:
      call-bind: 1.0.8
      for-each: 0.3.5
      gopd: 1.2.0
      is-typed-array: 1.1.15
      possible-typed-array-names: 1.1.0
      reflect.getprototypeof: 1.0.10

  typedoc-plugin-frontmatter@1.2.1(typedoc-plugin-markdown@4.4.2(typedoc@0.27.9(typescript@5.8.3))):
    dependencies:
      typedoc-plugin-markdown: 4.4.2(typedoc@0.27.9(typescript@5.8.3))
      yaml: 2.8.0

  typedoc-plugin-markdown@4.4.2(typedoc@0.27.9(typescript@5.8.3)):
    dependencies:
      typedoc: 0.27.9(typescript@5.8.3)

  typedoc@0.27.9(typescript@5.8.3):
    dependencies:
      '@gerrit0/mini-shiki': 1.27.2
      lunr: 2.3.9
      markdown-it: 14.1.0
      minimatch: 9.0.5
      typescript: 5.8.3
      yaml: 2.8.0

  typescript-eslint@8.36.0(eslint@9.30.1(jiti@2.4.2))(typescript@5.8.3):
    dependencies:
      '@typescript-eslint/eslint-plugin': 8.36.0(@typescript-eslint/parser@8.36.0(eslint@9.30.1(jiti@2.4.2))(typescript@5.8.3))(eslint@9.30.1(jiti@2.4.2))(typescript@5.8.3)
      '@typescript-eslint/parser': 8.36.0(eslint@9.30.1(jiti@2.4.2))(typescript@5.8.3)
      '@typescript-eslint/utils': 8.36.0(eslint@9.30.1(jiti@2.4.2))(typescript@5.8.3)
      eslint: 9.30.1(jiti@2.4.2)
      typescript: 5.8.3
    transitivePeerDependencies:
      - supports-color

  typescript@5.4.2: {}

  typescript@5.8.2:
    optional: true

  typescript@5.8.3: {}

  uc.micro@2.1.0: {}

  ufo@1.6.1: {}

  ultrahtml@1.6.0: {}

  unbox-primitive@1.1.0:
    dependencies:
      call-bound: 1.0.3
      has-bigints: 1.1.0
      has-symbols: 1.1.0
      which-boxed-primitive: 1.1.1

  uncrypto@0.1.3: {}

  unctx@2.4.1:
    dependencies:
      acorn: 8.15.0
      estree-walker: 3.0.3
      magic-string: 0.30.17
      unplugin: 2.3.5

  undici-types@6.21.0: {}

  undici-types@7.8.0:
    optional: true

  undici@7.11.0: {}

  unenv@1.10.0:
    dependencies:
      consola: 3.4.0
      defu: 6.1.4
      mime: 3.0.0
      node-fetch-native: 1.6.6
      pathe: 1.1.2

  unenv@2.0.0-rc.18:
    dependencies:
      defu: 6.1.4
      exsolve: 1.0.7
      ohash: 2.0.11
      pathe: 2.0.3
      ufo: 1.6.1

  unicorn-magic@0.1.0: {}

  unicorn-magic@0.3.0: {}

  unimport@5.1.0:
    dependencies:
      acorn: 8.15.0
      escape-string-regexp: 5.0.0
      estree-walker: 3.0.3
      local-pkg: 1.1.1
      magic-string: 0.30.17
      mlly: 1.7.4
      pathe: 2.0.3
      picomatch: 4.0.2
      pkg-types: 2.2.0
      scule: 1.3.0
      strip-literal: 3.0.0
      tinyglobby: 0.2.14
      unplugin: 2.3.5
      unplugin-utils: 0.2.4

  universalify@0.1.2: {}

  universalify@2.0.1: {}

  unixify@1.0.0:
    dependencies:
      normalize-path: 2.1.1

  unpipe@1.0.0: {}

  unplugin-utils@0.2.4:
    dependencies:
      pathe: 2.0.3
      picomatch: 4.0.2

  unplugin@1.16.1:
    dependencies:
      acorn: 8.15.0
      webpack-virtual-modules: 0.6.2

  unplugin@2.3.5:
    dependencies:
      acorn: 8.15.0
      picomatch: 4.0.2
      webpack-virtual-modules: 0.6.2

  unrs-resolver@1.11.0:
    dependencies:
      napi-postinstall: 0.3.0
    optionalDependencies:
      '@unrs/resolver-binding-android-arm-eabi': 1.11.0
      '@unrs/resolver-binding-android-arm64': 1.11.0
      '@unrs/resolver-binding-darwin-arm64': 1.11.0
      '@unrs/resolver-binding-darwin-x64': 1.11.0
      '@unrs/resolver-binding-freebsd-x64': 1.11.0
      '@unrs/resolver-binding-linux-arm-gnueabihf': 1.11.0
      '@unrs/resolver-binding-linux-arm-musleabihf': 1.11.0
      '@unrs/resolver-binding-linux-arm64-gnu': 1.11.0
      '@unrs/resolver-binding-linux-arm64-musl': 1.11.0
      '@unrs/resolver-binding-linux-ppc64-gnu': 1.11.0
      '@unrs/resolver-binding-linux-riscv64-gnu': 1.11.0
      '@unrs/resolver-binding-linux-riscv64-musl': 1.11.0
      '@unrs/resolver-binding-linux-s390x-gnu': 1.11.0
      '@unrs/resolver-binding-linux-x64-gnu': 1.11.0
      '@unrs/resolver-binding-linux-x64-musl': 1.11.0
      '@unrs/resolver-binding-wasm32-wasi': 1.11.0
      '@unrs/resolver-binding-win32-arm64-msvc': 1.11.0
      '@unrs/resolver-binding-win32-ia32-msvc': 1.11.0
      '@unrs/resolver-binding-win32-x64-msvc': 1.11.0

  unstorage@1.16.0(db0@0.3.2(drizzle-orm@0.40.1(@types/pg@8.15.4)(gel@2.1.1)(kysely@0.28.2)(pg@8.16.3)(postgres@3.4.7)))(ioredis@5.6.1):
    dependencies:
      anymatch: 3.1.3
      chokidar: 4.0.3
      destr: 2.0.5
      h3: 1.15.3
      lru-cache: 10.4.3
      node-fetch-native: 1.6.6
      ofetch: 1.4.1
      ufo: 1.6.1
    optionalDependencies:
      db0: 0.3.2(drizzle-orm@0.40.1(@types/pg@8.15.4)(gel@2.1.1)(kysely@0.28.2)(pg@8.16.3)(postgres@3.4.7))
      ioredis: 5.6.1

  untun@0.1.3:
    dependencies:
      citty: 0.1.6
      consola: 3.4.2
      pathe: 1.1.2

  untyped@2.0.0:
    dependencies:
      citty: 0.1.6
      defu: 6.1.4
      jiti: 2.4.2
      knitwork: 1.2.0
      scule: 1.3.0

  unwasm@0.3.9:
    dependencies:
      knitwork: 1.2.0
      magic-string: 0.30.17
      mlly: 1.7.4
      pathe: 1.1.2
      pkg-types: 1.3.1
      unplugin: 1.16.1

  update-browserslist-db@1.1.3(browserslist@4.25.1):
    dependencies:
      browserslist: 4.25.1
      escalade: 3.2.0
      picocolors: 1.1.1

  uqr@0.1.2: {}

  uri-js@4.4.1:
    dependencies:
      punycode: 2.3.1

  urlpattern-polyfill@10.1.0: {}

  urlpattern-polyfill@8.0.2: {}

  use-sync-external-store@1.5.0(react@19.1.0):
    dependencies:
      react: 19.1.0

  util-deprecate@1.0.2: {}

  utils-merge@1.0.1: {}

  uuid@11.1.0: {}

  validate-npm-package-license@3.0.4:
    dependencies:
      spdx-correct: 3.2.0
      spdx-expression-parse: 3.0.1

  vary@1.1.2: {}

  vite-node@3.2.4(@types/node@22.16.1)(jiti@2.4.2)(lightningcss@1.30.1)(terser@5.43.1)(tsx@4.20.3)(yaml@2.8.0):
    dependencies:
      cac: 6.7.14
      debug: 4.4.1
      es-module-lexer: 1.7.0
      pathe: 2.0.3
      vite: 6.3.5(@types/node@22.16.1)(jiti@2.4.2)(lightningcss@1.30.1)(terser@5.43.1)(tsx@4.20.3)(yaml@2.8.0)
    transitivePeerDependencies:
      - '@types/node'
      - jiti
      - less
      - lightningcss
      - sass
      - sass-embedded
      - stylus
      - sugarss
      - supports-color
      - terser
      - tsx
      - yaml

  vite-node@3.2.4(@types/node@24.0.11)(jiti@2.4.2)(lightningcss@1.30.1)(terser@5.43.1)(tsx@4.20.3)(yaml@2.8.0):
    dependencies:
      cac: 6.7.14
      debug: 4.4.1
      es-module-lexer: 1.7.0
      pathe: 2.0.3
      vite: 6.3.5(@types/node@24.0.11)(jiti@2.4.2)(lightningcss@1.30.1)(terser@5.43.1)(tsx@4.20.3)(yaml@2.8.0)
    transitivePeerDependencies:
      - '@types/node'
      - jiti
      - less
      - lightningcss
      - sass
      - sass-embedded
      - stylus
      - sugarss
      - supports-color
      - terser
      - tsx
      - yaml

  vite-plugin-dts@4.2.3(@types/node@22.16.1)(rollup@4.44.2)(typescript@5.8.3)(vite@6.3.5(@types/node@22.16.1)(jiti@2.4.2)(lightningcss@1.30.1)(terser@5.43.1)(tsx@4.20.3)(yaml@2.8.0)):
    dependencies:
      '@microsoft/api-extractor': 7.47.7(@types/node@22.16.1)
      '@rollup/pluginutils': 5.2.0(rollup@4.44.2)
      '@volar/typescript': 2.4.17
      '@vue/language-core': 2.1.6(typescript@5.8.3)
      compare-versions: 6.1.1
      debug: 4.4.1
      kolorist: 1.8.0
      local-pkg: 0.5.1
      magic-string: 0.30.17
      typescript: 5.8.3
    optionalDependencies:
      vite: 6.3.5(@types/node@22.16.1)(jiti@2.4.2)(lightningcss@1.30.1)(terser@5.43.1)(tsx@4.20.3)(yaml@2.8.0)
    transitivePeerDependencies:
      - '@types/node'
      - rollup
      - supports-color

  vite-plugin-externalize-deps@0.9.0(vite@6.3.5(@types/node@22.16.1)(jiti@2.4.2)(lightningcss@1.30.1)(terser@5.43.1)(tsx@4.20.3)(yaml@2.8.0)):
    dependencies:
      vite: 6.3.5(@types/node@22.16.1)(jiti@2.4.2)(lightningcss@1.30.1)(terser@5.43.1)(tsx@4.20.3)(yaml@2.8.0)

  vite-tsconfig-paths@5.1.4(typescript@5.8.3)(vite@6.3.5(@types/node@22.16.1)(jiti@2.4.2)(lightningcss@1.30.1)(terser@5.43.1)(tsx@4.20.3)(yaml@2.8.0)):
    dependencies:
      debug: 4.4.1
      globrex: 0.1.2
      tsconfck: 3.1.6(typescript@5.8.3)
    optionalDependencies:
      vite: 6.3.5(@types/node@22.16.1)(jiti@2.4.2)(lightningcss@1.30.1)(terser@5.43.1)(tsx@4.20.3)(yaml@2.8.0)
    transitivePeerDependencies:
      - supports-color
      - typescript

  vite@6.3.5(@types/node@22.16.1)(jiti@2.4.2)(lightningcss@1.30.1)(terser@5.43.1)(tsx@4.20.3)(yaml@2.8.0):
    dependencies:
      esbuild: 0.25.6
      fdir: 6.4.6(picomatch@4.0.2)
      picomatch: 4.0.2
      postcss: 8.5.6
      rollup: 4.44.2
      tinyglobby: 0.2.14
    optionalDependencies:
      '@types/node': 22.16.1
      fsevents: 2.3.3
      jiti: 2.4.2
      lightningcss: 1.30.1
      terser: 5.43.1
      tsx: 4.20.3
      yaml: 2.8.0

  vite@6.3.5(@types/node@24.0.11)(jiti@2.4.2)(lightningcss@1.30.1)(terser@5.43.1)(tsx@4.20.3)(yaml@2.8.0):
    dependencies:
      esbuild: 0.25.6
      fdir: 6.4.6(picomatch@4.0.2)
      picomatch: 4.0.2
      postcss: 8.5.6
      rollup: 4.44.2
      tinyglobby: 0.2.14
    optionalDependencies:
      '@types/node': 24.0.11
      fsevents: 2.3.3
      jiti: 2.4.2
      lightningcss: 1.30.1
      terser: 5.43.1
      tsx: 4.20.3
      yaml: 2.8.0

  vite@7.0.3(@types/node@24.0.11)(jiti@2.4.2)(lightningcss@1.30.1)(terser@5.43.1)(tsx@4.20.3)(yaml@2.8.0):
    dependencies:
      esbuild: 0.25.6
      fdir: 6.4.6(picomatch@4.0.2)
      picomatch: 4.0.2
      postcss: 8.5.6
      rollup: 4.44.2
      tinyglobby: 0.2.14
    optionalDependencies:
      '@types/node': 24.0.11
      fsevents: 2.3.3
      jiti: 2.4.2
      lightningcss: 1.30.1
      terser: 5.43.1
      tsx: 4.20.3
      yaml: 2.8.0

  vitest@3.2.4(@types/debug@4.1.12)(@types/node@22.16.1)(happy-dom@18.0.1)(jiti@2.4.2)(jsdom@26.1.0)(lightningcss@1.30.1)(terser@5.43.1)(tsx@4.20.3)(yaml@2.8.0):
    dependencies:
      '@types/chai': 5.2.2
      '@vitest/expect': 3.2.4
      '@vitest/mocker': 3.2.4(vite@6.3.5(@types/node@22.16.1)(jiti@2.4.2)(lightningcss@1.30.1)(terser@5.43.1)(tsx@4.20.3)(yaml@2.8.0))
      '@vitest/pretty-format': 3.2.4
      '@vitest/runner': 3.2.4
      '@vitest/snapshot': 3.2.4
      '@vitest/spy': 3.2.4
      '@vitest/utils': 3.2.4
      chai: 5.2.0
      debug: 4.4.1
      expect-type: 1.2.2
      magic-string: 0.30.17
      pathe: 2.0.3
      picomatch: 4.0.2
      std-env: 3.9.0
      tinybench: 2.9.0
      tinyexec: 0.3.2
      tinyglobby: 0.2.14
      tinypool: 1.1.1
      tinyrainbow: 2.0.0
      vite: 6.3.5(@types/node@22.16.1)(jiti@2.4.2)(lightningcss@1.30.1)(terser@5.43.1)(tsx@4.20.3)(yaml@2.8.0)
      vite-node: 3.2.4(@types/node@22.16.1)(jiti@2.4.2)(lightningcss@1.30.1)(terser@5.43.1)(tsx@4.20.3)(yaml@2.8.0)
      why-is-node-running: 2.3.0
    optionalDependencies:
      '@types/debug': 4.1.12
      '@types/node': 22.16.1
      happy-dom: 18.0.1
      jsdom: 26.1.0
    transitivePeerDependencies:
      - jiti
      - less
      - lightningcss
      - msw
      - sass
      - sass-embedded
      - stylus
      - sugarss
      - supports-color
      - terser
      - tsx
      - yaml

  vitest@3.2.4(@types/debug@4.1.12)(@types/node@24.0.11)(happy-dom@18.0.1)(jiti@2.4.2)(jsdom@26.1.0)(lightningcss@1.30.1)(terser@5.43.1)(tsx@4.20.3)(yaml@2.8.0):
    dependencies:
      '@types/chai': 5.2.2
      '@vitest/expect': 3.2.4
<<<<<<< HEAD
      '@vitest/mocker': 3.2.4(vite@6.3.5(@types/node@24.0.11)(jiti@2.4.2)(lightningcss@1.30.1)(tsx@4.20.3)(yaml@2.8.0))
=======
      '@vitest/mocker': 3.2.4(vite@6.3.5(@types/node@24.0.11)(jiti@2.4.2)(lightningcss@1.30.1)(terser@5.43.1)(tsx@4.20.3)(yaml@2.8.0))
>>>>>>> baff162d
      '@vitest/pretty-format': 3.2.4
      '@vitest/runner': 3.2.4
      '@vitest/snapshot': 3.2.4
      '@vitest/spy': 3.2.4
      '@vitest/utils': 3.2.4
      chai: 5.2.0
      debug: 4.4.1
      expect-type: 1.2.2
      magic-string: 0.30.17
      pathe: 2.0.3
      picomatch: 4.0.2
      std-env: 3.9.0
      tinybench: 2.9.0
      tinyexec: 0.3.2
      tinyglobby: 0.2.14
      tinypool: 1.1.1
      tinyrainbow: 2.0.0
      vite: 6.3.5(@types/node@24.0.11)(jiti@2.4.2)(lightningcss@1.30.1)(terser@5.43.1)(tsx@4.20.3)(yaml@2.8.0)
      vite-node: 3.2.4(@types/node@24.0.11)(jiti@2.4.2)(lightningcss@1.30.1)(terser@5.43.1)(tsx@4.20.3)(yaml@2.8.0)
      why-is-node-running: 2.3.0
    optionalDependencies:
      '@types/debug': 4.1.12
      '@types/node': 24.0.11
      happy-dom: 18.0.1
      jsdom: 26.1.0
    transitivePeerDependencies:
      - jiti
      - less
      - lightningcss
      - msw
      - sass
      - sass-embedded
      - stylus
      - sugarss
      - supports-color
      - terser
      - tsx
      - yaml

  vscode-uri@3.1.0: {}

  vue-eslint-parser@9.4.3(eslint@9.30.1(jiti@2.4.2)):
    dependencies:
      debug: 4.4.1
      eslint: 9.30.1(jiti@2.4.2)
      eslint-scope: 7.2.2
      eslint-visitor-keys: 3.4.3
      espree: 9.6.1
      esquery: 1.6.0
      lodash: 4.17.21
      semver: 7.7.2
    transitivePeerDependencies:
      - supports-color

  vue@3.5.17(typescript@5.8.3):
    dependencies:
      '@vue/compiler-dom': 3.5.17
      '@vue/compiler-sfc': 3.5.17
      '@vue/runtime-dom': 3.5.17
      '@vue/server-renderer': 3.5.17(vue@3.5.17(typescript@5.8.3))
      '@vue/shared': 3.5.17
    optionalDependencies:
      typescript: 5.8.3

  w3c-xmlserializer@5.0.0:
    dependencies:
      xml-name-validator: 5.0.0

  web-streams-polyfill@3.3.3: {}

  webidl-conversions@3.0.1: {}

  webidl-conversions@4.0.2: {}

  webidl-conversions@7.0.0: {}

  webpack-virtual-modules@0.6.2: {}

  whatwg-encoding@3.1.1:
    dependencies:
      iconv-lite: 0.6.3

  whatwg-mimetype@3.0.0:
    optional: true

  whatwg-mimetype@4.0.0: {}

  whatwg-url@14.1.1:
    dependencies:
      tr46: 5.0.0
      webidl-conversions: 7.0.0

  whatwg-url@5.0.0:
    dependencies:
      tr46: 0.0.3
      webidl-conversions: 3.0.1

  whatwg-url@7.1.0:
    dependencies:
      lodash.sortby: 4.7.0
      tr46: 1.0.1
      webidl-conversions: 4.0.2

  which-boxed-primitive@1.1.1:
    dependencies:
      is-bigint: 1.1.0
      is-boolean-object: 1.2.2
      is-number-object: 1.1.1
      is-string: 1.1.1
      is-symbol: 1.1.1

  which-builtin-type@1.2.1:
    dependencies:
      call-bound: 1.0.3
      function.prototype.name: 1.1.8
      has-tostringtag: 1.0.2
      is-async-function: 2.1.1
      is-date-object: 1.1.0
      is-finalizationregistry: 1.1.1
      is-generator-function: 1.1.0
      is-regex: 1.2.1
      is-weakref: 1.1.1
      isarray: 2.0.5
      which-boxed-primitive: 1.1.1
      which-collection: 1.0.2
      which-typed-array: 1.1.18

  which-collection@1.0.2:
    dependencies:
      is-map: 2.0.3
      is-set: 2.0.3
      is-weakmap: 2.0.2
      is-weakset: 2.0.4

  which-typed-array@1.1.18:
    dependencies:
      available-typed-arrays: 1.0.7
      call-bind: 1.0.8
      call-bound: 1.0.3
      for-each: 0.3.5
      gopd: 1.2.0
      has-tostringtag: 1.0.2

  which@1.3.1:
    dependencies:
      isexe: 2.0.0

  which@2.0.2:
    dependencies:
      isexe: 2.0.0

  which@4.0.0:
    dependencies:
      isexe: 3.1.1

  why-is-node-running@2.3.0:
    dependencies:
      siginfo: 2.0.0
      stackback: 0.0.2

  winston-transport@4.9.0:
    dependencies:
      logform: 2.7.0
      readable-stream: 3.6.2
      triple-beam: 1.4.1

  winston@3.17.0:
    dependencies:
      '@colors/colors': 1.6.0
      '@dabh/diagnostics': 2.0.3
      async: 3.2.6
      is-stream: 2.0.1
      logform: 2.7.0
      one-time: 1.0.0
      readable-stream: 3.6.2
      safe-stable-stringify: 2.5.0
      stack-trace: 0.0.10
      triple-beam: 1.4.1
      winston-transport: 4.9.0

  word-wrap@1.2.5: {}

  wrap-ansi@7.0.0:
    dependencies:
      ansi-styles: 4.3.0
      string-width: 4.2.3
      strip-ansi: 6.0.1

  wrap-ansi@8.1.0:
    dependencies:
      ansi-styles: 6.2.1
      string-width: 5.1.2
      strip-ansi: 7.1.0

  wrap-ansi@9.0.0:
    dependencies:
      ansi-styles: 6.2.1
      string-width: 7.2.0
      strip-ansi: 7.1.0

  wrappy@1.0.2: {}

  write-file-atomic@6.0.0:
    dependencies:
      imurmurhash: 0.1.4
      signal-exit: 4.1.0

  ws@8.18.0: {}

  xml-name-validator@5.0.0: {}

  xmlbuilder2@3.1.1:
    dependencies:
      '@oozcitak/dom': 1.15.10
      '@oozcitak/infra': 1.0.8
      '@oozcitak/util': 8.3.8
      js-yaml: 3.14.1

  xmlchars@2.2.0: {}

  xtend@4.0.2: {}

  y18n@5.0.8: {}

  yallist@3.1.1: {}

  yallist@4.0.0: {}

  yallist@5.0.0: {}

  yaml@2.8.0: {}

  yargs-parser@21.1.1: {}

  yargs@17.7.2:
    dependencies:
      cliui: 8.0.1
      escalade: 3.2.0
      get-caller-file: 2.0.5
      require-directory: 2.1.1
      string-width: 4.2.3
      y18n: 5.0.8
      yargs-parser: 21.1.1

  yauzl@2.10.0:
    dependencies:
      buffer-crc32: 0.2.13
      fd-slicer: 1.1.0

  yocto-queue@0.1.0: {}

  yocto-queue@1.2.1: {}

  youch-core@0.3.3:
    dependencies:
      '@poppinss/exception': 1.2.2
      error-stack-parser-es: 1.0.5

  youch@4.1.0-beta.8:
    dependencies:
      '@poppinss/colors': 4.1.5
      '@poppinss/dumper': 0.6.4
      '@speed-highlight/core': 1.2.7
      cookie: 1.0.2
      youch-core: 0.3.3

  zip-stream@6.0.1:
    dependencies:
      archiver-utils: 5.0.2
      compress-commons: 6.0.2
      readable-stream: 4.7.0

  zod@3.25.76: {}<|MERGE_RESOLUTION|>--- conflicted
+++ resolved
@@ -99,13 +99,8 @@
   examples/react/todo:
     dependencies:
       '@tanstack/db-collections':
-<<<<<<< HEAD
-        specifier: ^0.0.23
-        version: 0.0.23(@electric-sql/client@1.0.0)(typescript@5.8.3)
-=======
         specifier: ^0.0.24
-        version: link:../../../packages/db-collections
->>>>>>> baff162d
+        version: 0.0.24(@electric-sql/client@1.0.0)(typescript@5.8.3)
       '@tanstack/query-core':
         specifier: ^5.81.5
         version: 5.81.5
@@ -114,10 +109,10 @@
         version: 0.0.19(react@19.1.0)(typescript@5.8.3)
       '@tanstack/react-router':
         specifier: ^1.125.6
-        version: 1.125.6(react-dom@19.1.0(react@19.1.0))(react@19.1.0)
+        version: 1.127.3(react-dom@19.1.0(react@19.1.0))(react@19.1.0)
       '@tanstack/react-start':
         specifier: ^1.126.1
-        version: 1.126.1(@tanstack/react-router@1.125.6(react-dom@19.1.0(react@19.1.0))(react@19.1.0))(@vitejs/plugin-react@4.6.0(vite@6.3.5(@types/node@22.16.1)(jiti@2.4.2)(lightningcss@1.30.1)(terser@5.43.1)(tsx@4.20.3)(yaml@2.8.0)))(drizzle-orm@0.40.1(@types/pg@8.15.4)(gel@2.1.1)(kysely@0.28.2)(pg@8.16.3)(postgres@3.4.7))(react-dom@19.1.0(react@19.1.0))(react@19.1.0)(vite@6.3.5(@types/node@22.16.1)(jiti@2.4.2)(lightningcss@1.30.1)(terser@5.43.1)(tsx@4.20.3)(yaml@2.8.0))
+        version: 1.127.7(@tanstack/react-router@1.127.3(react-dom@19.1.0(react@19.1.0))(react@19.1.0))(@vitejs/plugin-react@4.6.0(vite@6.3.5(@types/node@22.16.1)(jiti@2.4.2)(lightningcss@1.30.1)(terser@5.43.1)(tsx@4.20.3)(yaml@2.8.0)))(drizzle-orm@0.40.1(@types/pg@8.15.4)(gel@2.1.1)(kysely@0.28.2)(pg@8.16.3)(postgres@3.4.7))(react-dom@19.1.0(react@19.1.0))(react@19.1.0)(vite@6.3.5(@types/node@22.16.1)(jiti@2.4.2)(lightningcss@1.30.1)(terser@5.43.1)(tsx@4.20.3)(yaml@2.8.0))
       cors:
         specifier: ^2.8.5
         version: 2.8.5
@@ -268,7 +263,7 @@
     devDependencies:
       '@vitest/coverage-istanbul':
         specifier: ^3.0.9
-        version: 3.2.4(vitest@3.2.4(@types/debug@4.1.12)(@types/node@24.0.11)(happy-dom@18.0.1)(jiti@2.4.2)(jsdom@26.1.0)(lightningcss@1.30.1)(tsx@4.20.3)(yaml@2.8.0))
+        version: 3.2.4(vitest@3.2.4(@types/debug@4.1.12)(@types/node@24.0.11)(happy-dom@18.0.1)(jiti@2.4.2)(jsdom@26.1.0)(lightningcss@1.30.1)(terser@5.43.1)(tsx@4.20.3)(yaml@2.8.0))
 
   packages/react-db:
     dependencies:
@@ -485,6 +480,10 @@
     resolution: {integrity: sha512-2WJMeRQPHKSPemqk/awGrAiuFfzBmOIPXKizAsVhWH9YJqLZ0H+HS4c8loHGgW6utJ3E/ejXQUsiGaQy2NZ9Fw==}
     engines: {node: '>=6.9.0'}
 
+  '@babel/runtime@7.26.9':
+    resolution: {integrity: sha512-aA63XwOkcl4xxQa3HjPMqOP6LiK0ZDv3mUPYEFXkpHbaFjtGggE1A61FjFzJnB+p7/oy2gA8E+rcBNl/zC1tMg==}
+    engines: {node: '>=6.9.0'}
+
   '@babel/runtime@7.27.6':
     resolution: {integrity: sha512-vbavdySgbTTrmFE+EsiqUTzlOr5bzlnJtUv9PynGCAKvfQqjIXbvFdumPM/GxMDfyuGMJaJAU6TO4zc1Jf1i8Q==}
     engines: {node: '>=6.9.0'}
@@ -2303,29 +2302,28 @@
     resolution: {integrity: sha512-kUqfsU5qO/kiptgkjumdKuu/W4i1iYKPW6pUujEH1I+rzZLGIqD6noq9LDVZRh78ArAiZj+VYrdC5jbrtmsI8A==}
     engines: {node: '>=18'}
 
-<<<<<<< HEAD
-  '@tanstack/db-collections@0.0.23':
-    resolution: {integrity: sha512-oYU/Z/7Kb9wMcbt+d3pG7dcHOF1+EOcM1pAnSdknAjYr0MGhOGm2zOgi0pKAxZGTTKHlM/Kluslr8A8sUMbBkw==}
+  '@tanstack/db-collections@0.0.24':
+    resolution: {integrity: sha512-/Fmyw/KW8uvRpQ+b9YS3/CNASLCmBKgCleDcvs/YrLuEFupCb8a5XSpPhs2evESr228OOHTxO5L77yY15TanmQ==}
     peerDependencies:
       '@electric-sql/client': '>=1.0.0'
       typescript: '>=4.7'
 
-=======
->>>>>>> baff162d
   '@tanstack/db@0.0.19':
     resolution: {integrity: sha512-Qb6s/O2ymxpKSy5LtFJGTRUmcOhNL4FLDyznbkBL/woIxVS99ZUI6kNyoc3okTa0Cv2A+Ji7LUpvlpCJDUWq7w==}
     peerDependencies:
       typescript: '>=4.7'
 
-<<<<<<< HEAD
-=======
+  '@tanstack/db@0.0.20':
+    resolution: {integrity: sha512-bh/VggsuV/N5LmNgQiTFuVOATs+c1DRC3D36vRPNWw79V3O4HHptod8hKQdgEQtAbgjXvXrIFJOnlOpc5VOiEQ==}
+    peerDependencies:
+      typescript: '>=4.7'
+
   '@tanstack/directive-functions-plugin@1.124.1':
     resolution: {integrity: sha512-eZdsPCZz+7VIKiXAF5dNdLJBerAo4t79w/OQTWaKuqPLX1E9GQOKHsmTZChWeQbxPx+y+cOV3/0U/yKxtHsm0Q==}
     engines: {node: '>=12'}
     peerDependencies:
       vite: '>=6.0.0'
 
->>>>>>> baff162d
   '@tanstack/eslint-config@0.1.0':
     resolution: {integrity: sha512-/lVsQmmezpqqbCFtaxGNkoSnQ/+H0PAHyHF37PGQ6ZBrF8RXktgazMdsD5SCaNT9oEnGCl274GCZ9sY80b50Sg==}
     engines: {node: '>=18'}
@@ -2346,36 +2344,36 @@
     peerDependencies:
       react: '>=16.8.0'
 
-  '@tanstack/react-router@1.125.6':
-    resolution: {integrity: sha512-znyUGTq+WRhXwToNTYiluUBLjMdQVxz+ZQ9Ep2PBuS9O+3Qm3kaM7n64hA84ISoCtLqMwTo7Ofw0W4WeLdjpYg==}
+  '@tanstack/react-router@1.127.3':
+    resolution: {integrity: sha512-QprmWHJrGbEKXJiP7WZ+dilTJRc7nMbsFCUnfAUw8PsOYanhgvBkBwAU05YEo8WTIZ9atCc1R90hyzqbiBFkdA==}
     engines: {node: '>=12'}
     peerDependencies:
       react: '>=18.0.0 || >=19.0.0'
       react-dom: '>=18.0.0 || >=19.0.0'
 
-  '@tanstack/react-start-client@1.125.6':
-    resolution: {integrity: sha512-s7irNfPDVRlqumA5cHGAsfipyJicUpNIZ8veoKIl8WPYiWCIolbXWzSBXix96KxvFr20lJXgxRWRlWAe9GbOGA==}
+  '@tanstack/react-start-client@1.127.7':
+    resolution: {integrity: sha512-B17N1k2GMuM2YFZVlrVESXCsFzeZKKGLIfrGbOLj4XW32LgUb+sxifZ3YV5rGO9yKg4LfjrOyIEbL8aYSkg3Yw==}
     engines: {node: '>=12'}
     peerDependencies:
       react: '>=18.0.0 || >=19.0.0'
       react-dom: '>=18.0.0 || >=19.0.0'
 
-  '@tanstack/react-start-plugin@1.126.1':
-    resolution: {integrity: sha512-VXRbcNnpuTaLHpBcXQtBOWkk1tlSQM0iXwVI7xTPFr2U7/Iwj/Q7O+PiI/eH60XwGojJnGjelpEAde9KnJtP8w==}
+  '@tanstack/react-start-plugin@1.127.6':
+    resolution: {integrity: sha512-PjHw0b3hV4gqbywVrY0uMEHxQD5unCT1s71TpMRZj6m1cdy3vNRqMwa0s+qD/brb4GXAbDu3cLVEsF6dsHgj2w==}
     engines: {node: '>=12'}
     peerDependencies:
       '@vitejs/plugin-react': '>=4.3.4'
       vite: '>=6.0.0'
 
-  '@tanstack/react-start-server@1.126.1':
-    resolution: {integrity: sha512-AdX85pxM+3qgItLNWVpdkLeBuaHE1QQNQNMhm/BzB0fhyyqQXpuAkgUWhxsppU29E+uBQCx+UtramMnNFI7yCQ==}
+  '@tanstack/react-start-server@1.127.3':
+    resolution: {integrity: sha512-tR/cSkLzrLvYdzUgu+nmUvOjYH/DgX0S4YGBzo4MdhORqfzzOAG/PUn/DQWjXRxM8YGQFb6hf/MvRfknBN7bDA==}
     engines: {node: '>=12'}
     peerDependencies:
       react: '>=18.0.0 || >=19.0.0'
       react-dom: '>=18.0.0 || >=19.0.0'
 
-  '@tanstack/react-start@1.126.1':
-    resolution: {integrity: sha512-l1rUzvj0a/LmEAfnJTRxIf2gj21XkM2TgCwbC49WvqInXA0J6rvulfuqPsBTPSPedXS6bI0fWdQiistR5LN1/g==}
+  '@tanstack/react-start@1.127.7':
+    resolution: {integrity: sha512-XflyWkjMAuwucPv0Aw/kwrmC2FHyvTLdDPUEIspoc+0z83soby4Jau6dWxQ68uSO0LgQVmcZS1fxvqXLw81qOA==}
     engines: {node: '>=12'}
     peerDependencies:
       '@vitejs/plugin-react': '>=4.3.4'
@@ -2389,20 +2387,20 @@
       react: ^16.8.0 || ^17.0.0 || ^18.0.0 || ^19.0.0
       react-dom: ^16.8.0 || ^17.0.0 || ^18.0.0 || ^19.0.0
 
-  '@tanstack/router-core@1.125.4':
-    resolution: {integrity: sha512-tdgGI0Kwt3Lgs9ceLbG32NPh4I2H1T9t2TKjcS+I78sifm5rjTWV8lfqVRNrvMPk5ek60vXPOL2AHAUg6ohwsA==}
+  '@tanstack/router-core@1.127.3':
+    resolution: {integrity: sha512-08JlfwsMIDkMyCQsRviMVBn0cVUzlNzkll4pZgf6QRSO1RASBsci5hMojcsdH0d/yXLH0FBJ6fINbj0ctBm63Q==}
     engines: {node: '>=12'}
 
-  '@tanstack/router-generator@1.125.4':
-    resolution: {integrity: sha512-jF71znMvpZxmkQF0MxfjKKyvXtft9NWRCVcLhb+6d/8nrVGNiEw+dsXn/CLpeRQLk7Mg/fsp/WipBql1dd3Qaw==}
+  '@tanstack/router-generator@1.127.5':
+    resolution: {integrity: sha512-bPrUKJIo7cIBSF6FwKfZyYAl+FjoMU/HswWaYXr+rEdOw1EA86M3euuK33rfHNlVcxHTmZJk8AQ5p7ZYP6DogQ==}
     engines: {node: '>=12'}
 
-  '@tanstack/router-plugin@1.125.6':
-    resolution: {integrity: sha512-SWfp++tkjb0grVqa/Xdvi9QAs93e9/fZMBZ6q0fvvQruMyciCmjWyE/qV3tS/Qh0WZdzIRP6yl8Gha2Lin4q1w==}
+  '@tanstack/router-plugin@1.127.5':
+    resolution: {integrity: sha512-7FzGsDM/XMy6TfAfdUkgJxN/xvPu8cIwJdoGQ4yAEdtk26BGCeaz3VZIDKX5mknNo8+H4//cO75a9F5UHsdVew==}
     engines: {node: '>=12'}
     peerDependencies:
       '@rsbuild/core': '>=1.0.2'
-      '@tanstack/react-router': ^1.125.6
+      '@tanstack/react-router': ^1.127.3
       vite: '>=5.0.0 || >=6.0.0'
       vite-plugin-solid: ^2.11.2
       webpack: '>=5.92.0'
@@ -2426,30 +2424,30 @@
     resolution: {integrity: sha512-9GIu+PXu5itj+Q74FJQpd4WV3FikzkAAxvBl9hrnmiEwz+AGDZL0GOiGy++MdupHJXuHXXss9mHqKtNmw9wMdw==}
     engines: {node: '>=12'}
 
-  '@tanstack/start-client-core@1.125.4':
-    resolution: {integrity: sha512-rijB1mZf3TazmYinSZBYclUolc/h4W1t/20uOFsjZli/Si8QUaoBdsKHFnZj8c/73H8Yxdzi4ZkLrD2rAesZhg==}
+  '@tanstack/start-client-core@1.127.3':
+    resolution: {integrity: sha512-fL3ns0fKyWGAWnkfkak1jcosSt4WmNknfJOryOmowl+ep6TOj+jud/H0af0UGlb3qKtiemQyvNSfQJ5dn83CZw==}
     engines: {node: '>=12'}
 
-  '@tanstack/start-plugin-core@1.126.1':
-    resolution: {integrity: sha512-EuV10r6r+H6Y91U/YIgsgRyuzLlhnLMg8qFab+iq8w+DFW1rfs9eIqOcv2KGzwIDb5Wmkw3t7c2PJ5kT52J2gQ==}
+  '@tanstack/start-plugin-core@1.127.6':
+    resolution: {integrity: sha512-xBOUfcNReaEXpX6LTyoT6W+PD/liNeEnbnm+X/bXAaLzeAi+CScWATQa1s8o3ubbYB/4L1pWuG89Rj9YM3SZAw==}
     engines: {node: '>=12'}
     peerDependencies:
       vite: '>=6.0.0'
 
-  '@tanstack/start-server-core@1.126.1':
-    resolution: {integrity: sha512-dmVWtC1OcuLwiJM6fyk61e4TlTKCeVAoKV5Xg/FeVbD+rbAHF7AOsCln/rT3NgT0vUhO7Nxmlr2zjz1j0jV9Hg==}
+  '@tanstack/start-server-core@1.127.3':
+    resolution: {integrity: sha512-6XyVQSUIcA+BuZLu4QXaHMTnDzh2JsmxgDG0PSHfi69hMkjY4S+NrAwv9CnRJRS9+pvAx30QonSY54ASTmJmxA==}
     engines: {node: '>=12'}
 
-  '@tanstack/start-server-functions-client@1.125.4':
-    resolution: {integrity: sha512-/Hk6u19YQBbLbzKVZNlUOsPk+Ub84je4EK3ennLppuuNa7aPRvJXyRPn6kCLQXfLE/TZudirK0ze2HwHeuNgbQ==}
+  '@tanstack/start-server-functions-client@1.127.3':
+    resolution: {integrity: sha512-OZTdEOEhwBf9jXUseKP0KrQDe1uI2JzcKXgfdnjQSGHV7hh+OHcxH98hEQboCFR3jSBeRo7SKRAT6ic6ZzKwEw==}
     engines: {node: '>=12'}
 
-  '@tanstack/start-server-functions-fetcher@1.125.4':
-    resolution: {integrity: sha512-vPWSbHlpCsg7g63gvKyiLWW3t4CW9apmNfPFIUKAPK+f+ZIP7PIefG60sFYRmS8jWvZvC1mSz66vkStvfUEfkQ==}
+  '@tanstack/start-server-functions-fetcher@1.127.3':
+    resolution: {integrity: sha512-yAm/MUSBTeZOptzfsV6VpkGB1Irvgz9ohMo38JPLSrRwRah+bZp53btPM650y5PFpiAvGFpzv49BOSHDugzw5w==}
     engines: {node: '>=12'}
 
-  '@tanstack/start-server-functions-server@1.124.1':
-    resolution: {integrity: sha512-59NJqtdXm2c+JmwDqm3ZuvgcN1KT2LlvApelydj9y201lj76XjcEH4RqbJKm5G7C/wc98QPhghFHY8cwHJUCTg==}
+  '@tanstack/start-server-functions-server@1.127.4':
+    resolution: {integrity: sha512-e0KzPtot+Hedp243+Shly6tzgxRIBhVQG6u1IMYCsvLyLF5Z6mPzL/6BV9MUp6XiYUPpyMv3nYiM2BjLfAbagg==}
     engines: {node: '>=12'}
 
   '@tanstack/store@0.7.2':
@@ -3155,8 +3153,8 @@
     resolution: {integrity: sha512-/Nf7TyzTx6S3yRJObOAV7956r8cr2+Oj8AC5dt8wSP3BQAoeX58NoHyCU8P8zGkNXStjTSi6fzO6F0pBdcYbEg==}
     engines: {node: '>= 0.8'}
 
-  c12@3.0.4:
-    resolution: {integrity: sha512-t5FaZTYbbCtvxuZq9xxIruYydrAGsJ+8UdP0pZzMiK2xl/gNiSOy0OxhLzHUEEb0m1QXYqfzfvyIFEmz/g9lqg==}
+  c12@3.1.0:
+    resolution: {integrity: sha512-uWoS8OU1MEIsOv8p/5a82c3H31LsWVR5qiyXVfBNOzfffjUWtPnhAb4BYI2uG2HfGmZmFjCtui5XNWaps+iFuw==}
     peerDependencies:
       magicast: ^0.3.5
     peerDependenciesMeta:
@@ -4297,8 +4295,8 @@
     resolution: {integrity: sha512-9fSjSaos/fRIVIp+xSJlE6lfwhES7LNtKaCBIamHsjr2na1BiABJPo0mOjjz8GJDURarmCPGqaiVg5mfjb98CQ==}
     engines: {node: '>= 0.4'}
 
-  get-port-please@3.1.2:
-    resolution: {integrity: sha512-Gxc29eLs1fbn6LQ4jSU4vXjlwyZhF5HsGuMAa7gqBP4Rw4yxxltyDUuF5MBclFzDTXO+ACchGQoeela4DSfzdQ==}
+  get-port-please@3.2.0:
+    resolution: {integrity: sha512-I9QVvBw5U/hw3RmWpYKRumUeaDgxTPd401x364rLmWBJcOQ753eov1eTgzDqRG9bqFIfDc7gfzcQEWrUri3o1A==}
 
   get-proto@1.0.1:
     resolution: {integrity: sha512-sTSfBjoXBp89JvIKIefqw7U2CCebsc74kiY6awiGogKtoSGbgjYE/G/+l9sF3MWFPNc9IcoOC4ODfKHfxFmp0g==}
@@ -6019,6 +6017,16 @@
 
   serialize-javascript@6.0.2:
     resolution: {integrity: sha512-Saa1xPByTTq2gdeFZYLLo+RFE35NHZkAbqZeWNd3BpzppeVisAqpDjcp8dyf6uIvEqJRd46jemmyA4iFIeVk8g==}
+
+  seroval-plugins@1.3.2:
+    resolution: {integrity: sha512-0QvCV2lM3aj/U3YozDiVwx9zpH0q8A60CTWIv4Jszj/givcudPb48B+rkU5D51NJ0pTpweGMttHjboPa9/zoIQ==}
+    engines: {node: '>=10'}
+    peerDependencies:
+      seroval: ^1.0
+
+  seroval@1.3.2:
+    resolution: {integrity: sha512-RbcPH1n5cfwKrru7v7+zrZvjLurgHhGyso3HTyGtRivGWgYjbOmGuivCQaORNELjNONoK35nj28EoWul9sb1zQ==}
+    engines: {node: '>=10'}
 
   serve-placeholder@2.0.2:
     resolution: {integrity: sha512-/TMG8SboeiQbZJWRlfTCqMs2DD3SZgWp0kDQePz9yUuCnDfDh/92gf7/PxGhzXTKBIPASIHxFcZndoNbp6QOLQ==}
@@ -7285,6 +7293,10 @@
     dependencies:
       regenerator-runtime: 0.14.1
 
+  '@babel/runtime@7.26.9':
+    dependencies:
+      regenerator-runtime: 0.14.1
+
   '@babel/runtime@7.27.6': {}
 
   '@babel/template@7.27.2':
@@ -8129,14 +8141,14 @@
 
   '@manypkg/find-root@1.1.0':
     dependencies:
-      '@babel/runtime': 7.27.6
+      '@babel/runtime': 7.26.10
       '@types/node': 12.20.55
       find-up: 4.1.0
       fs-extra: 8.1.0
 
   '@manypkg/get-packages@1.1.3':
     dependencies:
-      '@babel/runtime': 7.27.6
+      '@babel/runtime': 7.26.9
       '@changesets/types': 4.1.0
       '@manypkg/find-root': 1.1.0
       fs-extra: 8.1.0
@@ -8809,12 +8821,11 @@
       - typescript
       - vite
 
-<<<<<<< HEAD
-  '@tanstack/db-collections@0.0.23(@electric-sql/client@1.0.0)(typescript@5.8.3)':
+  '@tanstack/db-collections@0.0.24(@electric-sql/client@1.0.0)(typescript@5.8.3)':
     dependencies:
       '@electric-sql/client': 1.0.0
       '@standard-schema/spec': 1.0.0
-      '@tanstack/db': 0.0.19(typescript@5.8.3)
+      '@tanstack/db': 0.0.20(typescript@5.8.3)
       '@tanstack/query-core': 5.81.5
       '@tanstack/store': 0.7.2
       debug: 4.4.1
@@ -8822,16 +8833,18 @@
     transitivePeerDependencies:
       - supports-color
 
-=======
->>>>>>> baff162d
   '@tanstack/db@0.0.19(typescript@5.8.3)':
     dependencies:
       '@electric-sql/d2mini': 0.1.6
       '@standard-schema/spec': 1.0.0
       typescript: 5.8.3
 
-<<<<<<< HEAD
-=======
+  '@tanstack/db@0.0.20(typescript@5.8.3)':
+    dependencies:
+      '@electric-sql/d2mini': 0.1.6
+      '@standard-schema/spec': 1.0.0
+      typescript: 5.8.3
+
   '@tanstack/directive-functions-plugin@1.124.1(vite@6.3.5(@types/node@22.16.1)(jiti@2.4.2)(lightningcss@1.30.1)(terser@5.43.1)(tsx@4.20.3)(yaml@2.8.0))':
     dependencies:
       '@babel/code-frame': 7.27.1
@@ -8845,7 +8858,6 @@
     transitivePeerDependencies:
       - supports-color
 
->>>>>>> baff162d
   '@tanstack/eslint-config@0.1.0(@typescript-eslint/utils@8.36.0(eslint@9.30.1(jiti@2.4.2))(typescript@5.8.3))(eslint-import-resolver-node@0.3.9)(eslint@9.30.1(jiti@2.4.2))(typescript@5.8.3)':
     dependencies:
       '@eslint/js': 9.30.1
@@ -8883,33 +8895,31 @@
     transitivePeerDependencies:
       - typescript
 
-  '@tanstack/react-router@1.125.6(react-dom@19.1.0(react@19.1.0))(react@19.1.0)':
+  '@tanstack/react-router@1.127.3(react-dom@19.1.0(react@19.1.0))(react@19.1.0)':
     dependencies:
       '@tanstack/history': 1.121.34
       '@tanstack/react-store': 0.7.3(react-dom@19.1.0(react@19.1.0))(react@19.1.0)
-      '@tanstack/router-core': 1.125.4
+      '@tanstack/router-core': 1.127.3
       isbot: 5.1.28
-      jsesc: 3.1.0
       react: 19.1.0
       react-dom: 19.1.0(react@19.1.0)
       tiny-invariant: 1.3.3
       tiny-warning: 1.0.3
 
-  '@tanstack/react-start-client@1.125.6(react-dom@19.1.0(react@19.1.0))(react@19.1.0)':
-    dependencies:
-      '@tanstack/react-router': 1.125.6(react-dom@19.1.0(react@19.1.0))(react@19.1.0)
-      '@tanstack/router-core': 1.125.4
-      '@tanstack/start-client-core': 1.125.4
+  '@tanstack/react-start-client@1.127.7(react-dom@19.1.0(react@19.1.0))(react@19.1.0)':
+    dependencies:
+      '@tanstack/react-router': 1.127.3(react-dom@19.1.0(react@19.1.0))(react@19.1.0)
+      '@tanstack/router-core': 1.127.3
+      '@tanstack/start-client-core': 1.127.3
       cookie-es: 1.2.2
-      jsesc: 3.1.0
       react: 19.1.0
       react-dom: 19.1.0(react@19.1.0)
       tiny-invariant: 1.3.3
       tiny-warning: 1.0.3
 
-  '@tanstack/react-start-plugin@1.126.1(@tanstack/react-router@1.125.6(react-dom@19.1.0(react@19.1.0))(react@19.1.0))(@vitejs/plugin-react@4.6.0(vite@6.3.5(@types/node@22.16.1)(jiti@2.4.2)(lightningcss@1.30.1)(terser@5.43.1)(tsx@4.20.3)(yaml@2.8.0)))(drizzle-orm@0.40.1(@types/pg@8.15.4)(gel@2.1.1)(kysely@0.28.2)(pg@8.16.3)(postgres@3.4.7))(vite@6.3.5(@types/node@22.16.1)(jiti@2.4.2)(lightningcss@1.30.1)(terser@5.43.1)(tsx@4.20.3)(yaml@2.8.0))':
-    dependencies:
-      '@tanstack/start-plugin-core': 1.126.1(@tanstack/react-router@1.125.6(react-dom@19.1.0(react@19.1.0))(react@19.1.0))(drizzle-orm@0.40.1(@types/pg@8.15.4)(gel@2.1.1)(kysely@0.28.2)(pg@8.16.3)(postgres@3.4.7))(vite@6.3.5(@types/node@22.16.1)(jiti@2.4.2)(lightningcss@1.30.1)(terser@5.43.1)(tsx@4.20.3)(yaml@2.8.0))
+  '@tanstack/react-start-plugin@1.127.6(@tanstack/react-router@1.127.3(react-dom@19.1.0(react@19.1.0))(react@19.1.0))(@vitejs/plugin-react@4.6.0(vite@6.3.5(@types/node@22.16.1)(jiti@2.4.2)(lightningcss@1.30.1)(terser@5.43.1)(tsx@4.20.3)(yaml@2.8.0)))(drizzle-orm@0.40.1(@types/pg@8.15.4)(gel@2.1.1)(kysely@0.28.2)(pg@8.16.3)(postgres@3.4.7))(vite@6.3.5(@types/node@22.16.1)(jiti@2.4.2)(lightningcss@1.30.1)(terser@5.43.1)(tsx@4.20.3)(yaml@2.8.0))':
+    dependencies:
+      '@tanstack/start-plugin-core': 1.127.6(@tanstack/react-router@1.127.3(react-dom@19.1.0(react@19.1.0))(react@19.1.0))(drizzle-orm@0.40.1(@types/pg@8.15.4)(gel@2.1.1)(kysely@0.28.2)(pg@8.16.3)(postgres@3.4.7))(vite@6.3.5(@types/node@22.16.1)(jiti@2.4.2)(lightningcss@1.30.1)(terser@5.43.1)(tsx@4.20.3)(yaml@2.8.0))
       '@vitejs/plugin-react': 4.6.0(vite@6.3.5(@types/node@22.16.1)(jiti@2.4.2)(lightningcss@1.30.1)(terser@5.43.1)(tsx@4.20.3)(yaml@2.8.0))
       vite: 6.3.5(@types/node@22.16.1)(jiti@2.4.2)(lightningcss@1.30.1)(terser@5.43.1)(tsx@4.20.3)(yaml@2.8.0)
       zod: 3.25.76
@@ -8945,25 +8955,25 @@
       - webpack
       - xml2js
 
-  '@tanstack/react-start-server@1.126.1(react-dom@19.1.0(react@19.1.0))(react@19.1.0)':
+  '@tanstack/react-start-server@1.127.3(react-dom@19.1.0(react@19.1.0))(react@19.1.0)':
     dependencies:
       '@tanstack/history': 1.121.34
-      '@tanstack/react-router': 1.125.6(react-dom@19.1.0(react@19.1.0))(react@19.1.0)
-      '@tanstack/router-core': 1.125.4
-      '@tanstack/start-client-core': 1.125.4
-      '@tanstack/start-server-core': 1.126.1
+      '@tanstack/react-router': 1.127.3(react-dom@19.1.0(react@19.1.0))(react@19.1.0)
+      '@tanstack/router-core': 1.127.3
+      '@tanstack/start-client-core': 1.127.3
+      '@tanstack/start-server-core': 1.127.3
       h3: 1.13.0
       isbot: 5.1.28
       react: 19.1.0
       react-dom: 19.1.0(react@19.1.0)
 
-  '@tanstack/react-start@1.126.1(@tanstack/react-router@1.125.6(react-dom@19.1.0(react@19.1.0))(react@19.1.0))(@vitejs/plugin-react@4.6.0(vite@6.3.5(@types/node@22.16.1)(jiti@2.4.2)(lightningcss@1.30.1)(terser@5.43.1)(tsx@4.20.3)(yaml@2.8.0)))(drizzle-orm@0.40.1(@types/pg@8.15.4)(gel@2.1.1)(kysely@0.28.2)(pg@8.16.3)(postgres@3.4.7))(react-dom@19.1.0(react@19.1.0))(react@19.1.0)(vite@6.3.5(@types/node@22.16.1)(jiti@2.4.2)(lightningcss@1.30.1)(terser@5.43.1)(tsx@4.20.3)(yaml@2.8.0))':
-    dependencies:
-      '@tanstack/react-start-client': 1.125.6(react-dom@19.1.0(react@19.1.0))(react@19.1.0)
-      '@tanstack/react-start-plugin': 1.126.1(@tanstack/react-router@1.125.6(react-dom@19.1.0(react@19.1.0))(react@19.1.0))(@vitejs/plugin-react@4.6.0(vite@6.3.5(@types/node@22.16.1)(jiti@2.4.2)(lightningcss@1.30.1)(terser@5.43.1)(tsx@4.20.3)(yaml@2.8.0)))(drizzle-orm@0.40.1(@types/pg@8.15.4)(gel@2.1.1)(kysely@0.28.2)(pg@8.16.3)(postgres@3.4.7))(vite@6.3.5(@types/node@22.16.1)(jiti@2.4.2)(lightningcss@1.30.1)(terser@5.43.1)(tsx@4.20.3)(yaml@2.8.0))
-      '@tanstack/react-start-server': 1.126.1(react-dom@19.1.0(react@19.1.0))(react@19.1.0)
-      '@tanstack/start-server-functions-client': 1.125.4(vite@6.3.5(@types/node@22.16.1)(jiti@2.4.2)(lightningcss@1.30.1)(terser@5.43.1)(tsx@4.20.3)(yaml@2.8.0))
-      '@tanstack/start-server-functions-server': 1.124.1(vite@6.3.5(@types/node@22.16.1)(jiti@2.4.2)(lightningcss@1.30.1)(terser@5.43.1)(tsx@4.20.3)(yaml@2.8.0))
+  '@tanstack/react-start@1.127.7(@tanstack/react-router@1.127.3(react-dom@19.1.0(react@19.1.0))(react@19.1.0))(@vitejs/plugin-react@4.6.0(vite@6.3.5(@types/node@22.16.1)(jiti@2.4.2)(lightningcss@1.30.1)(terser@5.43.1)(tsx@4.20.3)(yaml@2.8.0)))(drizzle-orm@0.40.1(@types/pg@8.15.4)(gel@2.1.1)(kysely@0.28.2)(pg@8.16.3)(postgres@3.4.7))(react-dom@19.1.0(react@19.1.0))(react@19.1.0)(vite@6.3.5(@types/node@22.16.1)(jiti@2.4.2)(lightningcss@1.30.1)(terser@5.43.1)(tsx@4.20.3)(yaml@2.8.0))':
+    dependencies:
+      '@tanstack/react-start-client': 1.127.7(react-dom@19.1.0(react@19.1.0))(react@19.1.0)
+      '@tanstack/react-start-plugin': 1.127.6(@tanstack/react-router@1.127.3(react-dom@19.1.0(react@19.1.0))(react@19.1.0))(@vitejs/plugin-react@4.6.0(vite@6.3.5(@types/node@22.16.1)(jiti@2.4.2)(lightningcss@1.30.1)(terser@5.43.1)(tsx@4.20.3)(yaml@2.8.0)))(drizzle-orm@0.40.1(@types/pg@8.15.4)(gel@2.1.1)(kysely@0.28.2)(pg@8.16.3)(postgres@3.4.7))(vite@6.3.5(@types/node@22.16.1)(jiti@2.4.2)(lightningcss@1.30.1)(terser@5.43.1)(tsx@4.20.3)(yaml@2.8.0))
+      '@tanstack/react-start-server': 1.127.3(react-dom@19.1.0(react@19.1.0))(react@19.1.0)
+      '@tanstack/start-server-functions-client': 1.127.3(vite@6.3.5(@types/node@22.16.1)(jiti@2.4.2)(lightningcss@1.30.1)(terser@5.43.1)(tsx@4.20.3)(yaml@2.8.0))
+      '@tanstack/start-server-functions-server': 1.127.4(vite@6.3.5(@types/node@22.16.1)(jiti@2.4.2)(lightningcss@1.30.1)(terser@5.43.1)(tsx@4.20.3)(yaml@2.8.0))
       '@vitejs/plugin-react': 4.6.0(vite@6.3.5(@types/node@22.16.1)(jiti@2.4.2)(lightningcss@1.30.1)(terser@5.43.1)(tsx@4.20.3)(yaml@2.8.0))
       react: 19.1.0
       react-dom: 19.1.0(react@19.1.0)
@@ -9007,18 +9017,19 @@
       react-dom: 19.1.0(react@19.1.0)
       use-sync-external-store: 1.5.0(react@19.1.0)
 
-  '@tanstack/router-core@1.125.4':
+  '@tanstack/router-core@1.127.3':
     dependencies:
       '@tanstack/history': 1.121.34
       '@tanstack/store': 0.7.2
       cookie-es: 1.2.2
-      jsesc: 3.1.0
+      seroval: 1.3.2
+      seroval-plugins: 1.3.2(seroval@1.3.2)
       tiny-invariant: 1.3.3
       tiny-warning: 1.0.3
 
-  '@tanstack/router-generator@1.125.4':
-    dependencies:
-      '@tanstack/router-core': 1.125.4
+  '@tanstack/router-generator@1.127.5':
+    dependencies:
+      '@tanstack/router-core': 1.127.3
       '@tanstack/router-utils': 1.121.21
       '@tanstack/virtual-file-routes': 1.121.21
       prettier: 3.6.2
@@ -9029,7 +9040,7 @@
     transitivePeerDependencies:
       - supports-color
 
-  '@tanstack/router-plugin@1.125.6(@tanstack/react-router@1.125.6(react-dom@19.1.0(react@19.1.0))(react@19.1.0))(vite@6.3.5(@types/node@22.16.1)(jiti@2.4.2)(lightningcss@1.30.1)(terser@5.43.1)(tsx@4.20.3)(yaml@2.8.0))':
+  '@tanstack/router-plugin@1.127.5(@tanstack/react-router@1.127.3(react-dom@19.1.0(react@19.1.0))(react@19.1.0))(vite@6.3.5(@types/node@22.16.1)(jiti@2.4.2)(lightningcss@1.30.1)(terser@5.43.1)(tsx@4.20.3)(yaml@2.8.0))':
     dependencies:
       '@babel/core': 7.28.0
       '@babel/plugin-syntax-jsx': 7.27.1(@babel/core@7.28.0)
@@ -9037,8 +9048,8 @@
       '@babel/template': 7.27.2
       '@babel/traverse': 7.28.0
       '@babel/types': 7.28.0
-      '@tanstack/router-core': 1.125.4
-      '@tanstack/router-generator': 1.125.4
+      '@tanstack/router-core': 1.127.3
+      '@tanstack/router-generator': 1.127.5
       '@tanstack/router-utils': 1.121.21
       '@tanstack/virtual-file-routes': 1.121.21
       babel-dead-code-elimination: 1.0.10
@@ -9046,7 +9057,7 @@
       unplugin: 2.3.5
       zod: 3.25.76
     optionalDependencies:
-      '@tanstack/react-router': 1.125.6(react-dom@19.1.0(react@19.1.0))(react@19.1.0)
+      '@tanstack/react-router': 1.127.3(react-dom@19.1.0(react@19.1.0))(react@19.1.0)
       vite: 6.3.5(@types/node@22.16.1)(jiti@2.4.2)(lightningcss@1.30.1)(terser@5.43.1)(tsx@4.20.3)(yaml@2.8.0)
     transitivePeerDependencies:
       - supports-color
@@ -9078,24 +9089,24 @@
       - supports-color
       - vite
 
-  '@tanstack/start-client-core@1.125.4':
-    dependencies:
-      '@tanstack/router-core': 1.125.4
+  '@tanstack/start-client-core@1.127.3':
+    dependencies:
+      '@tanstack/router-core': 1.127.3
       cookie-es: 1.2.2
       tiny-invariant: 1.3.3
       tiny-warning: 1.0.3
 
-  '@tanstack/start-plugin-core@1.126.1(@tanstack/react-router@1.125.6(react-dom@19.1.0(react@19.1.0))(react@19.1.0))(drizzle-orm@0.40.1(@types/pg@8.15.4)(gel@2.1.1)(kysely@0.28.2)(pg@8.16.3)(postgres@3.4.7))(vite@6.3.5(@types/node@22.16.1)(jiti@2.4.2)(lightningcss@1.30.1)(terser@5.43.1)(tsx@4.20.3)(yaml@2.8.0))':
+  '@tanstack/start-plugin-core@1.127.6(@tanstack/react-router@1.127.3(react-dom@19.1.0(react@19.1.0))(react@19.1.0))(drizzle-orm@0.40.1(@types/pg@8.15.4)(gel@2.1.1)(kysely@0.28.2)(pg@8.16.3)(postgres@3.4.7))(vite@6.3.5(@types/node@22.16.1)(jiti@2.4.2)(lightningcss@1.30.1)(terser@5.43.1)(tsx@4.20.3)(yaml@2.8.0))':
     dependencies:
       '@babel/code-frame': 7.26.2
       '@babel/core': 7.28.0
       '@babel/types': 7.28.0
-      '@tanstack/router-core': 1.125.4
-      '@tanstack/router-generator': 1.125.4
-      '@tanstack/router-plugin': 1.125.6(@tanstack/react-router@1.125.6(react-dom@19.1.0(react@19.1.0))(react@19.1.0))(vite@6.3.5(@types/node@22.16.1)(jiti@2.4.2)(lightningcss@1.30.1)(terser@5.43.1)(tsx@4.20.3)(yaml@2.8.0))
+      '@tanstack/router-core': 1.127.3
+      '@tanstack/router-generator': 1.127.5
+      '@tanstack/router-plugin': 1.127.5(@tanstack/react-router@1.127.3(react-dom@19.1.0(react@19.1.0))(react@19.1.0))(vite@6.3.5(@types/node@22.16.1)(jiti@2.4.2)(lightningcss@1.30.1)(terser@5.43.1)(tsx@4.20.3)(yaml@2.8.0))
       '@tanstack/router-utils': 1.121.21
       '@tanstack/server-functions-plugin': 1.124.1(vite@6.3.5(@types/node@22.16.1)(jiti@2.4.2)(lightningcss@1.30.1)(terser@5.43.1)(tsx@4.20.3)(yaml@2.8.0))
-      '@tanstack/start-server-core': 1.126.1
+      '@tanstack/start-server-core': 1.127.3
       '@types/babel__code-frame': 7.0.6
       '@types/babel__core': 7.20.5
       babel-dead-code-elimination: 1.0.10
@@ -9139,32 +9150,31 @@
       - webpack
       - xml2js
 
-  '@tanstack/start-server-core@1.126.1':
+  '@tanstack/start-server-core@1.127.3':
     dependencies:
       '@tanstack/history': 1.121.34
-      '@tanstack/router-core': 1.125.4
-      '@tanstack/start-client-core': 1.125.4
+      '@tanstack/router-core': 1.127.3
+      '@tanstack/start-client-core': 1.127.3
       h3: 1.13.0
       isbot: 5.1.28
-      jsesc: 3.1.0
       tiny-invariant: 1.3.3
       tiny-warning: 1.0.3
       unctx: 2.4.1
 
-  '@tanstack/start-server-functions-client@1.125.4(vite@6.3.5(@types/node@22.16.1)(jiti@2.4.2)(lightningcss@1.30.1)(terser@5.43.1)(tsx@4.20.3)(yaml@2.8.0))':
+  '@tanstack/start-server-functions-client@1.127.3(vite@6.3.5(@types/node@22.16.1)(jiti@2.4.2)(lightningcss@1.30.1)(terser@5.43.1)(tsx@4.20.3)(yaml@2.8.0))':
     dependencies:
       '@tanstack/server-functions-plugin': 1.124.1(vite@6.3.5(@types/node@22.16.1)(jiti@2.4.2)(lightningcss@1.30.1)(terser@5.43.1)(tsx@4.20.3)(yaml@2.8.0))
-      '@tanstack/start-server-functions-fetcher': 1.125.4
+      '@tanstack/start-server-functions-fetcher': 1.127.3
     transitivePeerDependencies:
       - supports-color
       - vite
 
-  '@tanstack/start-server-functions-fetcher@1.125.4':
-    dependencies:
-      '@tanstack/router-core': 1.125.4
-      '@tanstack/start-client-core': 1.125.4
-
-  '@tanstack/start-server-functions-server@1.124.1(vite@6.3.5(@types/node@22.16.1)(jiti@2.4.2)(lightningcss@1.30.1)(terser@5.43.1)(tsx@4.20.3)(yaml@2.8.0))':
+  '@tanstack/start-server-functions-fetcher@1.127.3':
+    dependencies:
+      '@tanstack/router-core': 1.127.3
+      '@tanstack/start-client-core': 1.127.3
+
+  '@tanstack/start-server-functions-server@1.127.4(vite@6.3.5(@types/node@22.16.1)(jiti@2.4.2)(lightningcss@1.30.1)(terser@5.43.1)(tsx@4.20.3)(yaml@2.8.0))':
     dependencies:
       '@tanstack/server-functions-plugin': 1.124.1(vite@6.3.5(@types/node@22.16.1)(jiti@2.4.2)(lightningcss@1.30.1)(terser@5.43.1)(tsx@4.20.3)(yaml@2.8.0))
       tiny-invariant: 1.3.3
@@ -9607,14 +9617,6 @@
     optionalDependencies:
       vite: 6.3.5(@types/node@24.0.11)(jiti@2.4.2)(lightningcss@1.30.1)(terser@5.43.1)(tsx@4.20.3)(yaml@2.8.0)
 
-  '@vitest/mocker@3.2.4(vite@6.3.5(@types/node@24.0.11)(jiti@2.4.2)(lightningcss@1.30.1)(tsx@4.20.3)(yaml@2.8.0))':
-    dependencies:
-      '@vitest/spy': 3.2.4
-      estree-walker: 3.0.3
-      magic-string: 0.30.17
-    optionalDependencies:
-      vite: 6.3.5(@types/node@24.0.11)(jiti@2.4.2)(lightningcss@1.30.1)(tsx@4.20.3)(yaml@2.8.0)
-
   '@vitest/pretty-format@3.2.4':
     dependencies:
       tinyrainbow: 2.0.0
@@ -10040,7 +10042,7 @@
 
   bytes@3.1.2: {}
 
-  c12@3.0.4(magicast@0.3.5):
+  c12@3.1.0(magicast@0.3.5):
     dependencies:
       chokidar: 4.0.3
       confbox: 0.2.2
@@ -11391,7 +11393,7 @@
       hasown: 2.0.2
       math-intrinsics: 1.1.0
 
-  get-port-please@3.1.2: {}
+  get-port-please@3.2.0: {}
 
   get-proto@1.0.1:
     dependencies:
@@ -12080,7 +12082,7 @@
       consola: 3.4.2
       crossws: 0.3.5
       defu: 6.1.4
-      get-port-please: 3.1.2
+      get-port-please: 3.2.0
       h3: 1.15.3
       http-shutdown: 1.2.2
       jiti: 2.4.2
@@ -12349,7 +12351,7 @@
       '@rollup/plugin-terser': 0.4.4(rollup@4.44.2)
       '@vercel/nft': 0.29.4(rollup@4.44.2)
       archiver: 7.0.1
-      c12: 3.0.4(magicast@0.3.5)
+      c12: 3.1.0(magicast@0.3.5)
       chokidar: 4.0.3
       citty: 0.1.6
       compatx: 0.2.0
@@ -13222,6 +13224,12 @@
     dependencies:
       randombytes: 2.1.0
 
+  seroval-plugins@1.3.2(seroval@1.3.2):
+    dependencies:
+      seroval: 1.3.2
+
+  seroval@1.3.2: {}
+
   serve-placeholder@2.0.2:
     dependencies:
       defu: 6.1.4
@@ -14152,11 +14160,7 @@
     dependencies:
       '@types/chai': 5.2.2
       '@vitest/expect': 3.2.4
-<<<<<<< HEAD
-      '@vitest/mocker': 3.2.4(vite@6.3.5(@types/node@24.0.11)(jiti@2.4.2)(lightningcss@1.30.1)(tsx@4.20.3)(yaml@2.8.0))
-=======
       '@vitest/mocker': 3.2.4(vite@6.3.5(@types/node@24.0.11)(jiti@2.4.2)(lightningcss@1.30.1)(terser@5.43.1)(tsx@4.20.3)(yaml@2.8.0))
->>>>>>> baff162d
       '@vitest/pretty-format': 3.2.4
       '@vitest/runner': 3.2.4
       '@vitest/snapshot': 3.2.4
