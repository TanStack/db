lockfileVersion: '9.0'

settings:
  autoInstallPeers: true
  excludeLinksFromLockfile: false

importers:

  .:
    devDependencies:
      '@changesets/cli':
        specifier: ^2.28.1
        version: 2.29.5
      '@eslint/js':
        specifier: ^9.22.0
        version: 9.31.0
      '@stylistic/eslint-plugin':
        specifier: ^4.2.0
        version: 4.4.1(eslint@9.31.0(jiti@2.4.2))(typescript@5.8.3)
      '@svitejs/changesets-changelog-github-compact':
        specifier: ^1.2.0
        version: 1.2.0
      '@tanstack/config':
        specifier: ^0.17.1
        version: 0.17.1(@types/node@22.16.4)(@typescript-eslint/utils@8.37.0(eslint@9.31.0(jiti@2.4.2))(typescript@5.8.3))(eslint@9.31.0(jiti@2.4.2))(rollup@4.45.1)(typescript@5.8.3)(vite@6.3.5(@types/node@22.16.4)(jiti@2.4.2)(lightningcss@1.30.1)(terser@5.43.1)(tsx@4.20.3)(yaml@2.8.0))
      '@testing-library/jest-dom':
        specifier: ^6.6.3
        version: 6.6.3
      '@types/node':
        specifier: ^22.13.10
        version: 22.16.4
      '@types/react':
        specifier: ^19.0.12
        version: 19.1.8
      '@types/react-dom':
        specifier: ^19.0.4
        version: 19.1.6(@types/react@19.1.8)
      '@types/use-sync-external-store':
        specifier: ^0.0.6
        version: 0.0.6
      '@typescript-eslint/eslint-plugin':
        specifier: ^8.26.1
        version: 8.37.0(@typescript-eslint/parser@8.37.0(eslint@9.31.0(jiti@2.4.2))(typescript@5.8.3))(eslint@9.31.0(jiti@2.4.2))(typescript@5.8.3)
      '@typescript-eslint/parser':
        specifier: ^8.26.1
        version: 8.37.0(eslint@9.31.0(jiti@2.4.2))(typescript@5.8.3)
      '@vitejs/plugin-react':
        specifier: ^4.3.4
        version: 4.6.0(vite@6.3.5(@types/node@22.16.4)(jiti@2.4.2)(lightningcss@1.30.1)(terser@5.43.1)(tsx@4.20.3)(yaml@2.8.0))
      eslint:
        specifier: ^9.22.0
        version: 9.31.0(jiti@2.4.2)
      eslint-config-prettier:
        specifier: ^10.1.1
        version: 10.1.5(eslint@9.31.0(jiti@2.4.2))
      eslint-plugin-prettier:
        specifier: ^5.2.3
        version: 5.5.1(eslint-config-prettier@10.1.5(eslint@9.31.0(jiti@2.4.2)))(eslint@9.31.0(jiti@2.4.2))(prettier@3.6.2)
      eslint-plugin-react:
        specifier: ^7.37.4
        version: 7.37.5(eslint@9.31.0(jiti@2.4.2))
      husky:
        specifier: ^9.1.7
        version: 9.1.7
      jsdom:
        specifier: ^26.0.0
        version: 26.1.0
      lint-staged:
        specifier: ^15.5.0
        version: 15.5.2
      mitt:
        specifier: ^3.0.1
        version: 3.0.1
      prettier:
        specifier: ^3.5.3
        version: 3.6.2
      publint:
        specifier: ^0.3.9
        version: 0.3.12
      shx:
        specifier: ^0.4.0
        version: 0.4.0
      tsup:
        specifier: ^8.0.2
        version: 8.5.0(@microsoft/api-extractor@7.47.7(@types/node@22.16.4))(jiti@2.4.2)(postcss@8.5.6)(tsx@4.20.3)(typescript@5.8.3)(yaml@2.8.0)
      typescript:
        specifier: ^5.8.2
        version: 5.8.3
      vite:
        specifier: ^6.2.2
        version: 6.3.5(@types/node@22.16.4)(jiti@2.4.2)(lightningcss@1.30.1)(terser@5.43.1)(tsx@4.20.3)(yaml@2.8.0)
      vitest:
        specifier: ^3.0.9
        version: 3.2.4(@types/debug@4.1.12)(@types/node@22.16.4)(jiti@2.4.2)(jsdom@26.1.0)(lightningcss@1.30.1)(terser@5.43.1)(tsx@4.20.3)(yaml@2.8.0)
      zod:
        specifier: ^3.24.2
        version: 3.25.76

  examples/react/todo:
    dependencies:
      '@tanstack/electric-db-collection':
        specifier: ^0.0.7
        version: link:../../../packages/electric-db-collection
      '@tanstack/query-core':
        specifier: ^5.75.7
        version: 5.83.0
      '@tanstack/query-db-collection':
        specifier: ^0.0.7
        version: link:../../../packages/query-db-collection
      '@tanstack/react-db':
        specifier: ^0.0.25
        version: link:../../../packages/react-db
      '@tanstack/react-router':
        specifier: ^1.125.6
        version: 1.127.8(react-dom@19.1.0(react@19.1.0))(react@19.1.0)
      '@tanstack/react-start':
        specifier: ^1.126.1
<<<<<<< HEAD
        version: 1.127.7(@tanstack/react-router@1.127.3(react-dom@19.1.0(react@19.1.0))(react@19.1.0))(@vitejs/plugin-react@4.6.0(vite@6.3.5(@types/node@22.16.1)(jiti@2.4.2)(lightningcss@1.30.1)(terser@5.43.1)(tsx@4.20.3)(yaml@2.8.0)))(drizzle-orm@0.40.1(@types/pg@8.15.4)(gel@2.1.1)(kysely@0.28.2)(pg@8.16.3)(postgres@3.4.7))(react-dom@19.1.0(react@19.1.0))(react@19.1.0)(vite@6.3.5(@types/node@22.16.1)(jiti@2.4.2)(lightningcss@1.30.1)(terser@5.43.1)(tsx@4.20.3)(yaml@2.8.0))
      '@tanstack/trailbase-db-collection':
        specifier: ^0.0.1
        version: link:../../../packages/trailbase-db-collection
=======
        version: 1.127.8(@netlify/blobs@9.1.2)(@tanstack/react-router@1.127.8(react-dom@19.1.0(react@19.1.0))(react@19.1.0))(@vitejs/plugin-react@4.6.0(vite@6.3.5(@types/node@22.16.4)(jiti@2.4.2)(lightningcss@1.30.1)(terser@5.43.1)(tsx@4.20.3)(yaml@2.8.0)))(drizzle-orm@0.40.1(@types/pg@8.15.4)(gel@2.1.1)(pg@8.16.3)(postgres@3.4.7))(react-dom@19.1.0(react@19.1.0))(react@19.1.0)(vite@6.3.5(@types/node@22.16.4)(jiti@2.4.2)(lightningcss@1.30.1)(terser@5.43.1)(tsx@4.20.3)(yaml@2.8.0))
>>>>>>> 5b8f1d49
      cors:
        specifier: ^2.8.5
        version: 2.8.5
      drizzle-orm:
        specifier: ^0.40.1
        version: 0.40.1(@types/pg@8.15.4)(gel@2.1.1)(pg@8.16.3)(postgres@3.4.7)
      drizzle-zod:
        specifier: ^0.7.0
        version: 0.7.1(drizzle-orm@0.40.1(@types/pg@8.15.4)(gel@2.1.1)(pg@8.16.3)(postgres@3.4.7))(zod@3.25.76)
      express:
        specifier: ^4.19.2
        version: 4.21.2
      postgres:
        specifier: ^3.4.7
        version: 3.4.7
      react:
        specifier: ^19.1.0
        version: 19.1.0
      react-dom:
        specifier: ^19.1.0
        version: 19.1.0(react@19.1.0)
      tailwindcss:
        specifier: ^4.1.11
        version: 4.1.11
      trailbase:
        specifier: ^0.7.1
        version: 0.7.1
      vite-tsconfig-paths:
        specifier: ^5.1.4
        version: 5.1.4(typescript@5.8.3)(vite@6.3.5(@types/node@22.16.4)(jiti@2.4.2)(lightningcss@1.30.1)(terser@5.43.1)(tsx@4.20.3)(yaml@2.8.0))
    devDependencies:
      '@eslint/js':
        specifier: ^9.22.0
        version: 9.31.0
      '@tailwindcss/vite':
        specifier: ^4.0.0-alpha.8
        version: 4.1.11(vite@6.3.5(@types/node@22.16.4)(jiti@2.4.2)(lightningcss@1.30.1)(terser@5.43.1)(tsx@4.20.3)(yaml@2.8.0))
      '@types/cors':
        specifier: ^2.8.17
        version: 2.8.19
      '@types/express':
        specifier: ^4.17.21
        version: 4.17.23
      '@types/node':
        specifier: ^22.13.10
        version: 22.16.4
      '@types/pg':
        specifier: ^8.11.11
        version: 8.15.4
      '@types/react':
        specifier: ^19.0.12
        version: 19.1.8
      '@types/react-dom':
        specifier: ^19.0.0
        version: 19.1.6(@types/react@19.1.8)
      '@typescript-eslint/eslint-plugin':
        specifier: ^8.26.1
        version: 8.37.0(@typescript-eslint/parser@8.37.0(eslint@9.31.0(jiti@2.4.2))(typescript@5.8.3))(eslint@9.31.0(jiti@2.4.2))(typescript@5.8.3)
      '@typescript-eslint/parser':
        specifier: ^8.26.1
        version: 8.37.0(eslint@9.31.0(jiti@2.4.2))(typescript@5.8.3)
      '@vitejs/plugin-react':
        specifier: ^4.6.0
        version: 4.6.0(vite@6.3.5(@types/node@22.16.4)(jiti@2.4.2)(lightningcss@1.30.1)(terser@5.43.1)(tsx@4.20.3)(yaml@2.8.0))
      concurrently:
        specifier: ^9.2.0
        version: 9.2.0
      dotenv:
        specifier: ^16.3.1
        version: 16.6.1
      drizzle-kit:
        specifier: ^0.30.5
        version: 0.30.6
      eslint:
        specifier: ^9.22.0
        version: 9.31.0(jiti@2.4.2)
      eslint-plugin-react-hooks:
        specifier: ^5.2.0
        version: 5.2.0(eslint@9.31.0(jiti@2.4.2))
      eslint-plugin-react-refresh:
        specifier: ^0.4.5
        version: 0.4.20(eslint@9.31.0(jiti@2.4.2))
      pg:
        specifier: ^8.14.1
        version: 8.16.3
      tsx:
        specifier: ^4.6.2
        version: 4.20.3
      typescript:
        specifier: ^5.8.2
        version: 5.8.3
      vite:
        specifier: ^6.2.2
        version: 6.3.5(@types/node@22.16.4)(jiti@2.4.2)(lightningcss@1.30.1)(terser@5.43.1)(tsx@4.20.3)(yaml@2.8.0)

  packages/db:
    dependencies:
      '@electric-sql/d2mini':
        specifier: ^0.1.7
        version: 0.1.7
      '@standard-schema/spec':
        specifier: ^1.0.0
        version: 1.0.0
      typescript:
        specifier: '>=4.7'
        version: 5.8.3
    devDependencies:
      '@vitest/coverage-istanbul':
        specifier: ^3.0.9
        version: 3.2.4(vitest@3.2.4(@types/debug@4.1.12)(@types/node@22.16.4)(jiti@2.4.2)(jsdom@26.1.0)(lightningcss@1.30.1)(terser@5.43.1)(tsx@4.20.3)(yaml@2.8.0))

  packages/electric-db-collection:
    dependencies:
      '@electric-sql/client':
        specifier: 1.0.0
        version: 1.0.0
      '@standard-schema/spec':
        specifier: ^1.0.0
        version: 1.0.0
      '@tanstack/db':
        specifier: workspace:*
        version: link:../db
      '@tanstack/store':
        specifier: ^0.7.0
        version: 0.7.2
      debug:
        specifier: ^4.4.1
        version: 4.4.1
      typescript:
        specifier: '>=4.7'
        version: 5.8.3
    devDependencies:
      '@types/debug':
        specifier: ^4.1.12
        version: 4.1.12
      '@vitest/coverage-istanbul':
        specifier: ^3.0.9
        version: 3.2.4(vitest@3.2.4(@types/debug@4.1.12)(@types/node@22.16.4)(jiti@2.4.2)(jsdom@26.1.0)(lightningcss@1.30.1)(terser@5.43.1)(tsx@4.20.3)(yaml@2.8.0))

  packages/query-db-collection:
    dependencies:
      '@tanstack/db':
        specifier: workspace:*
        version: link:../db
      '@tanstack/query-core':
        specifier: ^5.75.7
        version: 5.83.0
      typescript:
        specifier: '>=4.7'
        version: 5.8.3
    devDependencies:
      '@vitest/coverage-istanbul':
        specifier: ^3.0.9
        version: 3.2.4(vitest@3.2.4(@types/debug@4.1.12)(@types/node@22.16.4)(jiti@2.4.2)(jsdom@26.1.0)(lightningcss@1.30.1)(terser@5.43.1)(tsx@4.20.3)(yaml@2.8.0))

  packages/react-db:
    dependencies:
      '@tanstack/db':
        specifier: workspace:*
        version: link:../db
      use-sync-external-store:
        specifier: ^1.2.0
        version: 1.5.0(react@19.1.0)
    devDependencies:
      '@electric-sql/client':
        specifier: 1.0.0
        version: 1.0.0
      '@testing-library/react':
        specifier: ^16.2.0
        version: 16.3.0(@testing-library/dom@10.4.0)(@types/react-dom@19.1.6(@types/react@19.1.8))(@types/react@19.1.8)(react-dom@19.1.0(react@19.1.0))(react@19.1.0)
      '@types/react':
        specifier: ^19.0.12
        version: 19.1.8
      '@types/react-dom':
        specifier: ^19.0.3
        version: 19.1.6(@types/react@19.1.8)
      '@types/use-sync-external-store':
        specifier: ^0.0.6
        version: 0.0.6
      '@vitest/coverage-istanbul':
        specifier: ^3.0.9
        version: 3.2.4(vitest@3.2.4(@types/debug@4.1.12)(@types/node@22.16.4)(jiti@2.4.2)(jsdom@26.1.0)(lightningcss@1.30.1)(terser@5.43.1)(tsx@4.20.3)(yaml@2.8.0))
      react:
        specifier: ^19.0.0
        version: 19.1.0
      react-dom:
        specifier: ^19.0.0
        version: 19.1.0(react@19.1.0)

  packages/trailbase-db-collection:
    dependencies:
      '@standard-schema/spec':
        specifier: ^1.0.0
        version: 1.0.0
      '@tanstack/db':
        specifier: workspace:*
        version: link:../db
      '@tanstack/store':
        specifier: ^0.7.0
        version: 0.7.2
      debug:
        specifier: ^4.4.1
        version: 4.4.1
      trailbase:
        specifier: ^0.7.1
        version: 0.7.1
      typescript:
        specifier: '>=4.7'
        version: 5.8.3
    devDependencies:
      '@types/debug':
        specifier: ^4.1.12
        version: 4.1.12
      '@vitest/coverage-istanbul':
        specifier: ^3.0.9
        version: 3.2.4(vitest@3.2.4(@types/debug@4.1.12)(@types/node@24.0.11)(happy-dom@18.0.1)(jiti@2.4.2)(jsdom@26.1.0)(lightningcss@1.30.1)(terser@5.43.1)(tsx@4.20.3)(yaml@2.8.0))

  packages/vue-db:
    dependencies:
      '@tanstack/db':
        specifier: workspace:*
        version: link:../db
    devDependencies:
      '@electric-sql/client':
        specifier: 1.0.0
        version: 1.0.0
      '@vitejs/plugin-vue':
        specifier: ^5.2.4
        version: 5.2.4(vite@6.3.5(@types/node@22.16.4)(jiti@2.4.2)(lightningcss@1.30.1)(terser@5.43.1)(tsx@4.20.3)(yaml@2.8.0))(vue@3.5.17(typescript@5.8.3))
      '@vitest/coverage-istanbul':
        specifier: ^3.0.9
        version: 3.2.4(vitest@3.2.4(@types/debug@4.1.12)(@types/node@22.16.4)(jiti@2.4.2)(jsdom@26.1.0)(lightningcss@1.30.1)(terser@5.43.1)(tsx@4.20.3)(yaml@2.8.0))
      vue:
        specifier: ^3.5.13
        version: 3.5.17(typescript@5.8.3)

packages:

  '@adobe/css-tools@4.4.3':
    resolution: {integrity: sha512-VQKMkwriZbaOgVCby1UDY/LDk5fIjhQicCvVPFqfe+69fWaPWydbWJ3wRt59/YzIwda1I81loas3oCoHxnqvdA==}

  '@ampproject/remapping@2.3.0':
    resolution: {integrity: sha512-30iZtAPgz+LTIYoeivqYo853f02jBYSd5uGnGpkFV0M3xOt9aN73erkgYAmZU43x4VfqcnLxW9Kpg3R5LC4YYw==}
    engines: {node: '>=6.0.0'}

  '@asamuzakjp/css-color@3.2.0':
    resolution: {integrity: sha512-K1A6z8tS3XsmCMM86xoWdn7Fkdn9m6RSVtocUrJYIwZnFVkng/PvkEoWtOWmP+Scc6saYWHWZYbndEEXxl24jw==}

  '@babel/code-frame@7.26.2':
    resolution: {integrity: sha512-RJlIHRueQgwWitWgF8OdFYGZX328Ax5BCemNGlqHfplnRT9ESi8JkFlvaVYbS+UubVY6dpv87Fs2u5M29iNFVQ==}
    engines: {node: '>=6.9.0'}

  '@babel/code-frame@7.27.1':
    resolution: {integrity: sha512-cjQ7ZlQ0Mv3b47hABuTevyTuYN4i+loJKGeV9flcCgIK37cCXRh+L1bd3iBHlynerhQ7BhCkn2BPbQUL+rGqFg==}
    engines: {node: '>=6.9.0'}

  '@babel/compat-data@7.28.0':
    resolution: {integrity: sha512-60X7qkglvrap8mn1lh2ebxXdZYtUcpd7gsmy9kLaBJ4i/WdY8PqTSdxyA8qraikqKQK5C1KRBKXqznrVapyNaw==}
    engines: {node: '>=6.9.0'}

  '@babel/core@7.28.0':
    resolution: {integrity: sha512-UlLAnTPrFdNGoFtbSXwcGFQBtQZJCNjaN6hQNP3UPvuNXT1i82N26KL3dZeIpNalWywr9IuQuncaAfUaS1g6sQ==}
    engines: {node: '>=6.9.0'}

  '@babel/generator@7.28.0':
    resolution: {integrity: sha512-lJjzvrbEeWrhB4P3QBsH7tey117PjLZnDbLiQEKjQ/fNJTjuq4HSqgFA+UNSwZT8D7dxxbnuSBMsa1lrWzKlQg==}
    engines: {node: '>=6.9.0'}

  '@babel/helper-annotate-as-pure@7.27.3':
    resolution: {integrity: sha512-fXSwMQqitTGeHLBC08Eq5yXz2m37E4pJX1qAU1+2cNedz/ifv/bVXft90VeSav5nFO61EcNgwr0aJxbyPaWBPg==}
    engines: {node: '>=6.9.0'}

  '@babel/helper-compilation-targets@7.27.2':
    resolution: {integrity: sha512-2+1thGUUWWjLTYTHZWK1n8Yga0ijBz1XAhUXcKy81rd5g6yh7hGqMp45v7cadSbEHc9G3OTv45SyneRN3ps4DQ==}
    engines: {node: '>=6.9.0'}

  '@babel/helper-create-class-features-plugin@7.27.1':
    resolution: {integrity: sha512-QwGAmuvM17btKU5VqXfb+Giw4JcN0hjuufz3DYnpeVDvZLAObloM77bhMXiqry3Iio+Ai4phVRDwl6WU10+r5A==}
    engines: {node: '>=6.9.0'}
    peerDependencies:
      '@babel/core': ^7.0.0

  '@babel/helper-globals@7.28.0':
    resolution: {integrity: sha512-+W6cISkXFa1jXsDEdYA8HeevQT/FULhxzR99pxphltZcVaugps53THCeiWA8SguxxpSp3gKPiuYfSWopkLQ4hw==}
    engines: {node: '>=6.9.0'}

  '@babel/helper-member-expression-to-functions@7.27.1':
    resolution: {integrity: sha512-E5chM8eWjTp/aNoVpcbfM7mLxu9XGLWYise2eBKGQomAk/Mb4XoxyqXTZbuTohbsl8EKqdlMhnDI2CCLfcs9wA==}
    engines: {node: '>=6.9.0'}

  '@babel/helper-module-imports@7.27.1':
    resolution: {integrity: sha512-0gSFWUPNXNopqtIPQvlD5WgXYI5GY2kP2cCvoT8kczjbfcfuIljTbcWrulD1CIPIX2gt1wghbDy08yE1p+/r3w==}
    engines: {node: '>=6.9.0'}

  '@babel/helper-module-transforms@7.27.3':
    resolution: {integrity: sha512-dSOvYwvyLsWBeIRyOeHXp5vPj5l1I011r52FM1+r1jCERv+aFXYk4whgQccYEGYxK2H3ZAIA8nuPkQ0HaUo3qg==}
    engines: {node: '>=6.9.0'}
    peerDependencies:
      '@babel/core': ^7.0.0

  '@babel/helper-optimise-call-expression@7.27.1':
    resolution: {integrity: sha512-URMGH08NzYFhubNSGJrpUEphGKQwMQYBySzat5cAByY1/YgIRkULnIy3tAMeszlL/so2HbeilYloUmSpd7GdVw==}
    engines: {node: '>=6.9.0'}

  '@babel/helper-plugin-utils@7.27.1':
    resolution: {integrity: sha512-1gn1Up5YXka3YYAHGKpbideQ5Yjf1tDa9qYcgysz+cNCXukyLl6DjPXhD3VRwSb8c0J9tA4b2+rHEZtc6R0tlw==}
    engines: {node: '>=6.9.0'}

  '@babel/helper-replace-supers@7.27.1':
    resolution: {integrity: sha512-7EHz6qDZc8RYS5ElPoShMheWvEgERonFCs7IAonWLLUTXW59DP14bCZt89/GKyreYn8g3S83m21FelHKbeDCKA==}
    engines: {node: '>=6.9.0'}
    peerDependencies:
      '@babel/core': ^7.0.0

  '@babel/helper-skip-transparent-expression-wrappers@7.27.1':
    resolution: {integrity: sha512-Tub4ZKEXqbPjXgWLl2+3JpQAYBJ8+ikpQ2Ocj/q/r0LwE3UhENh7EUabyHjz2kCEsrRY83ew2DQdHluuiDQFzg==}
    engines: {node: '>=6.9.0'}

  '@babel/helper-string-parser@7.27.1':
    resolution: {integrity: sha512-qMlSxKbpRlAridDExk92nSobyDdpPijUq2DW6oDnUqd0iOGxmQjyqhMIihI9+zv4LPyZdRje2cavWPbCbWm3eA==}
    engines: {node: '>=6.9.0'}

  '@babel/helper-validator-identifier@7.27.1':
    resolution: {integrity: sha512-D2hP9eA+Sqx1kBZgzxZh0y1trbuU+JoDkiEwqhQ36nodYqJwyEIhPSdMNd7lOm/4io72luTPWH20Yda0xOuUow==}
    engines: {node: '>=6.9.0'}

  '@babel/helper-validator-option@7.27.1':
    resolution: {integrity: sha512-YvjJow9FxbhFFKDSuFnVCe2WxXk1zWc22fFePVNEaWJEu8IrZVlda6N0uHwzZrUM1il7NC9Mlp4MaJYbYd9JSg==}
    engines: {node: '>=6.9.0'}

  '@babel/helpers@7.27.6':
    resolution: {integrity: sha512-muE8Tt8M22638HU31A3CgfSUciwz1fhATfoVai05aPXGor//CdWDCbnlY1yvBPo07njuVOCNGCSp/GTt12lIug==}
    engines: {node: '>=6.9.0'}

  '@babel/parser@7.28.0':
    resolution: {integrity: sha512-jVZGvOxOuNSsuQuLRTh13nU0AogFlw32w/MT+LV6D3sP5WdbW61E77RnkbaO2dUvmPAYrBDJXGn5gGS6tH4j8g==}
    engines: {node: '>=6.0.0'}
    hasBin: true

  '@babel/plugin-syntax-jsx@7.27.1':
    resolution: {integrity: sha512-y8YTNIeKoyhGd9O0Jiyzyyqk8gdjnumGTQPsz0xOZOQ2RmkVJeZ1vmmfIvFEKqucBG6axJGBZDE/7iI5suUI/w==}
    engines: {node: '>=6.9.0'}
    peerDependencies:
      '@babel/core': ^7.0.0-0

  '@babel/plugin-syntax-typescript@7.27.1':
    resolution: {integrity: sha512-xfYCBMxveHrRMnAWl1ZlPXOZjzkN82THFvLhQhFXFt81Z5HnN+EtUkZhv/zcKpmT3fzmWZB0ywiBrbC3vogbwQ==}
    engines: {node: '>=6.9.0'}
    peerDependencies:
      '@babel/core': ^7.0.0-0

  '@babel/plugin-transform-modules-commonjs@7.27.1':
    resolution: {integrity: sha512-OJguuwlTYlN0gBZFRPqwOGNWssZjfIUdS7HMYtN8c1KmwpwHFBwTeFZrg9XZa+DFTitWOW5iTAG7tyCUPsCCyw==}
    engines: {node: '>=6.9.0'}
    peerDependencies:
      '@babel/core': ^7.0.0-0

  '@babel/plugin-transform-react-jsx-self@7.27.1':
    resolution: {integrity: sha512-6UzkCs+ejGdZ5mFFC/OCUrv028ab2fp1znZmCZjAOBKiBK2jXD1O+BPSfX8X2qjJ75fZBMSnQn3Rq2mrBJK2mw==}
    engines: {node: '>=6.9.0'}
    peerDependencies:
      '@babel/core': ^7.0.0-0

  '@babel/plugin-transform-react-jsx-source@7.27.1':
    resolution: {integrity: sha512-zbwoTsBruTeKB9hSq73ha66iFeJHuaFkUbwvqElnygoNbj/jHRsSeokowZFN3CZ64IvEqcmmkVe89OPXc7ldAw==}
    engines: {node: '>=6.9.0'}
    peerDependencies:
      '@babel/core': ^7.0.0-0

  '@babel/plugin-transform-typescript@7.28.0':
    resolution: {integrity: sha512-4AEiDEBPIZvLQaWlc9liCavE0xRM0dNca41WtBeM3jgFptfUOSG9z0uteLhq6+3rq+WB6jIvUwKDTpXEHPJ2Vg==}
    engines: {node: '>=6.9.0'}
    peerDependencies:
      '@babel/core': ^7.0.0-0

  '@babel/preset-typescript@7.27.1':
    resolution: {integrity: sha512-l7WfQfX0WK4M0v2RudjuQK4u99BS6yLHYEmdtVPP7lKV013zr9DygFuWNlnbvQ9LR+LS0Egz/XAvGx5U9MX0fQ==}
    engines: {node: '>=6.9.0'}
    peerDependencies:
      '@babel/core': ^7.0.0-0

  '@babel/runtime@7.27.6':
    resolution: {integrity: sha512-vbavdySgbTTrmFE+EsiqUTzlOr5bzlnJtUv9PynGCAKvfQqjIXbvFdumPM/GxMDfyuGMJaJAU6TO4zc1Jf1i8Q==}
    engines: {node: '>=6.9.0'}

  '@babel/template@7.27.2':
    resolution: {integrity: sha512-LPDZ85aEJyYSd18/DkjNh4/y1ntkE5KwUHWTiqgRxruuZL2F1yuHligVHLvcHY2vMHXttKFpJn6LwfI7cw7ODw==}
    engines: {node: '>=6.9.0'}

  '@babel/traverse@7.28.0':
    resolution: {integrity: sha512-mGe7UK5wWyh0bKRfupsUchrQGqvDbZDbKJw+kcRGSmdHVYrv+ltd0pnpDTVpiTqnaBru9iEvA8pz8W46v0Amwg==}
    engines: {node: '>=6.9.0'}

  '@babel/types@7.28.0':
    resolution: {integrity: sha512-jYnje+JyZG5YThjHiF28oT4SIZLnYOcSBb6+SDaFIyzDVSkXQmQQYclJ2R+YxcdmK0AX6x1E5OQNtuh3jHDrUg==}
    engines: {node: '>=6.9.0'}

  '@babel/types@7.28.1':
    resolution: {integrity: sha512-x0LvFTekgSX+83TI28Y9wYPUfzrnl2aT5+5QLnO6v7mSJYtEEevuDRN0F0uSHRk1G1IWZC43o00Y0xDDrpBGPQ==}
    engines: {node: '>=6.9.0'}

  '@changesets/apply-release-plan@7.0.12':
    resolution: {integrity: sha512-EaET7As5CeuhTzvXTQCRZeBUcisoYPDDcXvgTE/2jmmypKp0RC7LxKj/yzqeh/1qFTZI7oDGFcL1PHRuQuketQ==}

  '@changesets/assemble-release-plan@6.0.9':
    resolution: {integrity: sha512-tPgeeqCHIwNo8sypKlS3gOPmsS3wP0zHt67JDuL20P4QcXiw/O4Hl7oXiuLnP9yg+rXLQ2sScdV1Kkzde61iSQ==}

  '@changesets/changelog-git@0.2.1':
    resolution: {integrity: sha512-x/xEleCFLH28c3bQeQIyeZf8lFXyDFVn1SgcBiR2Tw/r4IAWlk1fzxCEZ6NxQAjF2Nwtczoen3OA2qR+UawQ8Q==}

  '@changesets/cli@2.29.5':
    resolution: {integrity: sha512-0j0cPq3fgxt2dPdFsg4XvO+6L66RC0pZybT9F4dG5TBrLA3jA/1pNkdTXH9IBBVHkgsKrNKenI3n1mPyPlIydg==}
    hasBin: true

  '@changesets/config@3.1.1':
    resolution: {integrity: sha512-bd+3Ap2TKXxljCggI0mKPfzCQKeV/TU4yO2h2C6vAihIo8tzseAn2e7klSuiyYYXvgu53zMN1OeYMIQkaQoWnA==}

  '@changesets/errors@0.2.0':
    resolution: {integrity: sha512-6BLOQUscTpZeGljvyQXlWOItQyU71kCdGz7Pi8H8zdw6BI0g3m43iL4xKUVPWtG+qrrL9DTjpdn8eYuCQSRpow==}

  '@changesets/get-dependents-graph@2.1.3':
    resolution: {integrity: sha512-gphr+v0mv2I3Oxt19VdWRRUxq3sseyUpX9DaHpTUmLj92Y10AGy+XOtV+kbM6L/fDcpx7/ISDFK6T8A/P3lOdQ==}

  '@changesets/get-github-info@0.6.0':
    resolution: {integrity: sha512-v/TSnFVXI8vzX9/w3DU2Ol+UlTZcu3m0kXTjTT4KlAdwSvwutcByYwyYn9hwerPWfPkT2JfpoX0KgvCEi8Q/SA==}

  '@changesets/get-release-plan@4.0.13':
    resolution: {integrity: sha512-DWG1pus72FcNeXkM12tx+xtExyH/c9I1z+2aXlObH3i9YA7+WZEVaiHzHl03thpvAgWTRaH64MpfHxozfF7Dvg==}

  '@changesets/get-version-range-type@0.4.0':
    resolution: {integrity: sha512-hwawtob9DryoGTpixy1D3ZXbGgJu1Rhr+ySH2PvTLHvkZuQ7sRT4oQwMh0hbqZH1weAooedEjRsbrWcGLCeyVQ==}

  '@changesets/git@3.0.4':
    resolution: {integrity: sha512-BXANzRFkX+XcC1q/d27NKvlJ1yf7PSAgi8JG6dt8EfbHFHi4neau7mufcSca5zRhwOL8j9s6EqsxmT+s+/E6Sw==}

  '@changesets/logger@0.1.1':
    resolution: {integrity: sha512-OQtR36ZlnuTxKqoW4Sv6x5YIhOmClRd5pWsjZsddYxpWs517R0HkyiefQPIytCVh4ZcC5x9XaG8KTdd5iRQUfg==}

  '@changesets/parse@0.4.1':
    resolution: {integrity: sha512-iwksMs5Bf/wUItfcg+OXrEpravm5rEd9Bf4oyIPL4kVTmJQ7PNDSd6MDYkpSJR1pn7tz/k8Zf2DhTCqX08Ou+Q==}

  '@changesets/pre@2.0.2':
    resolution: {integrity: sha512-HaL/gEyFVvkf9KFg6484wR9s0qjAXlZ8qWPDkTyKF6+zqjBe/I2mygg3MbpZ++hdi0ToqNUF8cjj7fBy0dg8Ug==}

  '@changesets/read@0.6.5':
    resolution: {integrity: sha512-UPzNGhsSjHD3Veb0xO/MwvasGe8eMyNrR/sT9gR8Q3DhOQZirgKhhXv/8hVsI0QpPjR004Z9iFxoJU6in3uGMg==}

  '@changesets/should-skip-package@0.1.2':
    resolution: {integrity: sha512-qAK/WrqWLNCP22UDdBTMPH5f41elVDlsNyat180A33dWxuUDyNpg6fPi/FyTZwRriVjg0L8gnjJn2F9XAoF0qw==}

  '@changesets/types@4.1.0':
    resolution: {integrity: sha512-LDQvVDv5Kb50ny2s25Fhm3d9QSZimsoUGBsUioj6MC3qbMUCuC8GPIvk/M6IvXx3lYhAs0lwWUQLb+VIEUCECw==}

  '@changesets/types@6.1.0':
    resolution: {integrity: sha512-rKQcJ+o1nKNgeoYRHKOS07tAMNd3YSN0uHaJOZYjBAgxfV7TUE7JE+z4BzZdQwb5hKaYbayKN5KrYV7ODb2rAA==}

  '@changesets/write@0.4.0':
    resolution: {integrity: sha512-CdTLvIOPiCNuH71pyDu3rA+Q0n65cmAbXnwWH84rKGiFumFzkmHNT8KHTMEchcxN+Kl8I54xGUhJ7l3E7X396Q==}

  '@cloudflare/kv-asset-handler@0.4.0':
    resolution: {integrity: sha512-+tv3z+SPp+gqTIcImN9o0hqE9xyfQjI1XD9pL6NuKjua9B1y7mNYv0S9cP+QEbA4ppVgGZEmKOvHX5G5Ei1CVA==}
    engines: {node: '>=18.0.0'}

  '@colors/colors@1.6.0':
    resolution: {integrity: sha512-Ir+AOibqzrIsL6ajt3Rz3LskB7OiMVHqltZmspbW/TJuTVuyOMirVqAkjfY6JISiLHgyNqicAC8AyHHGzNd/dA==}
    engines: {node: '>=0.1.90'}

  '@commitlint/parse@19.8.1':
    resolution: {integrity: sha512-mmAHYcMBmAgJDKWdkjIGq50X4yB0pSGpxyOODwYmoexxxiUCy5JJT99t1+PEMK7KtsCtzuWYIAXYAiKR+k+/Jw==}
    engines: {node: '>=v18'}

  '@commitlint/types@19.8.1':
    resolution: {integrity: sha512-/yCrWGCoA1SVKOks25EGadP9Pnj0oAIHGpl2wH2M2Y46dPM2ueb8wyCVOD7O3WCTkaJ0IkKvzhl1JY7+uCT2Dw==}
    engines: {node: '>=v18'}

  '@csstools/color-helpers@5.0.2':
    resolution: {integrity: sha512-JqWH1vsgdGcw2RR6VliXXdA0/59LttzlU8UlRT/iUUsEeWfYq8I+K0yhihEUTTHLRm1EXvpsCx3083EU15ecsA==}
    engines: {node: '>=18'}

  '@csstools/css-calc@2.1.4':
    resolution: {integrity: sha512-3N8oaj+0juUw/1H3YwmDDJXCgTB1gKU6Hc/bB502u9zR0q2vd786XJH9QfrKIEgFlZmhZiq6epXl4rHqhzsIgQ==}
    engines: {node: '>=18'}
    peerDependencies:
      '@csstools/css-parser-algorithms': ^3.0.5
      '@csstools/css-tokenizer': ^3.0.4

  '@csstools/css-color-parser@3.0.10':
    resolution: {integrity: sha512-TiJ5Ajr6WRd1r8HSiwJvZBiJOqtH86aHpUjq5aEKWHiII2Qfjqd/HCWKPOW8EP4vcspXbHnXrwIDlu5savQipg==}
    engines: {node: '>=18'}
    peerDependencies:
      '@csstools/css-parser-algorithms': ^3.0.5
      '@csstools/css-tokenizer': ^3.0.4

  '@csstools/css-parser-algorithms@3.0.5':
    resolution: {integrity: sha512-DaDeUkXZKjdGhgYaHNJTV9pV7Y9B3b644jCLs9Upc3VeNGg6LWARAT6O+Q+/COo+2gg/bM5rhpMAtf70WqfBdQ==}
    engines: {node: '>=18'}
    peerDependencies:
      '@csstools/css-tokenizer': ^3.0.4

  '@csstools/css-tokenizer@3.0.4':
    resolution: {integrity: sha512-Vd/9EVDiu6PPJt9yAh6roZP6El1xHrdvIVGjyBsHR0RYwNHgL7FJPyIIW4fANJNG6FtyZfvlRPpFI4ZM/lubvw==}
    engines: {node: '>=18'}

  '@dabh/diagnostics@2.0.3':
    resolution: {integrity: sha512-hrlQOIi7hAfzsMqlGSFyVucrx38O+j6wiGOf//H2ecvIEqYN4ADBSS2iLMh5UFyDunCNniUIPk/q3riFv45xRA==}

  '@dependents/detective-less@5.0.1':
    resolution: {integrity: sha512-Y6+WUMsTFWE5jb20IFP4YGa5IrGY/+a/FbOSjDF/wz9gepU2hwCYSXRHP/vPwBvwcY3SVMASt4yXxbXNXigmZQ==}
    engines: {node: '>=18'}

  '@drizzle-team/brocli@0.10.2':
    resolution: {integrity: sha512-z33Il7l5dKjUgGULTqBsQBQwckHh5AbIuxhdsIxDDiZAzBOrZO6q9ogcWC65kU382AfynTfgNumVcNIjuIua6w==}

  '@electric-sql/client@1.0.0':
    resolution: {integrity: sha512-kGiVbBIlMqc/CeJpWZuLjxNkm0836NWxeMtIWH2w5IUK8pUL13hyxg3ZkR7+FlTGhpKuZRiCP5nPOH9D6wbhPw==}

  '@electric-sql/d2mini@0.1.7':
    resolution: {integrity: sha512-gcXZKkMmgGdNB6AQl0S9jJIbKZdlgafbA3u/a9TVltIgXE1VPuBN7j6tf25RfxX/5oi6o6ca9KHluJQwg40oLg==}

  '@emnapi/core@1.4.4':
    resolution: {integrity: sha512-A9CnAbC6ARNMKcIcrQwq6HeHCjpcBZ5wSx4U01WXCqEKlrzB9F9315WDNHkrs2xbx7YjjSxbUYxuN6EQzpcY2g==}

  '@emnapi/runtime@1.4.4':
    resolution: {integrity: sha512-hHyapA4A3gPaDCNfiqyZUStTMqIkKRshqPIuDOXv1hcBnD4U3l8cP0T1HMCfGRxQ6V64TGCcoswChANyOAwbQg==}

  '@emnapi/wasi-threads@1.0.3':
    resolution: {integrity: sha512-8K5IFFsQqF9wQNJptGbS6FNKgUTsSRYnTqNCG1vPP8jFdjSv18n2mQfJpkt2Oibo9iBEzcDnDxNwKTzC7svlJw==}

  '@esbuild-kit/core-utils@3.3.2':
    resolution: {integrity: sha512-sPRAnw9CdSsRmEtnsl2WXWdyquogVpB3yZ3dgwJfe8zrOzTsV7cJvmwrKVa+0ma5BoiGJ+BoqkMvawbayKUsqQ==}
    deprecated: 'Merged into tsx: https://tsx.is'

  '@esbuild-kit/esm-loader@2.6.5':
    resolution: {integrity: sha512-FxEMIkJKnodyA1OaCUoEvbYRkoZlLZ4d/eXFu9Fh8CbBBgP5EmZxrfTRyN0qpXZ4vOvqnE5YdRdcrmUUXuU+dA==}
    deprecated: 'Merged into tsx: https://tsx.is'

  '@esbuild/aix-ppc64@0.19.12':
    resolution: {integrity: sha512-bmoCYyWdEL3wDQIVbcyzRyeKLgk2WtWLTWz1ZIAZF/EGbNOwSA6ew3PftJ1PqMiOOGu0OyFMzG53L0zqIpPeNA==}
    engines: {node: '>=12'}
    cpu: [ppc64]
    os: [aix]

  '@esbuild/aix-ppc64@0.25.5':
    resolution: {integrity: sha512-9o3TMmpmftaCMepOdA5k/yDw8SfInyzWWTjYTFCX3kPSDJMROQTb8jg+h9Cnwnmm1vOzvxN7gIfB5V2ewpjtGA==}
    engines: {node: '>=18'}
    cpu: [ppc64]
    os: [aix]

  '@esbuild/aix-ppc64@0.25.6':
    resolution: {integrity: sha512-ShbM/3XxwuxjFiuVBHA+d3j5dyac0aEVVq1oluIDf71hUw0aRF59dV/efUsIwFnR6m8JNM2FjZOzmaZ8yG61kw==}
    engines: {node: '>=18'}
    cpu: [ppc64]
    os: [aix]

  '@esbuild/android-arm64@0.18.20':
    resolution: {integrity: sha512-Nz4rJcchGDtENV0eMKUNa6L12zz2zBDXuhj/Vjh18zGqB44Bi7MBMSXjgunJgjRhCmKOjnPuZp4Mb6OKqtMHLQ==}
    engines: {node: '>=12'}
    cpu: [arm64]
    os: [android]

  '@esbuild/android-arm64@0.19.12':
    resolution: {integrity: sha512-P0UVNGIienjZv3f5zq0DP3Nt2IE/3plFzuaS96vihvD0Hd6H/q4WXUGpCxD/E8YrSXfNyRPbpTq+T8ZQioSuPA==}
    engines: {node: '>=12'}
    cpu: [arm64]
    os: [android]

  '@esbuild/android-arm64@0.25.5':
    resolution: {integrity: sha512-VGzGhj4lJO+TVGV1v8ntCZWJktV7SGCs3Pn1GRWI1SBFtRALoomm8k5E9Pmwg3HOAal2VDc2F9+PM/rEY6oIDg==}
    engines: {node: '>=18'}
    cpu: [arm64]
    os: [android]

  '@esbuild/android-arm64@0.25.6':
    resolution: {integrity: sha512-hd5zdUarsK6strW+3Wxi5qWws+rJhCCbMiC9QZyzoxfk5uHRIE8T287giQxzVpEvCwuJ9Qjg6bEjcRJcgfLqoA==}
    engines: {node: '>=18'}
    cpu: [arm64]
    os: [android]

  '@esbuild/android-arm@0.18.20':
    resolution: {integrity: sha512-fyi7TDI/ijKKNZTUJAQqiG5T7YjJXgnzkURqmGj13C6dCqckZBLdl4h7bkhHt/t0WP+zO9/zwroDvANaOqO5Sw==}
    engines: {node: '>=12'}
    cpu: [arm]
    os: [android]

  '@esbuild/android-arm@0.19.12':
    resolution: {integrity: sha512-qg/Lj1mu3CdQlDEEiWrlC4eaPZ1KztwGJ9B6J+/6G+/4ewxJg7gqj8eVYWvao1bXrqGiW2rsBZFSX3q2lcW05w==}
    engines: {node: '>=12'}
    cpu: [arm]
    os: [android]

  '@esbuild/android-arm@0.25.5':
    resolution: {integrity: sha512-AdJKSPeEHgi7/ZhuIPtcQKr5RQdo6OO2IL87JkianiMYMPbCtot9fxPbrMiBADOWWm3T2si9stAiVsGbTQFkbA==}
    engines: {node: '>=18'}
    cpu: [arm]
    os: [android]

  '@esbuild/android-arm@0.25.6':
    resolution: {integrity: sha512-S8ToEOVfg++AU/bHwdksHNnyLyVM+eMVAOf6yRKFitnwnbwwPNqKr3srzFRe7nzV69RQKb5DgchIX5pt3L53xg==}
    engines: {node: '>=18'}
    cpu: [arm]
    os: [android]

  '@esbuild/android-x64@0.18.20':
    resolution: {integrity: sha512-8GDdlePJA8D6zlZYJV/jnrRAi6rOiNaCC/JclcXpB+KIuvfBN4owLtgzY2bsxnx666XjJx2kDPUmnTtR8qKQUg==}
    engines: {node: '>=12'}
    cpu: [x64]
    os: [android]

  '@esbuild/android-x64@0.19.12':
    resolution: {integrity: sha512-3k7ZoUW6Q6YqhdhIaq/WZ7HwBpnFBlW905Fa4s4qWJyiNOgT1dOqDiVAQFwBH7gBRZr17gLrlFCRzF6jFh7Kew==}
    engines: {node: '>=12'}
    cpu: [x64]
    os: [android]

  '@esbuild/android-x64@0.25.5':
    resolution: {integrity: sha512-D2GyJT1kjvO//drbRT3Hib9XPwQeWd9vZoBJn+bu/lVsOZ13cqNdDeqIF/xQ5/VmWvMduP6AmXvylO/PIc2isw==}
    engines: {node: '>=18'}
    cpu: [x64]
    os: [android]

  '@esbuild/android-x64@0.25.6':
    resolution: {integrity: sha512-0Z7KpHSr3VBIO9A/1wcT3NTy7EB4oNC4upJ5ye3R7taCc2GUdeynSLArnon5G8scPwaU866d3H4BCrE5xLW25A==}
    engines: {node: '>=18'}
    cpu: [x64]
    os: [android]

  '@esbuild/darwin-arm64@0.18.20':
    resolution: {integrity: sha512-bxRHW5kHU38zS2lPTPOyuyTm+S+eobPUnTNkdJEfAddYgEcll4xkT8DB9d2008DtTbl7uJag2HuE5NZAZgnNEA==}
    engines: {node: '>=12'}
    cpu: [arm64]
    os: [darwin]

  '@esbuild/darwin-arm64@0.19.12':
    resolution: {integrity: sha512-B6IeSgZgtEzGC42jsI+YYu9Z3HKRxp8ZT3cqhvliEHovq8HSX2YX8lNocDn79gCKJXOSaEot9MVYky7AKjCs8g==}
    engines: {node: '>=12'}
    cpu: [arm64]
    os: [darwin]

  '@esbuild/darwin-arm64@0.25.5':
    resolution: {integrity: sha512-GtaBgammVvdF7aPIgH2jxMDdivezgFu6iKpmT+48+F8Hhg5J/sfnDieg0aeG/jfSvkYQU2/pceFPDKlqZzwnfQ==}
    engines: {node: '>=18'}
    cpu: [arm64]
    os: [darwin]

  '@esbuild/darwin-arm64@0.25.6':
    resolution: {integrity: sha512-FFCssz3XBavjxcFxKsGy2DYK5VSvJqa6y5HXljKzhRZ87LvEi13brPrf/wdyl/BbpbMKJNOr1Sd0jtW4Ge1pAA==}
    engines: {node: '>=18'}
    cpu: [arm64]
    os: [darwin]

  '@esbuild/darwin-x64@0.18.20':
    resolution: {integrity: sha512-pc5gxlMDxzm513qPGbCbDukOdsGtKhfxD1zJKXjCCcU7ju50O7MeAZ8c4krSJcOIJGFR+qx21yMMVYwiQvyTyQ==}
    engines: {node: '>=12'}
    cpu: [x64]
    os: [darwin]

  '@esbuild/darwin-x64@0.19.12':
    resolution: {integrity: sha512-hKoVkKzFiToTgn+41qGhsUJXFlIjxI/jSYeZf3ugemDYZldIXIxhvwN6erJGlX4t5h417iFuheZ7l+YVn05N3A==}
    engines: {node: '>=12'}
    cpu: [x64]
    os: [darwin]

  '@esbuild/darwin-x64@0.25.5':
    resolution: {integrity: sha512-1iT4FVL0dJ76/q1wd7XDsXrSW+oLoquptvh4CLR4kITDtqi2e/xwXwdCVH8hVHU43wgJdsq7Gxuzcs6Iq/7bxQ==}
    engines: {node: '>=18'}
    cpu: [x64]
    os: [darwin]

  '@esbuild/darwin-x64@0.25.6':
    resolution: {integrity: sha512-GfXs5kry/TkGM2vKqK2oyiLFygJRqKVhawu3+DOCk7OxLy/6jYkWXhlHwOoTb0WqGnWGAS7sooxbZowy+pK9Yg==}
    engines: {node: '>=18'}
    cpu: [x64]
    os: [darwin]

  '@esbuild/freebsd-arm64@0.18.20':
    resolution: {integrity: sha512-yqDQHy4QHevpMAaxhhIwYPMv1NECwOvIpGCZkECn8w2WFHXjEwrBn3CeNIYsibZ/iZEUemj++M26W3cNR5h+Tw==}
    engines: {node: '>=12'}
    cpu: [arm64]
    os: [freebsd]

  '@esbuild/freebsd-arm64@0.19.12':
    resolution: {integrity: sha512-4aRvFIXmwAcDBw9AueDQ2YnGmz5L6obe5kmPT8Vd+/+x/JMVKCgdcRwH6APrbpNXsPz+K653Qg8HB/oXvXVukA==}
    engines: {node: '>=12'}
    cpu: [arm64]
    os: [freebsd]

  '@esbuild/freebsd-arm64@0.25.5':
    resolution: {integrity: sha512-nk4tGP3JThz4La38Uy/gzyXtpkPW8zSAmoUhK9xKKXdBCzKODMc2adkB2+8om9BDYugz+uGV7sLmpTYzvmz6Sw==}
    engines: {node: '>=18'}
    cpu: [arm64]
    os: [freebsd]

  '@esbuild/freebsd-arm64@0.25.6':
    resolution: {integrity: sha512-aoLF2c3OvDn2XDTRvn8hN6DRzVVpDlj2B/F66clWd/FHLiHaG3aVZjxQX2DYphA5y/evbdGvC6Us13tvyt4pWg==}
    engines: {node: '>=18'}
    cpu: [arm64]
    os: [freebsd]

  '@esbuild/freebsd-x64@0.18.20':
    resolution: {integrity: sha512-tgWRPPuQsd3RmBZwarGVHZQvtzfEBOreNuxEMKFcd5DaDn2PbBxfwLcj4+aenoh7ctXcbXmOQIn8HI6mCSw5MQ==}
    engines: {node: '>=12'}
    cpu: [x64]
    os: [freebsd]

  '@esbuild/freebsd-x64@0.19.12':
    resolution: {integrity: sha512-EYoXZ4d8xtBoVN7CEwWY2IN4ho76xjYXqSXMNccFSx2lgqOG/1TBPW0yPx1bJZk94qu3tX0fycJeeQsKovA8gg==}
    engines: {node: '>=12'}
    cpu: [x64]
    os: [freebsd]

  '@esbuild/freebsd-x64@0.25.5':
    resolution: {integrity: sha512-PrikaNjiXdR2laW6OIjlbeuCPrPaAl0IwPIaRv+SMV8CiM8i2LqVUHFC1+8eORgWyY7yhQY+2U2fA55mBzReaw==}
    engines: {node: '>=18'}
    cpu: [x64]
    os: [freebsd]

  '@esbuild/freebsd-x64@0.25.6':
    resolution: {integrity: sha512-2SkqTjTSo2dYi/jzFbU9Plt1vk0+nNg8YC8rOXXea+iA3hfNJWebKYPs3xnOUf9+ZWhKAaxnQNUf2X9LOpeiMQ==}
    engines: {node: '>=18'}
    cpu: [x64]
    os: [freebsd]

  '@esbuild/linux-arm64@0.18.20':
    resolution: {integrity: sha512-2YbscF+UL7SQAVIpnWvYwM+3LskyDmPhe31pE7/aoTMFKKzIc9lLbyGUpmmb8a8AixOL61sQ/mFh3jEjHYFvdA==}
    engines: {node: '>=12'}
    cpu: [arm64]
    os: [linux]

  '@esbuild/linux-arm64@0.19.12':
    resolution: {integrity: sha512-EoTjyYyLuVPfdPLsGVVVC8a0p1BFFvtpQDB/YLEhaXyf/5bczaGeN15QkR+O4S5LeJ92Tqotve7i1jn35qwvdA==}
    engines: {node: '>=12'}
    cpu: [arm64]
    os: [linux]

  '@esbuild/linux-arm64@0.25.5':
    resolution: {integrity: sha512-Z9kfb1v6ZlGbWj8EJk9T6czVEjjq2ntSYLY2cw6pAZl4oKtfgQuS4HOq41M/BcoLPzrUbNd+R4BXFyH//nHxVg==}
    engines: {node: '>=18'}
    cpu: [arm64]
    os: [linux]

  '@esbuild/linux-arm64@0.25.6':
    resolution: {integrity: sha512-b967hU0gqKd9Drsh/UuAm21Khpoh6mPBSgz8mKRq4P5mVK8bpA+hQzmm/ZwGVULSNBzKdZPQBRT3+WuVavcWsQ==}
    engines: {node: '>=18'}
    cpu: [arm64]
    os: [linux]

  '@esbuild/linux-arm@0.18.20':
    resolution: {integrity: sha512-/5bHkMWnq1EgKr1V+Ybz3s1hWXok7mDFUMQ4cG10AfW3wL02PSZi5kFpYKrptDsgb2WAJIvRcDm+qIvXf/apvg==}
    engines: {node: '>=12'}
    cpu: [arm]
    os: [linux]

  '@esbuild/linux-arm@0.19.12':
    resolution: {integrity: sha512-J5jPms//KhSNv+LO1S1TX1UWp1ucM6N6XuL6ITdKWElCu8wXP72l9MM0zDTzzeikVyqFE6U8YAV9/tFyj0ti+w==}
    engines: {node: '>=12'}
    cpu: [arm]
    os: [linux]

  '@esbuild/linux-arm@0.25.5':
    resolution: {integrity: sha512-cPzojwW2okgh7ZlRpcBEtsX7WBuqbLrNXqLU89GxWbNt6uIg78ET82qifUy3W6OVww6ZWobWub5oqZOVtwolfw==}
    engines: {node: '>=18'}
    cpu: [arm]
    os: [linux]

  '@esbuild/linux-arm@0.25.6':
    resolution: {integrity: sha512-SZHQlzvqv4Du5PrKE2faN0qlbsaW/3QQfUUc6yO2EjFcA83xnwm91UbEEVx4ApZ9Z5oG8Bxz4qPE+HFwtVcfyw==}
    engines: {node: '>=18'}
    cpu: [arm]
    os: [linux]

  '@esbuild/linux-ia32@0.18.20':
    resolution: {integrity: sha512-P4etWwq6IsReT0E1KHU40bOnzMHoH73aXp96Fs8TIT6z9Hu8G6+0SHSw9i2isWrD2nbx2qo5yUqACgdfVGx7TA==}
    engines: {node: '>=12'}
    cpu: [ia32]
    os: [linux]

  '@esbuild/linux-ia32@0.19.12':
    resolution: {integrity: sha512-Thsa42rrP1+UIGaWz47uydHSBOgTUnwBwNq59khgIwktK6x60Hivfbux9iNR0eHCHzOLjLMLfUMLCypBkZXMHA==}
    engines: {node: '>=12'}
    cpu: [ia32]
    os: [linux]

  '@esbuild/linux-ia32@0.25.5':
    resolution: {integrity: sha512-sQ7l00M8bSv36GLV95BVAdhJ2QsIbCuCjh/uYrWiMQSUuV+LpXwIqhgJDcvMTj+VsQmqAHL2yYaasENvJ7CDKA==}
    engines: {node: '>=18'}
    cpu: [ia32]
    os: [linux]

  '@esbuild/linux-ia32@0.25.6':
    resolution: {integrity: sha512-aHWdQ2AAltRkLPOsKdi3xv0mZ8fUGPdlKEjIEhxCPm5yKEThcUjHpWB1idN74lfXGnZ5SULQSgtr5Qos5B0bPw==}
    engines: {node: '>=18'}
    cpu: [ia32]
    os: [linux]

  '@esbuild/linux-loong64@0.18.20':
    resolution: {integrity: sha512-nXW8nqBTrOpDLPgPY9uV+/1DjxoQ7DoB2N8eocyq8I9XuqJ7BiAMDMf9n1xZM9TgW0J8zrquIb/A7s3BJv7rjg==}
    engines: {node: '>=12'}
    cpu: [loong64]
    os: [linux]

  '@esbuild/linux-loong64@0.19.12':
    resolution: {integrity: sha512-LiXdXA0s3IqRRjm6rV6XaWATScKAXjI4R4LoDlvO7+yQqFdlr1Bax62sRwkVvRIrwXxvtYEHHI4dm50jAXkuAA==}
    engines: {node: '>=12'}
    cpu: [loong64]
    os: [linux]

  '@esbuild/linux-loong64@0.25.5':
    resolution: {integrity: sha512-0ur7ae16hDUC4OL5iEnDb0tZHDxYmuQyhKhsPBV8f99f6Z9KQM02g33f93rNH5A30agMS46u2HP6qTdEt6Q1kg==}
    engines: {node: '>=18'}
    cpu: [loong64]
    os: [linux]

  '@esbuild/linux-loong64@0.25.6':
    resolution: {integrity: sha512-VgKCsHdXRSQ7E1+QXGdRPlQ/e08bN6WMQb27/TMfV+vPjjTImuT9PmLXupRlC90S1JeNNW5lzkAEO/McKeJ2yg==}
    engines: {node: '>=18'}
    cpu: [loong64]
    os: [linux]

  '@esbuild/linux-mips64el@0.18.20':
    resolution: {integrity: sha512-d5NeaXZcHp8PzYy5VnXV3VSd2D328Zb+9dEq5HE6bw6+N86JVPExrA6O68OPwobntbNJ0pzCpUFZTo3w0GyetQ==}
    engines: {node: '>=12'}
    cpu: [mips64el]
    os: [linux]

  '@esbuild/linux-mips64el@0.19.12':
    resolution: {integrity: sha512-fEnAuj5VGTanfJ07ff0gOA6IPsvrVHLVb6Lyd1g2/ed67oU1eFzL0r9WL7ZzscD+/N6i3dWumGE1Un4f7Amf+w==}
    engines: {node: '>=12'}
    cpu: [mips64el]
    os: [linux]

  '@esbuild/linux-mips64el@0.25.5':
    resolution: {integrity: sha512-kB/66P1OsHO5zLz0i6X0RxlQ+3cu0mkxS3TKFvkb5lin6uwZ/ttOkP3Z8lfR9mJOBk14ZwZ9182SIIWFGNmqmg==}
    engines: {node: '>=18'}
    cpu: [mips64el]
    os: [linux]

  '@esbuild/linux-mips64el@0.25.6':
    resolution: {integrity: sha512-WViNlpivRKT9/py3kCmkHnn44GkGXVdXfdc4drNmRl15zVQ2+D2uFwdlGh6IuK5AAnGTo2qPB1Djppj+t78rzw==}
    engines: {node: '>=18'}
    cpu: [mips64el]
    os: [linux]

  '@esbuild/linux-ppc64@0.18.20':
    resolution: {integrity: sha512-WHPyeScRNcmANnLQkq6AfyXRFr5D6N2sKgkFo2FqguP44Nw2eyDlbTdZwd9GYk98DZG9QItIiTlFLHJHjxP3FA==}
    engines: {node: '>=12'}
    cpu: [ppc64]
    os: [linux]

  '@esbuild/linux-ppc64@0.19.12':
    resolution: {integrity: sha512-nYJA2/QPimDQOh1rKWedNOe3Gfc8PabU7HT3iXWtNUbRzXS9+vgB0Fjaqr//XNbd82mCxHzik2qotuI89cfixg==}
    engines: {node: '>=12'}
    cpu: [ppc64]
    os: [linux]

  '@esbuild/linux-ppc64@0.25.5':
    resolution: {integrity: sha512-UZCmJ7r9X2fe2D6jBmkLBMQetXPXIsZjQJCjgwpVDz+YMcS6oFR27alkgGv3Oqkv07bxdvw7fyB71/olceJhkQ==}
    engines: {node: '>=18'}
    cpu: [ppc64]
    os: [linux]

  '@esbuild/linux-ppc64@0.25.6':
    resolution: {integrity: sha512-wyYKZ9NTdmAMb5730I38lBqVu6cKl4ZfYXIs31Baf8aoOtB4xSGi3THmDYt4BTFHk7/EcVixkOV2uZfwU3Q2Jw==}
    engines: {node: '>=18'}
    cpu: [ppc64]
    os: [linux]

  '@esbuild/linux-riscv64@0.18.20':
    resolution: {integrity: sha512-WSxo6h5ecI5XH34KC7w5veNnKkju3zBRLEQNY7mv5mtBmrP/MjNBCAlsM2u5hDBlS3NGcTQpoBvRzqBcRtpq1A==}
    engines: {node: '>=12'}
    cpu: [riscv64]
    os: [linux]

  '@esbuild/linux-riscv64@0.19.12':
    resolution: {integrity: sha512-2MueBrlPQCw5dVJJpQdUYgeqIzDQgw3QtiAHUC4RBz9FXPrskyyU3VI1hw7C0BSKB9OduwSJ79FTCqtGMWqJHg==}
    engines: {node: '>=12'}
    cpu: [riscv64]
    os: [linux]

  '@esbuild/linux-riscv64@0.25.5':
    resolution: {integrity: sha512-kTxwu4mLyeOlsVIFPfQo+fQJAV9mh24xL+y+Bm6ej067sYANjyEw1dNHmvoqxJUCMnkBdKpvOn0Ahql6+4VyeA==}
    engines: {node: '>=18'}
    cpu: [riscv64]
    os: [linux]

  '@esbuild/linux-riscv64@0.25.6':
    resolution: {integrity: sha512-KZh7bAGGcrinEj4qzilJ4hqTY3Dg2U82c8bv+e1xqNqZCrCyc+TL9AUEn5WGKDzm3CfC5RODE/qc96OcbIe33w==}
    engines: {node: '>=18'}
    cpu: [riscv64]
    os: [linux]

  '@esbuild/linux-s390x@0.18.20':
    resolution: {integrity: sha512-+8231GMs3mAEth6Ja1iK0a1sQ3ohfcpzpRLH8uuc5/KVDFneH6jtAJLFGafpzpMRO6DzJ6AvXKze9LfFMrIHVQ==}
    engines: {node: '>=12'}
    cpu: [s390x]
    os: [linux]

  '@esbuild/linux-s390x@0.19.12':
    resolution: {integrity: sha512-+Pil1Nv3Umes4m3AZKqA2anfhJiVmNCYkPchwFJNEJN5QxmTs1uzyy4TvmDrCRNT2ApwSari7ZIgrPeUx4UZDg==}
    engines: {node: '>=12'}
    cpu: [s390x]
    os: [linux]

  '@esbuild/linux-s390x@0.25.5':
    resolution: {integrity: sha512-K2dSKTKfmdh78uJ3NcWFiqyRrimfdinS5ErLSn3vluHNeHVnBAFWC8a4X5N+7FgVE1EjXS1QDZbpqZBjfrqMTQ==}
    engines: {node: '>=18'}
    cpu: [s390x]
    os: [linux]

  '@esbuild/linux-s390x@0.25.6':
    resolution: {integrity: sha512-9N1LsTwAuE9oj6lHMyyAM+ucxGiVnEqUdp4v7IaMmrwb06ZTEVCIs3oPPplVsnjPfyjmxwHxHMF8b6vzUVAUGw==}
    engines: {node: '>=18'}
    cpu: [s390x]
    os: [linux]

  '@esbuild/linux-x64@0.18.20':
    resolution: {integrity: sha512-UYqiqemphJcNsFEskc73jQ7B9jgwjWrSayxawS6UVFZGWrAAtkzjxSqnoclCXxWtfwLdzU+vTpcNYhpn43uP1w==}
    engines: {node: '>=12'}
    cpu: [x64]
    os: [linux]

  '@esbuild/linux-x64@0.19.12':
    resolution: {integrity: sha512-B71g1QpxfwBvNrfyJdVDexenDIt1CiDN1TIXLbhOw0KhJzE78KIFGX6OJ9MrtC0oOqMWf+0xop4qEU8JrJTwCg==}
    engines: {node: '>=12'}
    cpu: [x64]
    os: [linux]

  '@esbuild/linux-x64@0.25.5':
    resolution: {integrity: sha512-uhj8N2obKTE6pSZ+aMUbqq+1nXxNjZIIjCjGLfsWvVpy7gKCOL6rsY1MhRh9zLtUtAI7vpgLMK6DxjO8Qm9lJw==}
    engines: {node: '>=18'}
    cpu: [x64]
    os: [linux]

  '@esbuild/linux-x64@0.25.6':
    resolution: {integrity: sha512-A6bJB41b4lKFWRKNrWoP2LHsjVzNiaurf7wyj/XtFNTsnPuxwEBWHLty+ZE0dWBKuSK1fvKgrKaNjBS7qbFKig==}
    engines: {node: '>=18'}
    cpu: [x64]
    os: [linux]

  '@esbuild/netbsd-arm64@0.25.5':
    resolution: {integrity: sha512-pwHtMP9viAy1oHPvgxtOv+OkduK5ugofNTVDilIzBLpoWAM16r7b/mxBvfpuQDpRQFMfuVr5aLcn4yveGvBZvw==}
    engines: {node: '>=18'}
    cpu: [arm64]
    os: [netbsd]

  '@esbuild/netbsd-arm64@0.25.6':
    resolution: {integrity: sha512-IjA+DcwoVpjEvyxZddDqBY+uJ2Snc6duLpjmkXm/v4xuS3H+3FkLZlDm9ZsAbF9rsfP3zeA0/ArNDORZgrxR/Q==}
    engines: {node: '>=18'}
    cpu: [arm64]
    os: [netbsd]

  '@esbuild/netbsd-x64@0.18.20':
    resolution: {integrity: sha512-iO1c++VP6xUBUmltHZoMtCUdPlnPGdBom6IrO4gyKPFFVBKioIImVooR5I83nTew5UOYrk3gIJhbZh8X44y06A==}
    engines: {node: '>=12'}
    cpu: [x64]
    os: [netbsd]

  '@esbuild/netbsd-x64@0.19.12':
    resolution: {integrity: sha512-3ltjQ7n1owJgFbuC61Oj++XhtzmymoCihNFgT84UAmJnxJfm4sYCiSLTXZtE00VWYpPMYc+ZQmB6xbSdVh0JWA==}
    engines: {node: '>=12'}
    cpu: [x64]
    os: [netbsd]

  '@esbuild/netbsd-x64@0.25.5':
    resolution: {integrity: sha512-WOb5fKrvVTRMfWFNCroYWWklbnXH0Q5rZppjq0vQIdlsQKuw6mdSihwSo4RV/YdQ5UCKKvBy7/0ZZYLBZKIbwQ==}
    engines: {node: '>=18'}
    cpu: [x64]
    os: [netbsd]

  '@esbuild/netbsd-x64@0.25.6':
    resolution: {integrity: sha512-dUXuZr5WenIDlMHdMkvDc1FAu4xdWixTCRgP7RQLBOkkGgwuuzaGSYcOpW4jFxzpzL1ejb8yF620UxAqnBrR9g==}
    engines: {node: '>=18'}
    cpu: [x64]
    os: [netbsd]

  '@esbuild/openbsd-arm64@0.25.5':
    resolution: {integrity: sha512-7A208+uQKgTxHd0G0uqZO8UjK2R0DDb4fDmERtARjSHWxqMTye4Erz4zZafx7Di9Cv+lNHYuncAkiGFySoD+Mw==}
    engines: {node: '>=18'}
    cpu: [arm64]
    os: [openbsd]

  '@esbuild/openbsd-arm64@0.25.6':
    resolution: {integrity: sha512-l8ZCvXP0tbTJ3iaqdNf3pjaOSd5ex/e6/omLIQCVBLmHTlfXW3zAxQ4fnDmPLOB1x9xrcSi/xtCWFwCZRIaEwg==}
    engines: {node: '>=18'}
    cpu: [arm64]
    os: [openbsd]

  '@esbuild/openbsd-x64@0.18.20':
    resolution: {integrity: sha512-e5e4YSsuQfX4cxcygw/UCPIEP6wbIL+se3sxPdCiMbFLBWu0eiZOJ7WoD+ptCLrmjZBK1Wk7I6D/I3NglUGOxg==}
    engines: {node: '>=12'}
    cpu: [x64]
    os: [openbsd]

  '@esbuild/openbsd-x64@0.19.12':
    resolution: {integrity: sha512-RbrfTB9SWsr0kWmb9srfF+L933uMDdu9BIzdA7os2t0TXhCRjrQyCeOt6wVxr79CKD4c+p+YhCj31HBkYcXebw==}
    engines: {node: '>=12'}
    cpu: [x64]
    os: [openbsd]

  '@esbuild/openbsd-x64@0.25.5':
    resolution: {integrity: sha512-G4hE405ErTWraiZ8UiSoesH8DaCsMm0Cay4fsFWOOUcz8b8rC6uCvnagr+gnioEjWn0wC+o1/TAHt+It+MpIMg==}
    engines: {node: '>=18'}
    cpu: [x64]
    os: [openbsd]

  '@esbuild/openbsd-x64@0.25.6':
    resolution: {integrity: sha512-hKrmDa0aOFOr71KQ/19JC7az1P0GWtCN1t2ahYAf4O007DHZt/dW8ym5+CUdJhQ/qkZmI1HAF8KkJbEFtCL7gw==}
    engines: {node: '>=18'}
    cpu: [x64]
    os: [openbsd]

  '@esbuild/openharmony-arm64@0.25.6':
    resolution: {integrity: sha512-+SqBcAWoB1fYKmpWoQP4pGtx+pUUC//RNYhFdbcSA16617cchuryuhOCRpPsjCblKukAckWsV+aQ3UKT/RMPcA==}
    engines: {node: '>=18'}
    cpu: [arm64]
    os: [openharmony]

  '@esbuild/sunos-x64@0.18.20':
    resolution: {integrity: sha512-kDbFRFp0YpTQVVrqUd5FTYmWo45zGaXe0X8E1G/LKFC0v8x0vWrhOWSLITcCn63lmZIxfOMXtCfti/RxN/0wnQ==}
    engines: {node: '>=12'}
    cpu: [x64]
    os: [sunos]

  '@esbuild/sunos-x64@0.19.12':
    resolution: {integrity: sha512-HKjJwRrW8uWtCQnQOz9qcU3mUZhTUQvi56Q8DPTLLB+DawoiQdjsYq+j+D3s9I8VFtDr+F9CjgXKKC4ss89IeA==}
    engines: {node: '>=12'}
    cpu: [x64]
    os: [sunos]

  '@esbuild/sunos-x64@0.25.5':
    resolution: {integrity: sha512-l+azKShMy7FxzY0Rj4RCt5VD/q8mG/e+mDivgspo+yL8zW7qEwctQ6YqKX34DTEleFAvCIUviCFX1SDZRSyMQA==}
    engines: {node: '>=18'}
    cpu: [x64]
    os: [sunos]

  '@esbuild/sunos-x64@0.25.6':
    resolution: {integrity: sha512-dyCGxv1/Br7MiSC42qinGL8KkG4kX0pEsdb0+TKhmJZgCUDBGmyo1/ArCjNGiOLiIAgdbWgmWgib4HoCi5t7kA==}
    engines: {node: '>=18'}
    cpu: [x64]
    os: [sunos]

  '@esbuild/win32-arm64@0.18.20':
    resolution: {integrity: sha512-ddYFR6ItYgoaq4v4JmQQaAI5s7npztfV4Ag6NrhiaW0RrnOXqBkgwZLofVTlq1daVTQNhtI5oieTvkRPfZrePg==}
    engines: {node: '>=12'}
    cpu: [arm64]
    os: [win32]

  '@esbuild/win32-arm64@0.19.12':
    resolution: {integrity: sha512-URgtR1dJnmGvX864pn1B2YUYNzjmXkuJOIqG2HdU62MVS4EHpU2946OZoTMnRUHklGtJdJZ33QfzdjGACXhn1A==}
    engines: {node: '>=12'}
    cpu: [arm64]
    os: [win32]

  '@esbuild/win32-arm64@0.25.5':
    resolution: {integrity: sha512-O2S7SNZzdcFG7eFKgvwUEZ2VG9D/sn/eIiz8XRZ1Q/DO5a3s76Xv0mdBzVM5j5R639lXQmPmSo0iRpHqUUrsxw==}
    engines: {node: '>=18'}
    cpu: [arm64]
    os: [win32]

  '@esbuild/win32-arm64@0.25.6':
    resolution: {integrity: sha512-42QOgcZeZOvXfsCBJF5Afw73t4veOId//XD3i+/9gSkhSV6Gk3VPlWncctI+JcOyERv85FUo7RxuxGy+z8A43Q==}
    engines: {node: '>=18'}
    cpu: [arm64]
    os: [win32]

  '@esbuild/win32-ia32@0.18.20':
    resolution: {integrity: sha512-Wv7QBi3ID/rROT08SABTS7eV4hX26sVduqDOTe1MvGMjNd3EjOz4b7zeexIR62GTIEKrfJXKL9LFxTYgkyeu7g==}
    engines: {node: '>=12'}
    cpu: [ia32]
    os: [win32]

  '@esbuild/win32-ia32@0.19.12':
    resolution: {integrity: sha512-+ZOE6pUkMOJfmxmBZElNOx72NKpIa/HFOMGzu8fqzQJ5kgf6aTGrcJaFsNiVMH4JKpMipyK+7k0n2UXN7a8YKQ==}
    engines: {node: '>=12'}
    cpu: [ia32]
    os: [win32]

  '@esbuild/win32-ia32@0.25.5':
    resolution: {integrity: sha512-onOJ02pqs9h1iMJ1PQphR+VZv8qBMQ77Klcsqv9CNW2w6yLqoURLcgERAIurY6QE63bbLuqgP9ATqajFLK5AMQ==}
    engines: {node: '>=18'}
    cpu: [ia32]
    os: [win32]

  '@esbuild/win32-ia32@0.25.6':
    resolution: {integrity: sha512-4AWhgXmDuYN7rJI6ORB+uU9DHLq/erBbuMoAuB4VWJTu5KtCgcKYPynF0YI1VkBNuEfjNlLrFr9KZPJzrtLkrQ==}
    engines: {node: '>=18'}
    cpu: [ia32]
    os: [win32]

  '@esbuild/win32-x64@0.18.20':
    resolution: {integrity: sha512-kTdfRcSiDfQca/y9QIkng02avJ+NCaQvrMejlsB3RRv5sE9rRoeBPISaZpKxHELzRxZyLvNts1P27W3wV+8geQ==}
    engines: {node: '>=12'}
    cpu: [x64]
    os: [win32]

  '@esbuild/win32-x64@0.19.12':
    resolution: {integrity: sha512-T1QyPSDCyMXaO3pzBkF96E8xMkiRYbUEZADd29SyPGabqxMViNoii+NcK7eWJAEoU6RZyEm5lVSIjTmcdoB9HA==}
    engines: {node: '>=12'}
    cpu: [x64]
    os: [win32]

  '@esbuild/win32-x64@0.25.5':
    resolution: {integrity: sha512-TXv6YnJ8ZMVdX+SXWVBo/0p8LTcrUYngpWjvm91TMjjBQii7Oz11Lw5lbDV5Y0TzuhSJHwiH4hEtC1I42mMS0g==}
    engines: {node: '>=18'}
    cpu: [x64]
    os: [win32]

  '@esbuild/win32-x64@0.25.6':
    resolution: {integrity: sha512-NgJPHHbEpLQgDH2MjQu90pzW/5vvXIZ7KOnPyNBm92A6WgZ/7b6fJyUBjoumLqeOQQGqY2QjQxRo97ah4Sj0cA==}
    engines: {node: '>=18'}
    cpu: [x64]
    os: [win32]

  '@eslint-community/eslint-utils@4.7.0':
    resolution: {integrity: sha512-dyybb3AcajC7uha6CvhdVRJqaKyn7w2YKqKyAN37NKYgZT36w+iRb0Dymmc5qEJ549c/S31cMMSFd75bteCpCw==}
    engines: {node: ^12.22.0 || ^14.17.0 || >=16.0.0}
    peerDependencies:
      eslint: ^6.0.0 || ^7.0.0 || >=8.0.0

  '@eslint-community/regexpp@4.12.1':
    resolution: {integrity: sha512-CCZCDJuduB9OUkFkY2IgppNZMi2lBQgD2qzwXkEia16cge2pijY/aXi96CJMquDMn3nJdlPV1A5KrJEXwfLNzQ==}
    engines: {node: ^12.0.0 || ^14.0.0 || >=16.0.0}

  '@eslint/config-array@0.21.0':
    resolution: {integrity: sha512-ENIdc4iLu0d93HeYirvKmrzshzofPw6VkZRKQGe9Nv46ZnWUzcF1xV01dcvEg/1wXUR61OmmlSfyeyO7EvjLxQ==}
    engines: {node: ^18.18.0 || ^20.9.0 || >=21.1.0}

  '@eslint/config-helpers@0.3.0':
    resolution: {integrity: sha512-ViuymvFmcJi04qdZeDc2whTHryouGcDlaxPqarTD0ZE10ISpxGUVZGZDx4w01upyIynL3iu6IXH2bS1NhclQMw==}
    engines: {node: ^18.18.0 || ^20.9.0 || >=21.1.0}

  '@eslint/core@0.15.1':
    resolution: {integrity: sha512-bkOp+iumZCCbt1K1CmWf0R9pM5yKpDv+ZXtvSyQpudrI9kuFLp+bM2WOPXImuD/ceQuaa8f5pj93Y7zyECIGNA==}
    engines: {node: ^18.18.0 || ^20.9.0 || >=21.1.0}

  '@eslint/eslintrc@3.3.1':
    resolution: {integrity: sha512-gtF186CXhIl1p4pJNGZw8Yc6RlshoePRvE0X91oPGb3vZ8pM3qOS9W9NGPat9LziaBV7XrJWGylNQXkGcnM3IQ==}
    engines: {node: ^18.18.0 || ^20.9.0 || >=21.1.0}

  '@eslint/js@9.31.0':
    resolution: {integrity: sha512-LOm5OVt7D4qiKCqoiPbA7LWmI+tbw1VbTUowBcUMgQSuM6poJufkFkYDcQpo5KfgD39TnNySV26QjOh7VFpSyw==}
    engines: {node: ^18.18.0 || ^20.9.0 || >=21.1.0}

  '@eslint/object-schema@2.1.6':
    resolution: {integrity: sha512-RBMg5FRL0I0gs51M/guSAj5/e14VQ4tpZnQNWwuDT66P14I43ItmPfIZRhO9fUVIPOAQXU47atlywZ/czoqFPA==}
    engines: {node: ^18.18.0 || ^20.9.0 || >=21.1.0}

  '@eslint/plugin-kit@0.3.3':
    resolution: {integrity: sha512-1+WqvgNMhmlAambTvT3KPtCl/Ibr68VldY2XY40SL1CE0ZXiakFR/cbTspaF5HsnpDMvcYYoJHfl4980NBjGag==}
    engines: {node: ^18.18.0 || ^20.9.0 || >=21.1.0}

  '@fastify/busboy@3.1.1':
    resolution: {integrity: sha512-5DGmA8FTdB2XbDeEwc/5ZXBl6UbBAyBOOLlPuBnZ/N1SwdH9Ii+cOX3tBROlDgcTXxjOYnLMVoKk9+FXAw0CJw==}

  '@gerrit0/mini-shiki@1.27.2':
    resolution: {integrity: sha512-GeWyHz8ao2gBiUW4OJnQDxXQnFgZQwwQk05t/CVVgNBN7/rK8XZ7xY6YhLVv9tH3VppWWmr9DCl3MwemB/i+Og==}

  '@humanfs/core@0.19.1':
    resolution: {integrity: sha512-5DyQ4+1JEUzejeK1JGICcideyfUbGixgS9jNgex5nqkW+cY7WZhxBigmieN5Qnw9ZosSNVC9KQKyb+GUaGyKUA==}
    engines: {node: '>=18.18.0'}

  '@humanfs/node@0.16.6':
    resolution: {integrity: sha512-YuI2ZHQL78Q5HbhDiBA1X4LmYdXCKCMQIfw0pw7piHJwyREFebJUvrQN4cMssyES6x+vfUbx1CIpaQUKYdQZOw==}
    engines: {node: '>=18.18.0'}

  '@humanwhocodes/module-importer@1.0.1':
    resolution: {integrity: sha512-bxveV4V8v5Yb4ncFTT3rPSgZBOpCkjfK0y4oVVVJwIuDVBRMDXrPyXRL988i5ap9m9bnyEEjWfm5WkBmtffLfA==}
    engines: {node: '>=12.22'}

  '@humanwhocodes/retry@0.3.1':
    resolution: {integrity: sha512-JBxkERygn7Bv/GbN5Rv8Ul6LVknS+5Bp6RgDC/O8gEBU/yeH5Ui5C/OlWrTb6qct7LjjfT6Re2NxB0ln0yYybA==}
    engines: {node: '>=18.18'}

  '@humanwhocodes/retry@0.4.3':
    resolution: {integrity: sha512-bV0Tgo9K4hfPCek+aMAn81RppFKv2ySDQeMoSZuvTASywNTnVJCArCZE2FWqpvIatKu7VMRLWlR1EazvVhDyhQ==}
    engines: {node: '>=18.18'}

  '@ioredis/commands@1.2.0':
    resolution: {integrity: sha512-Sx1pU8EM64o2BrqNpEO1CNLtKQwyhuXuqyfH7oGKCk+1a33d2r5saW8zNwm3j6BTExtjrv2BxTgzzkMwts6vGg==}

  '@isaacs/balanced-match@4.0.1':
    resolution: {integrity: sha512-yzMTt9lEb8Gv7zRioUilSglI0c0smZ9k5D65677DLWLtWJaXIS3CqcGyUFByYKlnUj6TkjLVs54fBl6+TiGQDQ==}
    engines: {node: 20 || >=22}

  '@isaacs/brace-expansion@5.0.0':
    resolution: {integrity: sha512-ZT55BDLV0yv0RBm2czMiZ+SqCGO7AvmOM3G/w2xhVPH+te0aKgFjmBvGlL1dH+ql2tgGO3MVrbb3jCKyvpgnxA==}
    engines: {node: 20 || >=22}

  '@isaacs/cliui@8.0.2':
    resolution: {integrity: sha512-O8jcjabXaleOG9DQ0+ARXWZBTfnP4WNAqzuiJK7ll44AmxGKv/J2M4TPjxjY3znBCfvBXFzucm1twdyFybFqEA==}
    engines: {node: '>=12'}

  '@isaacs/fs-minipass@4.0.1':
    resolution: {integrity: sha512-wgm9Ehl2jpeqP3zw/7mo3kRHFp5MEDhqAdwy1fTGkHAwnkGOVsgpvQhL8B5n1qlb01jV3n/bI0ZfZp5lWA1k4w==}
    engines: {node: '>=18.0.0'}

  '@istanbuljs/schema@0.1.3':
    resolution: {integrity: sha512-ZXRY4jNvVgSVQ8DL3LTcakaAtXwTVUxE81hslsyD2AtoXW/wVob10HkOJ1X/pAlcI7D+2YoZKg5do8G/w6RYgA==}
    engines: {node: '>=8'}

  '@jridgewell/gen-mapping@0.3.12':
    resolution: {integrity: sha512-OuLGC46TjB5BbN1dH8JULVVZY4WTdkF7tV9Ys6wLL1rubZnCMstOhNHueU5bLCrnRuDhKPDM4g6sw4Bel5Gzqg==}

  '@jridgewell/resolve-uri@3.1.2':
    resolution: {integrity: sha512-bRISgCIjP20/tbWSPWMEi54QVPRZExkuD9lJL+UIxUKtwVJA8wW1Trb1jMs1RFXo1CBTNZ/5hpC9QvmKWdopKw==}
    engines: {node: '>=6.0.0'}

  '@jridgewell/source-map@0.3.10':
    resolution: {integrity: sha512-0pPkgz9dY+bijgistcTTJ5mR+ocqRXLuhXHYdzoMmmoJ2C9S46RCm2GMUbatPEUK9Yjy26IrAy8D/M00lLkv+Q==}

  '@jridgewell/sourcemap-codec@1.5.4':
    resolution: {integrity: sha512-VT2+G1VQs/9oz078bLrYbecdZKs912zQlkelYpuf+SXF+QvZDYJlbx/LSx+meSAwdDFnF8FVXW92AVjjkVmgFw==}

  '@jridgewell/trace-mapping@0.3.29':
    resolution: {integrity: sha512-uw6guiW/gcAGPDhLmd77/6lW8QLeiV5RUTsAX46Db6oLhGaVj4lhnPwb184s1bkc8kdVg/+h988dro8GRDpmYQ==}

  '@kwsites/file-exists@1.1.1':
    resolution: {integrity: sha512-m9/5YGR18lIwxSFDwfE3oA7bWuq9kdau6ugN4H2rJeyhFQZcG9AgSHkQtSD15a8WvTgfz9aikZMrKPHvbpqFiw==}

  '@kwsites/promise-deferred@1.1.1':
    resolution: {integrity: sha512-GaHYm+c0O9MjZRu0ongGBRbinu8gVAMd2UZjji6jVmqKtZluZnptXGWhz1E8j8D2HJ3f/yMxKAUC0b+57wncIw==}

  '@manypkg/find-root@1.1.0':
    resolution: {integrity: sha512-mki5uBvhHzO8kYYix/WRy2WX8S3B5wdVSc9D6KcU5lQNglP2yt58/VfLuAK49glRXChosY8ap2oJ1qgma3GUVA==}

  '@manypkg/get-packages@1.1.3':
    resolution: {integrity: sha512-fo+QhuU3qE/2TQMQmbVMqaQ6EWbMhi4ABWP+O4AM1NqPBuy0OrApV5LO6BrrgnhtAHS2NH6RrVk9OL181tTi8A==}

  '@mapbox/node-pre-gyp@2.0.0':
    resolution: {integrity: sha512-llMXd39jtP0HpQLVI37Bf1m2ADlEb35GYSh1SDSLsBhR+5iCxiNGlT31yqbNtVHygHAtMy6dWFERpU2JgufhPg==}
    engines: {node: '>=18'}
    hasBin: true

  '@microsoft/api-extractor-model@7.29.6':
    resolution: {integrity: sha512-gC0KGtrZvxzf/Rt9oMYD2dHvtN/1KPEYsrQPyMKhLHnlVuO/f4AFN3E4toqZzD2pt4LhkKoYmL2H9tX3yCOyRw==}

  '@microsoft/api-extractor@7.47.7':
    resolution: {integrity: sha512-fNiD3G55ZJGhPOBPMKD/enozj8yxJSYyVJWxRWdcUtw842rvthDHJgUWq9gXQTensFlMHv2wGuCjjivPv53j0A==}
    hasBin: true

  '@microsoft/tsdoc-config@0.17.1':
    resolution: {integrity: sha512-UtjIFe0C6oYgTnad4q1QP4qXwLhe6tIpNTRStJ2RZEPIkqQPREAwE5spzVxsdn9UaEMUqhh0AqSx3X4nWAKXWw==}

  '@microsoft/tsdoc@0.15.1':
    resolution: {integrity: sha512-4aErSrCR/On/e5G2hDP0wjooqDdauzEbIq8hIkIe5pXV0rtWJZvdCEKL0ykZxex+IxIwBp0eGeV48hQN07dXtw==}

  '@napi-rs/wasm-runtime@0.2.12':
    resolution: {integrity: sha512-ZVWUcfwY4E/yPitQJl481FjFo3K22D6qF0DuFH6Y/nbnE11GY5uguDxZMGXPQ8WQ0128MXQD7TnfHyK4oWoIJQ==}

  '@netlify/binary-info@1.0.0':
    resolution: {integrity: sha512-4wMPu9iN3/HL97QblBsBay3E1etIciR84izI3U+4iALY+JHCrI+a2jO0qbAZ/nxKoegypYEaiiqWXylm+/zfrw==}

  '@netlify/blobs@9.1.2':
    resolution: {integrity: sha512-7dMjExSH4zj4ShvLem49mE3mf0K171Tx2pV4WDWhJbRUWW3SJIR2qntz0LvUGS97N5HO1SmnzrgWUhEXCsApiw==}
    engines: {node: ^14.16.0 || >=16.0.0}

  '@netlify/dev-utils@2.2.0':
    resolution: {integrity: sha512-5XUvZuffe3KetyhbWwd4n2ktd7wraocCYw10tlM+/u/95iAz29GjNiuNxbCD1T6Bn1MyGc4QLVNKOWhzJkVFAw==}
    engines: {node: ^14.16.0 || >=16.0.0}

  '@netlify/functions@3.1.10':
    resolution: {integrity: sha512-sI93kcJ2cUoMgDRPnrEm0lZhuiDVDqM6ngS/UbHTApIH3+eg3yZM5p/0SDFQQq9Bad0/srFmgBmTdXushzY5kg==}
    engines: {node: '>=14.0.0'}

  '@netlify/open-api@2.37.0':
    resolution: {integrity: sha512-zXnRFkxgNsalSgU8/vwTWnav3R+8KG8SsqHxqaoJdjjJtnZR7wo3f+qqu4z+WtZ/4V7fly91HFUwZ6Uz2OdW7w==}
    engines: {node: '>=14.8.0'}

  '@netlify/runtime-utils@1.3.1':
    resolution: {integrity: sha512-7/vIJlMYrPJPlEW84V2yeRuG3QBu66dmlv9neTmZ5nXzwylhBEOhy11ai+34A8mHCSZI4mKns25w3HM9kaDdJg==}
    engines: {node: '>=16.0.0'}

  '@netlify/serverless-functions-api@1.41.2':
    resolution: {integrity: sha512-pfCkH50JV06SGMNsNPjn8t17hOcId4fA881HeYQgMBOrewjsw4csaYgHEnCxCEu24Y5x75E2ULbFpqm9CvRCqw==}
    engines: {node: '>=18.0.0'}

  '@netlify/serverless-functions-api@2.1.3':
    resolution: {integrity: sha512-bNlN/hpND8xFQzpjyKxm6vJayD+bPBlOvs4lWihE7WULrphuH1UuFsoVE5386bNNGH8Rs1IH01AFsl7ALQgOlQ==}
    engines: {node: '>=18.0.0'}

  '@netlify/zip-it-and-ship-it@12.2.1':
    resolution: {integrity: sha512-zAr+8Tg80y/sUbhdUkZsq4Uy1IMzkSB6H/sKRMrDQ2NJx4uPgf5X5jMdg9g2FljNcxzpfJwc1Gg4OXQrjD0Z4A==}
    engines: {node: '>=18.14.0'}
    hasBin: true

  '@nodelib/fs.scandir@2.1.5':
    resolution: {integrity: sha512-vq24Bq3ym5HEQm2NKCr3yXDwjc7vTsEThRDnkp2DK9p1uqLR+DHurm/NOTo0KG7HYHU7eppKZj3MyqYuMBf62g==}
    engines: {node: '>= 8'}

  '@nodelib/fs.stat@2.0.5':
    resolution: {integrity: sha512-RkhPPp2zrqDAQA/2jNhnztcPAlv64XdhIp7a7454A5ovI7Bukxgt7MX7udwAu3zg1DcpPU0rz3VV1SeaqvY4+A==}
    engines: {node: '>= 8'}

  '@nodelib/fs.walk@1.2.8':
    resolution: {integrity: sha512-oGB+UxlgWcgQkgwo8GcEGwemoTFt3FIO9ababBmaGwXIoBKZ+GTy0pP185beGg7Llih/NSHSV2XAs1lnznocSg==}
    engines: {node: '>= 8'}

  '@oozcitak/dom@1.15.10':
    resolution: {integrity: sha512-0JT29/LaxVgRcGKvHmSrUTEvZ8BXvZhGl2LASRUgHqDTC1M5g1pLmVv56IYNyt3bG2CUjDkc67wnyZC14pbQrQ==}
    engines: {node: '>=8.0'}

  '@oozcitak/infra@1.0.8':
    resolution: {integrity: sha512-JRAUc9VR6IGHOL7OGF+yrvs0LO8SlqGnPAMqyzOuFZPSZSXI7Xf2O9+awQPSMXgIWGtgUf/dA6Hs6X6ySEaWTg==}
    engines: {node: '>=6.0'}

  '@oozcitak/url@1.0.4':
    resolution: {integrity: sha512-kDcD8y+y3FCSOvnBI6HJgl00viO/nGbQoCINmQ0h98OhnGITrWR3bOGfwYCthgcrV8AnTJz8MzslTQbC3SOAmw==}
    engines: {node: '>=8.0'}

  '@oozcitak/util@8.3.8':
    resolution: {integrity: sha512-T8TbSnGsxo6TDBJx/Sgv/BlVJL3tshxZP7Aq5R1mSnM5OcHY2dQaxLMu2+E8u3gN0MLOzdjurqN4ZRVuzQycOQ==}
    engines: {node: '>=8.0'}

  '@parcel/watcher-android-arm64@2.5.1':
    resolution: {integrity: sha512-KF8+j9nNbUN8vzOFDpRMsaKBHZ/mcjEjMToVMJOhTozkDonQFFrRcfdLWn6yWKCmJKmdVxSgHiYvTCef4/qcBA==}
    engines: {node: '>= 10.0.0'}
    cpu: [arm64]
    os: [android]

  '@parcel/watcher-darwin-arm64@2.5.1':
    resolution: {integrity: sha512-eAzPv5osDmZyBhou8PoF4i6RQXAfeKL9tjb3QzYuccXFMQU0ruIc/POh30ePnaOyD1UXdlKguHBmsTs53tVoPw==}
    engines: {node: '>= 10.0.0'}
    cpu: [arm64]
    os: [darwin]

  '@parcel/watcher-darwin-x64@2.5.1':
    resolution: {integrity: sha512-1ZXDthrnNmwv10A0/3AJNZ9JGlzrF82i3gNQcWOzd7nJ8aj+ILyW1MTxVk35Db0u91oD5Nlk9MBiujMlwmeXZg==}
    engines: {node: '>= 10.0.0'}
    cpu: [x64]
    os: [darwin]

  '@parcel/watcher-freebsd-x64@2.5.1':
    resolution: {integrity: sha512-SI4eljM7Flp9yPuKi8W0ird8TI/JK6CSxju3NojVI6BjHsTyK7zxA9urjVjEKJ5MBYC+bLmMcbAWlZ+rFkLpJQ==}
    engines: {node: '>= 10.0.0'}
    cpu: [x64]
    os: [freebsd]

  '@parcel/watcher-linux-arm-glibc@2.5.1':
    resolution: {integrity: sha512-RCdZlEyTs8geyBkkcnPWvtXLY44BCeZKmGYRtSgtwwnHR4dxfHRG3gR99XdMEdQ7KeiDdasJwwvNSF5jKtDwdA==}
    engines: {node: '>= 10.0.0'}
    cpu: [arm]
    os: [linux]

  '@parcel/watcher-linux-arm-musl@2.5.1':
    resolution: {integrity: sha512-6E+m/Mm1t1yhB8X412stiKFG3XykmgdIOqhjWj+VL8oHkKABfu/gjFj8DvLrYVHSBNC+/u5PeNrujiSQ1zwd1Q==}
    engines: {node: '>= 10.0.0'}
    cpu: [arm]
    os: [linux]

  '@parcel/watcher-linux-arm64-glibc@2.5.1':
    resolution: {integrity: sha512-LrGp+f02yU3BN9A+DGuY3v3bmnFUggAITBGriZHUREfNEzZh/GO06FF5u2kx8x+GBEUYfyTGamol4j3m9ANe8w==}
    engines: {node: '>= 10.0.0'}
    cpu: [arm64]
    os: [linux]

  '@parcel/watcher-linux-arm64-musl@2.5.1':
    resolution: {integrity: sha512-cFOjABi92pMYRXS7AcQv9/M1YuKRw8SZniCDw0ssQb/noPkRzA+HBDkwmyOJYp5wXcsTrhxO0zq1U11cK9jsFg==}
    engines: {node: '>= 10.0.0'}
    cpu: [arm64]
    os: [linux]

  '@parcel/watcher-linux-x64-glibc@2.5.1':
    resolution: {integrity: sha512-GcESn8NZySmfwlTsIur+49yDqSny2IhPeZfXunQi48DMugKeZ7uy1FX83pO0X22sHntJ4Ub+9k34XQCX+oHt2A==}
    engines: {node: '>= 10.0.0'}
    cpu: [x64]
    os: [linux]

  '@parcel/watcher-linux-x64-musl@2.5.1':
    resolution: {integrity: sha512-n0E2EQbatQ3bXhcH2D1XIAANAcTZkQICBPVaxMeaCVBtOpBZpWJuf7LwyWPSBDITb7In8mqQgJ7gH8CILCURXg==}
    engines: {node: '>= 10.0.0'}
    cpu: [x64]
    os: [linux]

  '@parcel/watcher-wasm@2.5.1':
    resolution: {integrity: sha512-RJxlQQLkaMMIuWRozy+z2vEqbaQlCuaCgVZIUCzQLYggY22LZbP5Y1+ia+FD724Ids9e+XIyOLXLrLgQSHIthw==}
    engines: {node: '>= 10.0.0'}
    bundledDependencies:
      - napi-wasm

  '@parcel/watcher-win32-arm64@2.5.1':
    resolution: {integrity: sha512-RFzklRvmc3PkjKjry3hLF9wD7ppR4AKcWNzH7kXR7GUe0Igb3Nz8fyPwtZCSquGrhU5HhUNDr/mKBqj7tqA2Vw==}
    engines: {node: '>= 10.0.0'}
    cpu: [arm64]
    os: [win32]

  '@parcel/watcher-win32-ia32@2.5.1':
    resolution: {integrity: sha512-c2KkcVN+NJmuA7CGlaGD1qJh1cLfDnQsHjE89E60vUEMlqduHGCdCLJCID5geFVM0dOtA3ZiIO8BoEQmzQVfpQ==}
    engines: {node: '>= 10.0.0'}
    cpu: [ia32]
    os: [win32]

  '@parcel/watcher-win32-x64@2.5.1':
    resolution: {integrity: sha512-9lHBdJITeNR++EvSQVUcaZoWupyHfXe1jZvGZ06O/5MflPcuPLtEphScIBL+AiCWBO46tDSHzWyD0uDmmZqsgA==}
    engines: {node: '>= 10.0.0'}
    cpu: [x64]
    os: [win32]

  '@parcel/watcher@2.5.1':
    resolution: {integrity: sha512-dfUnCxiN9H4ap84DvD2ubjw+3vUNpstxa0TneY/Paat8a3R4uQZDLSvWjmznAY/DoahqTHl9V46HF/Zs3F29pg==}
    engines: {node: '>= 10.0.0'}

  '@petamoriken/float16@3.9.2':
    resolution: {integrity: sha512-VgffxawQde93xKxT3qap3OH+meZf7VaSB5Sqd4Rqc+FP5alWbpOyan/7tRbOAvynjpG3GpdtAuGU/NdhQpmrog==}

  '@pkgjs/parseargs@0.11.0':
    resolution: {integrity: sha512-+1VkjdD0QBLPodGrJUeqarH8VAIvQODIbwh9XpP5Syisf7YoQgsJKPNFoqqLQlu+VQ/tVSshMR6loPMn8U+dPg==}
    engines: {node: '>=14'}

  '@pkgr/core@0.2.7':
    resolution: {integrity: sha512-YLT9Zo3oNPJoBjBc4q8G2mjU4tqIbf5CEOORbUUr48dCD9q3umJ3IPlVqOqDakPfd2HuwccBaqlGhN4Gmr5OWg==}
    engines: {node: ^12.20.0 || ^14.18.0 || >=16.0.0}

  '@poppinss/colors@4.1.5':
    resolution: {integrity: sha512-FvdDqtcRCtz6hThExcFOgW0cWX+xwSMWcRuQe5ZEb2m7cVQOAVZOIMt+/v9RxGiD9/OY16qJBXK4CVKWAPalBw==}

  '@poppinss/dumper@0.6.4':
    resolution: {integrity: sha512-iG0TIdqv8xJ3Lt9O8DrPRxw1MRLjNpoqiSGU03P/wNLP/s0ra0udPJ1J2Tx5M0J3H/cVyEgpbn8xUKRY9j59kQ==}

  '@poppinss/exception@1.2.2':
    resolution: {integrity: sha512-m7bpKCD4QMlFCjA/nKTs23fuvoVFoA83brRKmObCUNmi/9tVu8Ve3w4YQAnJu4q3Tjf5fr685HYIC/IA2zHRSg==}

  '@publint/pack@0.1.2':
    resolution: {integrity: sha512-S+9ANAvUmjutrshV4jZjaiG8XQyuJIZ8a4utWmN/vW1sgQ9IfBnPndwkmQYw53QmouOIytT874u65HEmu6H5jw==}
    engines: {node: '>=18'}

  '@rolldown/pluginutils@1.0.0-beta.19':
    resolution: {integrity: sha512-3FL3mnMbPu0muGOCaKAhhFEYmqv9eTfPSJRJmANrCwtgK8VuxpsZDGK+m0LYAGoyO8+0j5uRe4PeyPDK1yA/hA==}

  '@rollup/plugin-alias@5.1.1':
    resolution: {integrity: sha512-PR9zDb+rOzkRb2VD+EuKB7UC41vU5DIwZ5qqCpk0KJudcWAyi8rvYOhS7+L5aZCspw1stTViLgN5v6FF1p5cgQ==}
    engines: {node: '>=14.0.0'}
    peerDependencies:
      rollup: ^1.20.0||^2.0.0||^3.0.0||^4.0.0
    peerDependenciesMeta:
      rollup:
        optional: true

  '@rollup/plugin-commonjs@28.0.6':
    resolution: {integrity: sha512-XSQB1K7FUU5QP+3lOQmVCE3I0FcbbNvmNT4VJSj93iUjayaARrTQeoRdiYQoftAJBLrR9t2agwAd3ekaTgHNlw==}
    engines: {node: '>=16.0.0 || 14 >= 14.17'}
    peerDependencies:
      rollup: ^2.68.0||^3.0.0||^4.0.0
    peerDependenciesMeta:
      rollup:
        optional: true

  '@rollup/plugin-inject@5.0.5':
    resolution: {integrity: sha512-2+DEJbNBoPROPkgTDNe8/1YXWcqxbN5DTjASVIOx8HS+pITXushyNiBV56RB08zuptzz8gT3YfkqriTBVycepg==}
    engines: {node: '>=14.0.0'}
    peerDependencies:
      rollup: ^1.20.0||^2.0.0||^3.0.0||^4.0.0
    peerDependenciesMeta:
      rollup:
        optional: true

  '@rollup/plugin-json@6.1.0':
    resolution: {integrity: sha512-EGI2te5ENk1coGeADSIwZ7G2Q8CJS2sF120T7jLw4xFw9n7wIOXHo+kIYRAoVpJAN+kmqZSoO3Fp4JtoNF4ReA==}
    engines: {node: '>=14.0.0'}
    peerDependencies:
      rollup: ^1.20.0||^2.0.0||^3.0.0||^4.0.0
    peerDependenciesMeta:
      rollup:
        optional: true

  '@rollup/plugin-node-resolve@16.0.1':
    resolution: {integrity: sha512-tk5YCxJWIG81umIvNkSod2qK5KyQW19qcBF/B78n1bjtOON6gzKoVeSzAE8yHCZEDmqkHKkxplExA8KzdJLJpA==}
    engines: {node: '>=14.0.0'}
    peerDependencies:
      rollup: ^2.78.0||^3.0.0||^4.0.0
    peerDependenciesMeta:
      rollup:
        optional: true

  '@rollup/plugin-replace@6.0.2':
    resolution: {integrity: sha512-7QaYCf8bqF04dOy7w/eHmJeNExxTYwvKAmlSAH/EaWWUzbT0h5sbF6bktFoX/0F/0qwng5/dWFMyf3gzaM8DsQ==}
    engines: {node: '>=14.0.0'}
    peerDependencies:
      rollup: ^1.20.0||^2.0.0||^3.0.0||^4.0.0
    peerDependenciesMeta:
      rollup:
        optional: true

  '@rollup/plugin-terser@0.4.4':
    resolution: {integrity: sha512-XHeJC5Bgvs8LfukDwWZp7yeqin6ns8RTl2B9avbejt6tZqsqvVoWI7ZTQrcNsfKEDWBTnTxM8nMDkO2IFFbd0A==}
    engines: {node: '>=14.0.0'}
    peerDependencies:
      rollup: ^2.0.0||^3.0.0||^4.0.0
    peerDependenciesMeta:
      rollup:
        optional: true

  '@rollup/pluginutils@5.2.0':
    resolution: {integrity: sha512-qWJ2ZTbmumwiLFomfzTyt5Kng4hwPi9rwCYN4SHb6eaRU1KNO4ccxINHr/VhH4GgPlt1XfSTLX2LBTme8ne4Zw==}
    engines: {node: '>=14.0.0'}
    peerDependencies:
      rollup: ^1.20.0||^2.0.0||^3.0.0||^4.0.0
    peerDependenciesMeta:
      rollup:
        optional: true

  '@rollup/rollup-android-arm-eabi@4.45.1':
    resolution: {integrity: sha512-NEySIFvMY0ZQO+utJkgoMiCAjMrGvnbDLHvcmlA33UXJpYBCvlBEbMMtV837uCkS+plG2umfhn0T5mMAxGrlRA==}
    cpu: [arm]
    os: [android]

  '@rollup/rollup-android-arm64@4.45.1':
    resolution: {integrity: sha512-ujQ+sMXJkg4LRJaYreaVx7Z/VMgBBd89wGS4qMrdtfUFZ+TSY5Rs9asgjitLwzeIbhwdEhyj29zhst3L1lKsRQ==}
    cpu: [arm64]
    os: [android]

  '@rollup/rollup-darwin-arm64@4.45.1':
    resolution: {integrity: sha512-FSncqHvqTm3lC6Y13xncsdOYfxGSLnP+73k815EfNmpewPs+EyM49haPS105Rh4aF5mJKywk9X0ogzLXZzN9lA==}
    cpu: [arm64]
    os: [darwin]

  '@rollup/rollup-darwin-x64@4.45.1':
    resolution: {integrity: sha512-2/vVn/husP5XI7Fsf/RlhDaQJ7x9zjvC81anIVbr4b/f0xtSmXQTFcGIQ/B1cXIYM6h2nAhJkdMHTnD7OtQ9Og==}
    cpu: [x64]
    os: [darwin]

  '@rollup/rollup-freebsd-arm64@4.45.1':
    resolution: {integrity: sha512-4g1kaDxQItZsrkVTdYQ0bxu4ZIQ32cotoQbmsAnW1jAE4XCMbcBPDirX5fyUzdhVCKgPcrwWuucI8yrVRBw2+g==}
    cpu: [arm64]
    os: [freebsd]

  '@rollup/rollup-freebsd-x64@4.45.1':
    resolution: {integrity: sha512-L/6JsfiL74i3uK1Ti2ZFSNsp5NMiM4/kbbGEcOCps99aZx3g8SJMO1/9Y0n/qKlWZfn6sScf98lEOUe2mBvW9A==}
    cpu: [x64]
    os: [freebsd]

  '@rollup/rollup-linux-arm-gnueabihf@4.45.1':
    resolution: {integrity: sha512-RkdOTu2jK7brlu+ZwjMIZfdV2sSYHK2qR08FUWcIoqJC2eywHbXr0L8T/pONFwkGukQqERDheaGTeedG+rra6Q==}
    cpu: [arm]
    os: [linux]

  '@rollup/rollup-linux-arm-musleabihf@4.45.1':
    resolution: {integrity: sha512-3kJ8pgfBt6CIIr1o+HQA7OZ9mp/zDk3ctekGl9qn/pRBgrRgfwiffaUmqioUGN9hv0OHv2gxmvdKOkARCtRb8Q==}
    cpu: [arm]
    os: [linux]

  '@rollup/rollup-linux-arm64-gnu@4.45.1':
    resolution: {integrity: sha512-k3dOKCfIVixWjG7OXTCOmDfJj3vbdhN0QYEqB+OuGArOChek22hn7Uy5A/gTDNAcCy5v2YcXRJ/Qcnm4/ma1xw==}
    cpu: [arm64]
    os: [linux]

  '@rollup/rollup-linux-arm64-musl@4.45.1':
    resolution: {integrity: sha512-PmI1vxQetnM58ZmDFl9/Uk2lpBBby6B6rF4muJc65uZbxCs0EA7hhKCk2PKlmZKuyVSHAyIw3+/SiuMLxKxWog==}
    cpu: [arm64]
    os: [linux]

  '@rollup/rollup-linux-loongarch64-gnu@4.45.1':
    resolution: {integrity: sha512-9UmI0VzGmNJ28ibHW2GpE2nF0PBQqsyiS4kcJ5vK+wuwGnV5RlqdczVocDSUfGX/Na7/XINRVoUgJyFIgipoRg==}
    cpu: [loong64]
    os: [linux]

  '@rollup/rollup-linux-powerpc64le-gnu@4.45.1':
    resolution: {integrity: sha512-7nR2KY8oEOUTD3pBAxIBBbZr0U7U+R9HDTPNy+5nVVHDXI4ikYniH1oxQz9VoB5PbBU1CZuDGHkLJkd3zLMWsg==}
    cpu: [ppc64]
    os: [linux]

  '@rollup/rollup-linux-riscv64-gnu@4.45.1':
    resolution: {integrity: sha512-nlcl3jgUultKROfZijKjRQLUu9Ma0PeNv/VFHkZiKbXTBQXhpytS8CIj5/NfBeECZtY2FJQubm6ltIxm/ftxpw==}
    cpu: [riscv64]
    os: [linux]

  '@rollup/rollup-linux-riscv64-musl@4.45.1':
    resolution: {integrity: sha512-HJV65KLS51rW0VY6rvZkiieiBnurSzpzore1bMKAhunQiECPuxsROvyeaot/tcK3A3aGnI+qTHqisrpSgQrpgA==}
    cpu: [riscv64]
    os: [linux]

  '@rollup/rollup-linux-s390x-gnu@4.45.1':
    resolution: {integrity: sha512-NITBOCv3Qqc6hhwFt7jLV78VEO/il4YcBzoMGGNxznLgRQf43VQDae0aAzKiBeEPIxnDrACiMgbqjuihx08OOw==}
    cpu: [s390x]
    os: [linux]

  '@rollup/rollup-linux-x64-gnu@4.45.1':
    resolution: {integrity: sha512-+E/lYl6qu1zqgPEnTrs4WysQtvc/Sh4fC2nByfFExqgYrqkKWp1tWIbe+ELhixnenSpBbLXNi6vbEEJ8M7fiHw==}
    cpu: [x64]
    os: [linux]

  '@rollup/rollup-linux-x64-musl@4.45.1':
    resolution: {integrity: sha512-a6WIAp89p3kpNoYStITT9RbTbTnqarU7D8N8F2CV+4Cl9fwCOZraLVuVFvlpsW0SbIiYtEnhCZBPLoNdRkjQFw==}
    cpu: [x64]
    os: [linux]

  '@rollup/rollup-win32-arm64-msvc@4.45.1':
    resolution: {integrity: sha512-T5Bi/NS3fQiJeYdGvRpTAP5P02kqSOpqiopwhj0uaXB6nzs5JVi2XMJb18JUSKhCOX8+UE1UKQufyD6Or48dJg==}
    cpu: [arm64]
    os: [win32]

  '@rollup/rollup-win32-ia32-msvc@4.45.1':
    resolution: {integrity: sha512-lxV2Pako3ujjuUe9jiU3/s7KSrDfH6IgTSQOnDWr9aJ92YsFd7EurmClK0ly/t8dzMkDtd04g60WX6yl0sGfdw==}
    cpu: [ia32]
    os: [win32]

  '@rollup/rollup-win32-x64-msvc@4.45.1':
    resolution: {integrity: sha512-M/fKi4sasCdM8i0aWJjCSFm2qEnYRR8AMLG2kxp6wD13+tMGA4Z1tVAuHkNRjud5SW2EM3naLuK35w9twvf6aA==}
    cpu: [x64]
    os: [win32]

  '@rushstack/node-core-library@5.7.0':
    resolution: {integrity: sha512-Ff9Cz/YlWu9ce4dmqNBZpA45AEya04XaBFIjV7xTVeEf+y/kTjEasmozqFELXlNG4ROdevss75JrrZ5WgufDkQ==}
    peerDependencies:
      '@types/node': '*'
    peerDependenciesMeta:
      '@types/node':
        optional: true

  '@rushstack/rig-package@0.5.3':
    resolution: {integrity: sha512-olzSSjYrvCNxUFZowevC3uz8gvKr3WTpHQ7BkpjtRpA3wK+T0ybep/SRUMfr195gBzJm5gaXw0ZMgjIyHqJUow==}

  '@rushstack/terminal@0.14.0':
    resolution: {integrity: sha512-juTKMAMpTIJKudeFkG5slD8Z/LHwNwGZLtU441l/u82XdTBfsP+LbGKJLCNwP5se+DMCT55GB8x9p6+C4UL7jw==}
    peerDependencies:
      '@types/node': '*'
    peerDependenciesMeta:
      '@types/node':
        optional: true

  '@rushstack/ts-command-line@4.22.6':
    resolution: {integrity: sha512-QSRqHT/IfoC5nk9zn6+fgyqOPXHME0BfchII9EUPR19pocsNp/xSbeBCbD3PIR2Lg+Q5qk7OFqk1VhWPMdKHJg==}

  '@shikijs/engine-oniguruma@1.29.2':
    resolution: {integrity: sha512-7iiOx3SG8+g1MnlzZVDYiaeHe7Ez2Kf2HrJzdmGwkRisT7r4rak0e655AcM/tF9JG/kg5fMNYlLLKglbN7gBqA==}

  '@shikijs/types@1.29.2':
    resolution: {integrity: sha512-VJjK0eIijTZf0QSTODEXCqinjBn0joAHQ+aPSBzrv4O2d/QSbsMw+ZeSRx03kV34Hy7NzUvV/7NqfYGRLrASmw==}

  '@shikijs/vscode-textmate@10.0.2':
    resolution: {integrity: sha512-83yeghZ2xxin3Nj8z1NMd/NCuca+gsYXswywDy5bHvwlWL8tpTQmzGeUuHd9FC3E/SBEMvzJRwWEOz5gGes9Qg==}

  '@sindresorhus/is@7.0.2':
    resolution: {integrity: sha512-d9xRovfKNz1SKieM0qJdO+PQonjnnIfSNWfHYnBSJ9hkjm0ZPw6HlxscDXYstp3z+7V2GOFHc+J0CYrYTjqCJw==}
    engines: {node: '>=18'}

  '@sindresorhus/merge-streams@2.3.0':
    resolution: {integrity: sha512-LtoMMhxAlorcGhmFYI+LhPgbPZCkgP6ra1YL604EeF6U98pLlQ3iWIGMdWSC+vWmPBWBNgmDBAhnAobLROJmwg==}
    engines: {node: '>=18'}

  '@speed-highlight/core@1.2.7':
    resolution: {integrity: sha512-0dxmVj4gxg3Jg879kvFS/msl4s9F3T9UXC1InxgOf7t5NvcPD97u/WTA5vL/IxWHMn7qSxBozqrnnE2wvl1m8g==}

  '@standard-schema/spec@1.0.0':
    resolution: {integrity: sha512-m2bOd0f2RT9k8QJx1JN85cZYyH1RqFBdlwtkSlf4tBDYLCiiZnv1fIIwacK6cqwXavOydf0NPToMQgpKq+dVlA==}

  '@stylistic/eslint-plugin-js@4.4.1':
    resolution: {integrity: sha512-eLisyHvx7Sel8vcFZOEwDEBGmYsYM1SqDn81BWgmbqEXfXRf8oe6Rwp+ryM/8odNjlxtaaxp0Ihmt86CnLAxKg==}
    engines: {node: ^18.18.0 || ^20.9.0 || >=21.1.0}
    peerDependencies:
      eslint: '>=9.0.0'

  '@stylistic/eslint-plugin@4.4.1':
    resolution: {integrity: sha512-CEigAk7eOLyHvdgmpZsKFwtiqS2wFwI1fn4j09IU9GmD4euFM4jEBAViWeCqaNLlbX2k2+A/Fq9cje4HQBXuJQ==}
    engines: {node: ^18.18.0 || ^20.9.0 || >=21.1.0}
    peerDependencies:
      eslint: '>=9.0.0'

  '@svitejs/changesets-changelog-github-compact@1.2.0':
    resolution: {integrity: sha512-08eKiDAjj4zLug1taXSIJ0kGL5cawjVCyJkBb6EWSg5fEPX6L+Wtr0CH2If4j5KYylz85iaZiFlUItvgJvll5g==}
    engines: {node: ^14.13.1 || ^16.0.0 || >=18}

  '@tailwindcss/node@4.1.11':
    resolution: {integrity: sha512-yzhzuGRmv5QyU9qLNg4GTlYI6STedBWRE7NjxP45CsFYYq9taI0zJXZBMqIC/c8fViNLhmrbpSFS57EoxUmD6Q==}

  '@tailwindcss/oxide-android-arm64@4.1.11':
    resolution: {integrity: sha512-3IfFuATVRUMZZprEIx9OGDjG3Ou3jG4xQzNTvjDoKmU9JdmoCohQJ83MYd0GPnQIu89YoJqvMM0G3uqLRFtetg==}
    engines: {node: '>= 10'}
    cpu: [arm64]
    os: [android]

  '@tailwindcss/oxide-darwin-arm64@4.1.11':
    resolution: {integrity: sha512-ESgStEOEsyg8J5YcMb1xl8WFOXfeBmrhAwGsFxxB2CxY9evy63+AtpbDLAyRkJnxLy2WsD1qF13E97uQyP1lfQ==}
    engines: {node: '>= 10'}
    cpu: [arm64]
    os: [darwin]

  '@tailwindcss/oxide-darwin-x64@4.1.11':
    resolution: {integrity: sha512-EgnK8kRchgmgzG6jE10UQNaH9Mwi2n+yw1jWmof9Vyg2lpKNX2ioe7CJdf9M5f8V9uaQxInenZkOxnTVL3fhAw==}
    engines: {node: '>= 10'}
    cpu: [x64]
    os: [darwin]

  '@tailwindcss/oxide-freebsd-x64@4.1.11':
    resolution: {integrity: sha512-xdqKtbpHs7pQhIKmqVpxStnY1skuNh4CtbcyOHeX1YBE0hArj2romsFGb6yUmzkq/6M24nkxDqU8GYrKrz+UcA==}
    engines: {node: '>= 10'}
    cpu: [x64]
    os: [freebsd]

  '@tailwindcss/oxide-linux-arm-gnueabihf@4.1.11':
    resolution: {integrity: sha512-ryHQK2eyDYYMwB5wZL46uoxz2zzDZsFBwfjssgB7pzytAeCCa6glsiJGjhTEddq/4OsIjsLNMAiMlHNYnkEEeg==}
    engines: {node: '>= 10'}
    cpu: [arm]
    os: [linux]

  '@tailwindcss/oxide-linux-arm64-gnu@4.1.11':
    resolution: {integrity: sha512-mYwqheq4BXF83j/w75ewkPJmPZIqqP1nhoghS9D57CLjsh3Nfq0m4ftTotRYtGnZd3eCztgbSPJ9QhfC91gDZQ==}
    engines: {node: '>= 10'}
    cpu: [arm64]
    os: [linux]

  '@tailwindcss/oxide-linux-arm64-musl@4.1.11':
    resolution: {integrity: sha512-m/NVRFNGlEHJrNVk3O6I9ggVuNjXHIPoD6bqay/pubtYC9QIdAMpS+cswZQPBLvVvEF6GtSNONbDkZrjWZXYNQ==}
    engines: {node: '>= 10'}
    cpu: [arm64]
    os: [linux]

  '@tailwindcss/oxide-linux-x64-gnu@4.1.11':
    resolution: {integrity: sha512-YW6sblI7xukSD2TdbbaeQVDysIm/UPJtObHJHKxDEcW2exAtY47j52f8jZXkqE1krdnkhCMGqP3dbniu1Te2Fg==}
    engines: {node: '>= 10'}
    cpu: [x64]
    os: [linux]

  '@tailwindcss/oxide-linux-x64-musl@4.1.11':
    resolution: {integrity: sha512-e3C/RRhGunWYNC3aSF7exsQkdXzQ/M+aYuZHKnw4U7KQwTJotnWsGOIVih0s2qQzmEzOFIJ3+xt7iq67K/p56Q==}
    engines: {node: '>= 10'}
    cpu: [x64]
    os: [linux]

  '@tailwindcss/oxide-wasm32-wasi@4.1.11':
    resolution: {integrity: sha512-Xo1+/GU0JEN/C/dvcammKHzeM6NqKovG+6921MR6oadee5XPBaKOumrJCXvopJ/Qb5TH7LX/UAywbqrP4lax0g==}
    engines: {node: '>=14.0.0'}
    cpu: [wasm32]
    bundledDependencies:
      - '@napi-rs/wasm-runtime'
      - '@emnapi/core'
      - '@emnapi/runtime'
      - '@tybys/wasm-util'
      - '@emnapi/wasi-threads'
      - tslib

  '@tailwindcss/oxide-win32-arm64-msvc@4.1.11':
    resolution: {integrity: sha512-UgKYx5PwEKrac3GPNPf6HVMNhUIGuUh4wlDFR2jYYdkX6pL/rn73zTq/4pzUm8fOjAn5L8zDeHp9iXmUGOXZ+w==}
    engines: {node: '>= 10'}
    cpu: [arm64]
    os: [win32]

  '@tailwindcss/oxide-win32-x64-msvc@4.1.11':
    resolution: {integrity: sha512-YfHoggn1j0LK7wR82TOucWc5LDCguHnoS879idHekmmiR7g9HUtMw9MI0NHatS28u/Xlkfi9w5RJWgz2Dl+5Qg==}
    engines: {node: '>= 10'}
    cpu: [x64]
    os: [win32]

  '@tailwindcss/oxide@4.1.11':
    resolution: {integrity: sha512-Q69XzrtAhuyfHo+5/HMgr1lAiPP/G40OMFAnws7xcFEYqcypZmdW8eGXaOUIeOl1dzPJBPENXgbjsOyhg2nkrg==}
    engines: {node: '>= 10'}

  '@tailwindcss/vite@4.1.11':
    resolution: {integrity: sha512-RHYhrR3hku0MJFRV+fN2gNbDNEh3dwKvY8XJvTxCSXeMOsCRSr+uKvDWQcbizrHgjML6ZmTE5OwMrl5wKcujCw==}
    peerDependencies:
      vite: ^5.2.0 || ^6 || ^7

  '@tanstack/config@0.17.1':
    resolution: {integrity: sha512-kUqfsU5qO/kiptgkjumdKuu/W4i1iYKPW6pUujEH1I+rzZLGIqD6noq9LDVZRh78ArAiZj+VYrdC5jbrtmsI8A==}
    engines: {node: '>=18'}

  '@tanstack/directive-functions-plugin@1.124.1':
    resolution: {integrity: sha512-eZdsPCZz+7VIKiXAF5dNdLJBerAo4t79w/OQTWaKuqPLX1E9GQOKHsmTZChWeQbxPx+y+cOV3/0U/yKxtHsm0Q==}
    engines: {node: '>=12'}
    peerDependencies:
      vite: '>=6.0.0'

  '@tanstack/eslint-config@0.1.0':
    resolution: {integrity: sha512-/lVsQmmezpqqbCFtaxGNkoSnQ/+H0PAHyHF37PGQ6ZBrF8RXktgazMdsD5SCaNT9oEnGCl274GCZ9sY80b50Sg==}
    engines: {node: '>=18'}

  '@tanstack/history@1.121.34':
    resolution: {integrity: sha512-YL8dGi5ZU+xvtav2boRlw4zrRghkY6hvdcmHhA0RGSJ/CBgzv+cbADW9eYJLx74XMZvIQ1pp6VMbrpXnnM5gHA==}
    engines: {node: '>=12'}

  '@tanstack/publish-config@0.1.0':
    resolution: {integrity: sha512-nI4F7/SpT6BMoigq1VmrrNe3A6Hsua9XcZNql+qzK2zJUOcKBRqMvC22n3eKcjsbZuWIFvkIC0ThsuBVYCKXfA==}
    engines: {node: '>=18'}

  '@tanstack/query-core@5.83.0':
    resolution: {integrity: sha512-0M8dA+amXUkyz5cVUm/B+zSk3xkQAcuXuz5/Q/LveT4ots2rBpPTZOzd7yJa2Utsf8D2Upl5KyjhHRY+9lB/XA==}

  '@tanstack/react-router@1.127.8':
    resolution: {integrity: sha512-UIIlCdq/rVGeKtaevzl5e/n3z4RJby29kRaVY+Tungg1IY9decagXYyR/bmfxgzvF5+YI+muy9MH+FxNAzanMA==}
    engines: {node: '>=12'}
    peerDependencies:
      react: '>=18.0.0 || >=19.0.0'
      react-dom: '>=18.0.0 || >=19.0.0'

  '@tanstack/react-start-client@1.127.8':
    resolution: {integrity: sha512-mBe54wLwbry6GjEmONWPk0FxrrjaUmjo+uCOTebSU6s6tVGE1vEwsp4aDP8nyv+7vGtQCt7lPfE2vOGhq64JAA==}
    engines: {node: '>=12'}
    peerDependencies:
      react: '>=18.0.0 || >=19.0.0'
      react-dom: '>=18.0.0 || >=19.0.0'

  '@tanstack/react-start-plugin@1.127.8':
    resolution: {integrity: sha512-G06266ZdV4hk6MF78SpxilA2j/hH1tWNwQWuSwqJgOMNAZKPoeQt/CkhGP95XMBXKMB8wagexy7Py/H1F+1XXw==}
    engines: {node: '>=12'}
    peerDependencies:
      '@vitejs/plugin-react': '>=4.3.4'
      vite: '>=6.0.0'

  '@tanstack/react-start-server@1.127.8':
    resolution: {integrity: sha512-1tK7t1/43c1ztkRgtQJNSdocP7VG0STbcC/3uP/U6FVARTatm6PJjfeF50NCpLtZlRHMLLXxnJ5oTbmYlUQDAg==}
    engines: {node: '>=12'}
    peerDependencies:
      react: '>=18.0.0 || >=19.0.0'
      react-dom: '>=18.0.0 || >=19.0.0'

  '@tanstack/react-start@1.127.8':
    resolution: {integrity: sha512-miGqI/rsUb+ybnlacecvkBMTcJf6/9eaO17KVX7jHPNafnRJ4mnZNbtYJrdvNcgqbrn8GsWGc5/OrHhxMEIuzQ==}
    engines: {node: '>=12'}
    peerDependencies:
      '@vitejs/plugin-react': '>=4.3.4'
      react: '>=18.0.0 || >=19.0.0'
      react-dom: '>=18.0.0 || >=19.0.0'
      vite: '>=6.0.0'

  '@tanstack/react-store@0.7.3':
    resolution: {integrity: sha512-3Dnqtbw9P2P0gw8uUM8WP2fFfg8XMDSZCTsywRPZe/XqqYW8PGkXKZTvP0AHkE4mpqP9Y43GpOg9vwO44azu6Q==}
    peerDependencies:
      react: ^16.8.0 || ^17.0.0 || ^18.0.0 || ^19.0.0
      react-dom: ^16.8.0 || ^17.0.0 || ^18.0.0 || ^19.0.0

  '@tanstack/router-core@1.127.8':
    resolution: {integrity: sha512-GYRmuvU9mcqu68GF56pNSE8TLGQ8jI0CsxuJXLwhwlawmnWGWeVo2L3g4ZOoK/lW6Mc5pr9OefkbEcyB/SFFNw==}
    engines: {node: '>=12'}

  '@tanstack/router-generator@1.127.8':
    resolution: {integrity: sha512-46gXnlBUWR4/MUbfZoiO2YNwKlySVEC6IYPzC33qIh4suXsOP9ovAJVGLxXHLB+1FtwQs6NfIoDR0nGsP18dBg==}
    engines: {node: '>=12'}

  '@tanstack/router-plugin@1.127.8':
    resolution: {integrity: sha512-DZ2QoSaiQMSwDHDycEi0powXMXoPVjdZC9HMcAaK6/HgVD6G6uDCWEIl3A3kc0kuEwYhO1U5U5ue6Q2Sk60RYw==}
    engines: {node: '>=12'}
    peerDependencies:
      '@rsbuild/core': '>=1.0.2'
      '@tanstack/react-router': ^1.127.8
      vite: '>=5.0.0 || >=6.0.0'
      vite-plugin-solid: ^2.11.2
      webpack: '>=5.92.0'
    peerDependenciesMeta:
      '@rsbuild/core':
        optional: true
      '@tanstack/react-router':
        optional: true
      vite:
        optional: true
      vite-plugin-solid:
        optional: true
      webpack:
        optional: true

  '@tanstack/router-utils@1.121.21':
    resolution: {integrity: sha512-u7ubq1xPBtNiU7Fm+EOWlVWdgFLzuKOa1thhqdscVn8R4dNMUd1VoOjZ6AKmLw201VaUhFtlX+u0pjzI6szX7A==}
    engines: {node: '>=12'}

  '@tanstack/server-functions-plugin@1.124.1':
    resolution: {integrity: sha512-9GIu+PXu5itj+Q74FJQpd4WV3FikzkAAxvBl9hrnmiEwz+AGDZL0GOiGy++MdupHJXuHXXss9mHqKtNmw9wMdw==}
    engines: {node: '>=12'}

  '@tanstack/start-client-core@1.127.8':
    resolution: {integrity: sha512-02OoF94mGypYNvObd5sxAZ4ERigAzfOcs0dU4W6ZxdHc34kVWHyhll2QoBvjT2VUZTqi4jBajleilBgiaEDz6A==}
    engines: {node: '>=12'}

  '@tanstack/start-plugin-core@1.127.8':
    resolution: {integrity: sha512-g8INcrK8rtL1cYUGIbKCpiTvEAlT4yTKwJZ/Avz7iWTtDOq19fi4S8ISLb03Ga14ep8DuFRxfDSD2j1cgPG0gA==}
    engines: {node: '>=12'}
    peerDependencies:
      vite: '>=6.0.0'

  '@tanstack/start-server-core@1.127.8':
    resolution: {integrity: sha512-Xd1OHQzgff7KD/8VoTE/ewShZMAeHVqxvyNWCpi6kd5v/cQvbXit1ORvv7jNowSopURvmy+dYRVL47zI3Qc+kA==}
    engines: {node: '>=12'}

  '@tanstack/start-server-functions-client@1.127.8':
    resolution: {integrity: sha512-/3UTGFfySVrJNFoYmmdwuA3pRH+fjkrM+xsws00f42aa3bsS9Bg/eAUrRIkSqhmQFv+Z8nQMiZSjIXx1+0V7/g==}
    engines: {node: '>=12'}

  '@tanstack/start-server-functions-fetcher@1.127.8':
    resolution: {integrity: sha512-Q0k42kzOJXfwQK8b9KXNg39mLEJRs4AttfBRErHDmnEd6CsmFRNzQnjGDutOqRAmLvoHY7M97Iz+JDUiCI1CoA==}
    engines: {node: '>=12'}

  '@tanstack/start-server-functions-server@1.127.4':
    resolution: {integrity: sha512-e0KzPtot+Hedp243+Shly6tzgxRIBhVQG6u1IMYCsvLyLF5Z6mPzL/6BV9MUp6XiYUPpyMv3nYiM2BjLfAbagg==}
    engines: {node: '>=12'}

  '@tanstack/store@0.7.2':
    resolution: {integrity: sha512-RP80Z30BYiPX2Pyo0Nyw4s1SJFH2jyM6f9i3HfX4pA+gm5jsnYryscdq2aIQLnL4TaGuQMO+zXmN9nh1Qck+Pg==}

  '@tanstack/typedoc-config@0.1.0':
    resolution: {integrity: sha512-WaeDXvt9Dyds53SCOCZKGmwHdS6LGwNH7LyDeTtsmPW7zn7ApOaNyAPWlqjkEHGVd0ykvR+XA8CI8RPfLGGxmw==}
    engines: {node: '>=18'}

  '@tanstack/virtual-file-routes@1.121.21':
    resolution: {integrity: sha512-3nuYsTyaq6ZN7jRZ9z6Gj3GXZqBOqOT0yzd/WZ33ZFfv4yVNIvsa5Lw+M1j3sgyEAxKMqGu/FaNi7FCjr3yOdw==}
    engines: {node: '>=12'}

  '@tanstack/vite-config@0.1.0':
    resolution: {integrity: sha512-G6l2Q4hp/Yj43UyE9APz+Fj5sdC15G2UD2xXOSdQCZ6/4gjYd2c040TLk7ObGhypbeWBYvy93Gg18nS41F6eqg==}
    engines: {node: '>=18'}

  '@testing-library/dom@10.4.0':
    resolution: {integrity: sha512-pemlzrSESWbdAloYml3bAJMEfNh1Z7EduzqPKprCH5S341frlpYnUEW0H72dLxa6IsYr+mPno20GiSm+h9dEdQ==}
    engines: {node: '>=18'}

  '@testing-library/jest-dom@6.6.3':
    resolution: {integrity: sha512-IteBhl4XqYNkM54f4ejhLRJiZNqcSCoXUOG2CPK7qbD322KjQozM4kHQOfkG2oln9b9HTYqs+Sae8vBATubxxA==}
    engines: {node: '>=14', npm: '>=6', yarn: '>=1'}

  '@testing-library/react@16.3.0':
    resolution: {integrity: sha512-kFSyxiEDwv1WLl2fgsq6pPBbw5aWKrsY2/noi1Id0TK0UParSF62oFQFGHXIyaG4pp2tEub/Zlel+fjjZILDsw==}
    engines: {node: '>=18'}
    peerDependencies:
      '@testing-library/dom': ^10.0.0
      '@types/react': ^18.0.0 || ^19.0.0
      '@types/react-dom': ^18.0.0 || ^19.0.0
      react: ^18.0.0 || ^19.0.0
      react-dom: ^18.0.0 || ^19.0.0
    peerDependenciesMeta:
      '@types/react':
        optional: true
      '@types/react-dom':
        optional: true

  '@tybys/wasm-util@0.10.0':
    resolution: {integrity: sha512-VyyPYFlOMNylG45GoAe0xDoLwWuowvf92F9kySqzYh8vmYm7D2u4iUJKa1tOUpS70Ku13ASrOkS4ScXFsTaCNQ==}

  '@types/argparse@1.0.38':
    resolution: {integrity: sha512-ebDJ9b0e702Yr7pWgB0jzm+CX4Srzz8RcXtLJDJB+BSccqMa36uyH/zUsSYao5+BD1ytv3k3rPYCq4mAE1hsXA==}

  '@types/aria-query@5.0.4':
    resolution: {integrity: sha512-rfT93uj5s0PRL7EzccGMs3brplhcrghnDoV26NqKhCAS1hVo+WdNsPvE/yb6ilfr5hi2MEk6d5EWJTKdxg8jVw==}

  '@types/babel__code-frame@7.0.6':
    resolution: {integrity: sha512-Anitqkl3+KrzcW2k77lRlg/GfLZLWXBuNgbEcIOU6M92yw42vsd3xV/Z/yAHEj8m+KUjL6bWOVOFqX8PFPJ4LA==}

  '@types/babel__core@7.20.5':
    resolution: {integrity: sha512-qoQprZvz5wQFJwMDqeseRXWv3rqMvhgpbXFfVyWhbx9X47POIA6i/+dXefEmZKoAgOaTdaIgNSMqMIU61yRyzA==}

  '@types/babel__generator@7.27.0':
    resolution: {integrity: sha512-ufFd2Xi92OAVPYsy+P4n7/U7e68fex0+Ee8gSG9KX7eo084CWiQ4sdxktvdl0bOPupXtVJPY19zk6EwWqUQ8lg==}

  '@types/babel__template@7.4.4':
    resolution: {integrity: sha512-h/NUaSyG5EyxBIp8YRxo4RMe2/qQgvyowRwVMzhYhBCONbW8PUsg4lkFMrhgZhUe5z3L3MiLDuvyJ/CaPa2A8A==}

  '@types/babel__traverse@7.20.7':
    resolution: {integrity: sha512-dkO5fhS7+/oos4ciWxyEyjWe48zmG6wbCheo/G2ZnHx4fs3EU6YC6UM8rk56gAjNJ9P3MTH2jo5jb92/K6wbng==}

  '@types/body-parser@1.19.6':
    resolution: {integrity: sha512-HLFeCYgz89uk22N5Qg3dvGvsv46B8GLvKKo1zKG4NybA8U2DiEO3w9lqGg29t/tfLRJpJ6iQxnVw4OnB7MoM9g==}

  '@types/chai@5.2.2':
    resolution: {integrity: sha512-8kB30R7Hwqf40JPiKhVzodJs2Qc1ZJ5zuT3uzw5Hq/dhNCl3G3l83jfpdI1e20BP348+fV7VIL/+FxaXkqBmWg==}

  '@types/connect@3.4.38':
    resolution: {integrity: sha512-K6uROf1LD88uDQqJCktA4yzL1YYAK6NgfsI0v/mTgyPKWsX1CnJ0XPSDhViejru1GcRkLWb8RlzFYJRqGUbaug==}

  '@types/conventional-commits-parser@5.0.1':
    resolution: {integrity: sha512-7uz5EHdzz2TqoMfV7ee61Egf5y6NkcO4FB/1iCCQnbeiI1F3xzv3vK5dBCXUCLQgGYS+mUeigK1iKQzvED+QnQ==}

  '@types/cors@2.8.19':
    resolution: {integrity: sha512-mFNylyeyqN93lfe/9CSxOGREz8cpzAhH+E93xJ4xWQf62V8sQ/24reV2nyzUWM6H6Xji+GGHpkbLe7pVoUEskg==}

  '@types/debug@4.1.12':
    resolution: {integrity: sha512-vIChWdVG3LG1SMxEvI/AK+FWJthlrqlTu7fbrlywTkkaONwk/UAGaULXRlf8vkzFBLVm0zkMdCquhL5aOjhXPQ==}

  '@types/deep-eql@4.0.2':
    resolution: {integrity: sha512-c9h9dVVMigMPc4bwTvC5dxqtqJZwQPePsWjPlpSOnojbor6pGqdk541lfA7AqFQr5pB1BRdq0juY9db81BwyFw==}

  '@types/estree@1.0.8':
    resolution: {integrity: sha512-dWHzHa2WqEXI/O1E9OjrocMTKJl2mSrEolh1Iomrv6U+JuNwaHXsXx9bLu5gG7BUWFIN0skIQJQ/L1rIex4X6w==}

  '@types/express-serve-static-core@4.19.6':
    resolution: {integrity: sha512-N4LZ2xG7DatVqhCZzOGb1Yi5lMbXSZcmdLDe9EzSndPV2HpWYWzRbaerl2n27irrm94EPpprqa8KpskPT085+A==}

  '@types/express@4.17.23':
    resolution: {integrity: sha512-Crp6WY9aTYP3qPi2wGDo9iUe/rceX01UMhnF1jmwDcKCFM6cx7YhGP/Mpr3y9AASpfHixIG0E6azCcL5OcDHsQ==}

  '@types/hast@3.0.4':
    resolution: {integrity: sha512-WPs+bbQw5aCj+x6laNGWLH3wviHtoCv/P3+otBhbOhJgG8qtpdAMlTCxLtsTWA7LH1Oh/bFCHsBn0TPS5m30EQ==}

  '@types/http-errors@2.0.5':
    resolution: {integrity: sha512-r8Tayk8HJnX0FztbZN7oVqGccWgw98T/0neJphO91KkmOzug1KkofZURD4UaD5uH8AqcFLfdPErnBod0u71/qg==}

  '@types/json-schema@7.0.15':
    resolution: {integrity: sha512-5+fP8P8MFNC+AyZCDxrB2pkZFPGzqQWUzpSeuuVLvm8VMcorNYavBqoFcxK8bQz4Qsbn4oUEEem4wDLfcysGHA==}

  '@types/mime@1.3.5':
    resolution: {integrity: sha512-/pyBZWSLD2n0dcHE3hq8s8ZvcETHtEuF+3E7XVt0Ig2nvsVQXdghHVcEkIWjy9A0wKfTn97a/PSDYohKIlnP/w==}

  '@types/ms@2.1.0':
    resolution: {integrity: sha512-GsCCIZDE/p3i96vtEqx+7dBUGXrc7zeSK3wwPHIaRThS+9OhWIXRqzs4d6k1SVU8g91DrNRWxWUGhp5KXQb2VA==}

  '@types/node@12.20.55':
    resolution: {integrity: sha512-J8xLz7q2OFulZ2cyGTLE1TbbZcjpno7FaN6zdJNrgAdrJ+DZzh/uFR6YrTb4C+nXakvud8Q4+rbhoIWlYQbUFQ==}

  '@types/node@22.16.4':
    resolution: {integrity: sha512-PYRhNtZdm2wH/NT2k/oAJ6/f2VD2N2Dag0lGlx2vWgMSJXGNmlce5MiTQzoWAiIJtso30mjnfQCOKVH+kAQC/g==}

  '@types/normalize-package-data@2.4.4':
    resolution: {integrity: sha512-37i+OaWTh9qeK4LSHPsyRC7NahnGotNuZvjLSgcPzblpHB3rrCJxAOgI5gCdKm7coonsaX1Of0ILiTcnZjbfxA==}

  '@types/pg@8.15.4':
    resolution: {integrity: sha512-I6UNVBAoYbvuWkkU3oosC8yxqH21f4/Jc4DK71JLG3dT2mdlGe1z+ep/LQGXaKaOgcvUrsQoPRqfgtMcvZiJhg==}

  '@types/qs@6.14.0':
    resolution: {integrity: sha512-eOunJqu0K1923aExK6y8p6fsihYEn/BYuQ4g0CxAAgFc4b/ZLN4CrsRZ55srTdqoiLzU2B2evC+apEIxprEzkQ==}

  '@types/range-parser@1.2.7':
    resolution: {integrity: sha512-hKormJbkJqzQGhziax5PItDUTMAM9uE2XXQmM37dyd4hVM+5aVl7oVxMVUiVQn2oCQFN/LKCZdvSM0pFRqbSmQ==}

  '@types/react-dom@19.1.6':
    resolution: {integrity: sha512-4hOiT/dwO8Ko0gV1m/TJZYk3y0KBnY9vzDh7W+DH17b2HFSOGgdj33dhihPeuy3l0q23+4e+hoXHV6hCC4dCXw==}
    peerDependencies:
      '@types/react': ^19.0.0

  '@types/react@19.1.8':
    resolution: {integrity: sha512-AwAfQ2Wa5bCx9WP8nZL2uMZWod7J7/JSplxbTmBQ5ms6QpqNYm672H0Vu9ZVKVngQ+ii4R/byguVEUZQyeg44g==}

  '@types/resolve@1.20.2':
    resolution: {integrity: sha512-60BCwRFOZCQhDncwQdxxeOEEkbc5dIMccYLwbxsS4TUNeVECQ/pBJ0j09mrHOl/JJvpRPGwO9SvE4nR2Nb/a4Q==}

  '@types/send@0.17.5':
    resolution: {integrity: sha512-z6F2D3cOStZvuk2SaP6YrwkNO65iTZcwA2ZkSABegdkAh/lf+Aa/YQndZVfmEXT5vgAp6zv06VQ3ejSVjAny4w==}

  '@types/serve-static@1.15.8':
    resolution: {integrity: sha512-roei0UY3LhpOJvjbIP6ZZFngyLKl5dskOtDhxY5THRSpO+ZI+nzJ+m5yUMzGrp89YRa7lvknKkMYjqQFGwA7Sg==}

  '@types/triple-beam@1.3.5':
    resolution: {integrity: sha512-6WaYesThRMCl19iryMYP7/x2OVgCtbIVflDGFpWnb9irXI3UjYE4AzmYuiUKY1AJstGijoY+MgUszMgRxIYTYw==}

  '@types/unist@3.0.3':
    resolution: {integrity: sha512-ko/gIFJRv177XgZsZcBwnqJN5x/Gien8qNOn0D5bQU/zAzVf9Zt3BlcUiLqhV9y4ARk0GbT3tnUiPNgnTXzc/Q==}

  '@types/use-sync-external-store@0.0.6':
    resolution: {integrity: sha512-zFDAD+tlpf2r4asuHEj0XH6pY6i0g5NeAHPn+15wk3BV6JA69eERFXC1gyGThDkVa1zCyKr5jox1+2LbV/AMLg==}

  '@types/yauzl@2.10.3':
    resolution: {integrity: sha512-oJoftv0LSuaDZE3Le4DbKX+KS9G36NzOeSap90UIK0yMA/NhKJhqlSGtNDORNRaIbQfzjXDrQa0ytJ6mNRGz/Q==}

  '@typescript-eslint/eslint-plugin@8.37.0':
    resolution: {integrity: sha512-jsuVWeIkb6ggzB+wPCsR4e6loj+rM72ohW6IBn2C+5NCvfUVY8s33iFPySSVXqtm5Hu29Ne/9bnA0JmyLmgenA==}
    engines: {node: ^18.18.0 || ^20.9.0 || >=21.1.0}
    peerDependencies:
      '@typescript-eslint/parser': ^8.37.0
      eslint: ^8.57.0 || ^9.0.0
      typescript: '>=4.8.4 <5.9.0'

  '@typescript-eslint/parser@8.37.0':
    resolution: {integrity: sha512-kVIaQE9vrN9RLCQMQ3iyRlVJpTiDUY6woHGb30JDkfJErqrQEmtdWH3gV0PBAfGZgQXoqzXOO0T3K6ioApbbAA==}
    engines: {node: ^18.18.0 || ^20.9.0 || >=21.1.0}
    peerDependencies:
      eslint: ^8.57.0 || ^9.0.0
      typescript: '>=4.8.4 <5.9.0'

  '@typescript-eslint/project-service@8.37.0':
    resolution: {integrity: sha512-BIUXYsbkl5A1aJDdYJCBAo8rCEbAvdquQ8AnLb6z5Lp1u3x5PNgSSx9A/zqYc++Xnr/0DVpls8iQ2cJs/izTXA==}
    engines: {node: ^18.18.0 || ^20.9.0 || >=21.1.0}
    peerDependencies:
      typescript: '>=4.8.4 <5.9.0'

  '@typescript-eslint/scope-manager@8.37.0':
    resolution: {integrity: sha512-0vGq0yiU1gbjKob2q691ybTg9JX6ShiVXAAfm2jGf3q0hdP6/BruaFjL/ManAR/lj05AvYCH+5bbVo0VtzmjOA==}
    engines: {node: ^18.18.0 || ^20.9.0 || >=21.1.0}

  '@typescript-eslint/tsconfig-utils@8.37.0':
    resolution: {integrity: sha512-1/YHvAVTimMM9mmlPvTec9NP4bobA1RkDbMydxG8omqwJJLEW/Iy2C4adsAESIXU3WGLXFHSZUU+C9EoFWl4Zg==}
    engines: {node: ^18.18.0 || ^20.9.0 || >=21.1.0}
    peerDependencies:
      typescript: '>=4.8.4 <5.9.0'

  '@typescript-eslint/type-utils@8.37.0':
    resolution: {integrity: sha512-SPkXWIkVZxhgwSwVq9rqj/4VFo7MnWwVaRNznfQDc/xPYHjXnPfLWn+4L6FF1cAz6e7dsqBeMawgl7QjUMj4Ow==}
    engines: {node: ^18.18.0 || ^20.9.0 || >=21.1.0}
    peerDependencies:
      eslint: ^8.57.0 || ^9.0.0
      typescript: '>=4.8.4 <5.9.0'

  '@typescript-eslint/types@8.37.0':
    resolution: {integrity: sha512-ax0nv7PUF9NOVPs+lmQ7yIE7IQmAf8LGcXbMvHX5Gm+YJUYNAl340XkGnrimxZ0elXyoQJuN5sbg6C4evKA4SQ==}
    engines: {node: ^18.18.0 || ^20.9.0 || >=21.1.0}

  '@typescript-eslint/typescript-estree@8.37.0':
    resolution: {integrity: sha512-zuWDMDuzMRbQOM+bHyU4/slw27bAUEcKSKKs3hcv2aNnc/tvE/h7w60dwVw8vnal2Pub6RT1T7BI8tFZ1fE+yg==}
    engines: {node: ^18.18.0 || ^20.9.0 || >=21.1.0}
    peerDependencies:
      typescript: '>=4.8.4 <5.9.0'

  '@typescript-eslint/utils@8.37.0':
    resolution: {integrity: sha512-TSFvkIW6gGjN2p6zbXo20FzCABbyUAuq6tBvNRGsKdsSQ6a7rnV6ADfZ7f4iI3lIiXc4F4WWvtUfDw9CJ9pO5A==}
    engines: {node: ^18.18.0 || ^20.9.0 || >=21.1.0}
    peerDependencies:
      eslint: ^8.57.0 || ^9.0.0
      typescript: '>=4.8.4 <5.9.0'

  '@typescript-eslint/visitor-keys@8.37.0':
    resolution: {integrity: sha512-YzfhzcTnZVPiLfP/oeKtDp2evwvHLMe0LOy7oe+hb9KKIumLNohYS9Hgp1ifwpu42YWxhZE8yieggz6JpqO/1w==}
    engines: {node: ^18.18.0 || ^20.9.0 || >=21.1.0}

  '@unrs/resolver-binding-android-arm-eabi@1.11.1':
    resolution: {integrity: sha512-ppLRUgHVaGRWUx0R0Ut06Mjo9gBaBkg3v/8AxusGLhsIotbBLuRk51rAzqLC8gq6NyyAojEXglNjzf6R948DNw==}
    cpu: [arm]
    os: [android]

  '@unrs/resolver-binding-android-arm64@1.11.1':
    resolution: {integrity: sha512-lCxkVtb4wp1v+EoN+HjIG9cIIzPkX5OtM03pQYkG+U5O/wL53LC4QbIeazgiKqluGeVEeBlZahHalCaBvU1a2g==}
    cpu: [arm64]
    os: [android]

  '@unrs/resolver-binding-darwin-arm64@1.11.1':
    resolution: {integrity: sha512-gPVA1UjRu1Y/IsB/dQEsp2V1pm44Of6+LWvbLc9SDk1c2KhhDRDBUkQCYVWe6f26uJb3fOK8saWMgtX8IrMk3g==}
    cpu: [arm64]
    os: [darwin]

  '@unrs/resolver-binding-darwin-x64@1.11.1':
    resolution: {integrity: sha512-cFzP7rWKd3lZaCsDze07QX1SC24lO8mPty9vdP+YVa3MGdVgPmFc59317b2ioXtgCMKGiCLxJ4HQs62oz6GfRQ==}
    cpu: [x64]
    os: [darwin]

  '@unrs/resolver-binding-freebsd-x64@1.11.1':
    resolution: {integrity: sha512-fqtGgak3zX4DCB6PFpsH5+Kmt/8CIi4Bry4rb1ho6Av2QHTREM+47y282Uqiu3ZRF5IQioJQ5qWRV6jduA+iGw==}
    cpu: [x64]
    os: [freebsd]

  '@unrs/resolver-binding-linux-arm-gnueabihf@1.11.1':
    resolution: {integrity: sha512-u92mvlcYtp9MRKmP+ZvMmtPN34+/3lMHlyMj7wXJDeXxuM0Vgzz0+PPJNsro1m3IZPYChIkn944wW8TYgGKFHw==}
    cpu: [arm]
    os: [linux]

  '@unrs/resolver-binding-linux-arm-musleabihf@1.11.1':
    resolution: {integrity: sha512-cINaoY2z7LVCrfHkIcmvj7osTOtm6VVT16b5oQdS4beibX2SYBwgYLmqhBjA1t51CarSaBuX5YNsWLjsqfW5Cw==}
    cpu: [arm]
    os: [linux]

  '@unrs/resolver-binding-linux-arm64-gnu@1.11.1':
    resolution: {integrity: sha512-34gw7PjDGB9JgePJEmhEqBhWvCiiWCuXsL9hYphDF7crW7UgI05gyBAi6MF58uGcMOiOqSJ2ybEeCvHcq0BCmQ==}
    cpu: [arm64]
    os: [linux]

  '@unrs/resolver-binding-linux-arm64-musl@1.11.1':
    resolution: {integrity: sha512-RyMIx6Uf53hhOtJDIamSbTskA99sPHS96wxVE/bJtePJJtpdKGXO1wY90oRdXuYOGOTuqjT8ACccMc4K6QmT3w==}
    cpu: [arm64]
    os: [linux]

  '@unrs/resolver-binding-linux-ppc64-gnu@1.11.1':
    resolution: {integrity: sha512-D8Vae74A4/a+mZH0FbOkFJL9DSK2R6TFPC9M+jCWYia/q2einCubX10pecpDiTmkJVUH+y8K3BZClycD8nCShA==}
    cpu: [ppc64]
    os: [linux]

  '@unrs/resolver-binding-linux-riscv64-gnu@1.11.1':
    resolution: {integrity: sha512-frxL4OrzOWVVsOc96+V3aqTIQl1O2TjgExV4EKgRY09AJ9leZpEg8Ak9phadbuX0BA4k8U5qtvMSQQGGmaJqcQ==}
    cpu: [riscv64]
    os: [linux]

  '@unrs/resolver-binding-linux-riscv64-musl@1.11.1':
    resolution: {integrity: sha512-mJ5vuDaIZ+l/acv01sHoXfpnyrNKOk/3aDoEdLO/Xtn9HuZlDD6jKxHlkN8ZhWyLJsRBxfv9GYM2utQ1SChKew==}
    cpu: [riscv64]
    os: [linux]

  '@unrs/resolver-binding-linux-s390x-gnu@1.11.1':
    resolution: {integrity: sha512-kELo8ebBVtb9sA7rMe1Cph4QHreByhaZ2QEADd9NzIQsYNQpt9UkM9iqr2lhGr5afh885d/cB5QeTXSbZHTYPg==}
    cpu: [s390x]
    os: [linux]

  '@unrs/resolver-binding-linux-x64-gnu@1.11.1':
    resolution: {integrity: sha512-C3ZAHugKgovV5YvAMsxhq0gtXuwESUKc5MhEtjBpLoHPLYM+iuwSj3lflFwK3DPm68660rZ7G8BMcwSro7hD5w==}
    cpu: [x64]
    os: [linux]

  '@unrs/resolver-binding-linux-x64-musl@1.11.1':
    resolution: {integrity: sha512-rV0YSoyhK2nZ4vEswT/QwqzqQXw5I6CjoaYMOX0TqBlWhojUf8P94mvI7nuJTeaCkkds3QE4+zS8Ko+GdXuZtA==}
    cpu: [x64]
    os: [linux]

  '@unrs/resolver-binding-wasm32-wasi@1.11.1':
    resolution: {integrity: sha512-5u4RkfxJm+Ng7IWgkzi3qrFOvLvQYnPBmjmZQ8+szTK/b31fQCnleNl1GgEt7nIsZRIf5PLhPwT0WM+q45x/UQ==}
    engines: {node: '>=14.0.0'}
    cpu: [wasm32]

  '@unrs/resolver-binding-win32-arm64-msvc@1.11.1':
    resolution: {integrity: sha512-nRcz5Il4ln0kMhfL8S3hLkxI85BXs3o8EYoattsJNdsX4YUU89iOkVn7g0VHSRxFuVMdM4Q1jEpIId1Ihim/Uw==}
    cpu: [arm64]
    os: [win32]

  '@unrs/resolver-binding-win32-ia32-msvc@1.11.1':
    resolution: {integrity: sha512-DCEI6t5i1NmAZp6pFonpD5m7i6aFrpofcp4LA2i8IIq60Jyo28hamKBxNrZcyOwVOZkgsRp9O2sXWBWP8MnvIQ==}
    cpu: [ia32]
    os: [win32]

  '@unrs/resolver-binding-win32-x64-msvc@1.11.1':
    resolution: {integrity: sha512-lrW200hZdbfRtztbygyaq/6jP6AKE8qQN2KvPcJ+x7wiD038YtnYtZ82IMNJ69GJibV7bwL3y9FgK+5w/pYt6g==}
    cpu: [x64]
    os: [win32]

  '@vercel/nft@0.29.4':
    resolution: {integrity: sha512-6lLqMNX3TuycBPABycx7A9F1bHQR7kiQln6abjFbPrf5C/05qHM9M5E4PeTE59c7z8g6vHnx1Ioihb2AQl7BTA==}
    engines: {node: '>=18'}
    hasBin: true

  '@vitejs/plugin-react@4.6.0':
    resolution: {integrity: sha512-5Kgff+m8e2PB+9j51eGHEpn5kUzRKH2Ry0qGoe8ItJg7pqnkPrYPkDQZGgGmTa0EGarHrkjLvOdU3b1fzI8otQ==}
    engines: {node: ^14.18.0 || >=16.0.0}
    peerDependencies:
      vite: ^4.2.0 || ^5.0.0 || ^6.0.0 || ^7.0.0-beta.0

  '@vitejs/plugin-vue@5.2.4':
    resolution: {integrity: sha512-7Yx/SXSOcQq5HiiV3orevHUFn+pmMB4cgbEkDYgnkUWb0WfeQ/wa2yFv6D5ICiCQOVpjA7vYDXrC7AGO8yjDHA==}
    engines: {node: ^18.0.0 || >=20.0.0}
    peerDependencies:
      vite: ^5.0.0 || ^6.0.0
      vue: ^3.2.25

  '@vitest/coverage-istanbul@3.2.4':
    resolution: {integrity: sha512-IDlpuFJiWU9rhcKLkpzj8mFu/lpe64gVgnV15ZOrYx1iFzxxrxCzbExiUEKtwwXRvEiEMUS6iZeYgnMxgbqbxQ==}
    peerDependencies:
      vitest: 3.2.4

  '@vitest/expect@3.2.4':
    resolution: {integrity: sha512-Io0yyORnB6sikFlt8QW5K7slY4OjqNX9jmJQ02QDda8lyM6B5oNgVWoSoKPac8/kgnCUzuHQKrSLtu/uOqqrig==}

  '@vitest/mocker@3.2.4':
    resolution: {integrity: sha512-46ryTE9RZO/rfDd7pEqFl7etuyzekzEhUbTW3BvmeO/BcCMEgq59BKhek3dXDWgAj4oMK6OZi+vRr1wPW6qjEQ==}
    peerDependencies:
      msw: ^2.4.9
      vite: ^5.0.0 || ^6.0.0 || ^7.0.0-0
    peerDependenciesMeta:
      msw:
        optional: true
      vite:
        optional: true

  '@vitest/pretty-format@3.2.4':
    resolution: {integrity: sha512-IVNZik8IVRJRTr9fxlitMKeJeXFFFN0JaB9PHPGQ8NKQbGpfjlTx9zO4RefN8gp7eqjNy8nyK3NZmBzOPeIxtA==}

  '@vitest/runner@3.2.4':
    resolution: {integrity: sha512-oukfKT9Mk41LreEW09vt45f8wx7DordoWUZMYdY/cyAk7w5TWkTRCNZYF7sX7n2wB7jyGAl74OxgwhPgKaqDMQ==}

  '@vitest/snapshot@3.2.4':
    resolution: {integrity: sha512-dEYtS7qQP2CjU27QBC5oUOxLE/v5eLkGqPE0ZKEIDGMs4vKWe7IjgLOeauHsR0D5YuuycGRO5oSRXnwnmA78fQ==}

  '@vitest/spy@3.2.4':
    resolution: {integrity: sha512-vAfasCOe6AIK70iP5UD11Ac4siNUNJ9i/9PZ3NKx07sG6sUxeag1LWdNrMWeKKYBLlzuK+Gn65Yd5nyL6ds+nw==}

  '@vitest/utils@3.2.4':
    resolution: {integrity: sha512-fB2V0JFrQSMsCo9HiSq3Ezpdv4iYaXRG1Sx8edX3MwxfyNn83mKiGzOcH+Fkxt4MHxr3y42fQi1oeAInqgX2QA==}

  '@volar/language-core@2.4.18':
    resolution: {integrity: sha512-G3yYV85ekH4TV0EDS6DsS/dUJWrz675H9UgsxFz5pQbmas51a0Q2fF6Lb2q4RKgytuLZ4E0MBdT5PlVsJXNalw==}

  '@volar/source-map@2.4.18':
    resolution: {integrity: sha512-zaj2V/zo/CHQ/xA75h60jBPgrz+Ou9s6aPl7dX0rT46/uill9aB/ZaDk92ROpJsa/9e2xftCeNAU9ZwVyB/egQ==}

  '@volar/typescript@2.4.18':
    resolution: {integrity: sha512-xcbsMG8m/yhvO1VIKnTtc+llZxw3YtWkZiV7/F1qNpTORdPExkZRcBxJ5d19MXLpkeiQ+DG5JURHh1SV0bcWRA==}

  '@vue/compiler-core@3.5.17':
    resolution: {integrity: sha512-Xe+AittLbAyV0pabcN7cP7/BenRBNcteM4aSDCtRvGw0d9OL+HG1u/XHLY/kt1q4fyMeZYXyIYrsHuPSiDPosA==}

  '@vue/compiler-dom@3.5.17':
    resolution: {integrity: sha512-+2UgfLKoaNLhgfhV5Ihnk6wB4ljyW1/7wUIog2puUqajiC29Lp5R/IKDdkebh9jTbTogTbsgB+OY9cEWzG95JQ==}

  '@vue/compiler-sfc@3.5.17':
    resolution: {integrity: sha512-rQQxbRJMgTqwRugtjw0cnyQv9cP4/4BxWfTdRBkqsTfLOHWykLzbOc3C4GGzAmdMDxhzU/1Ija5bTjMVrddqww==}

  '@vue/compiler-ssr@3.5.17':
    resolution: {integrity: sha512-hkDbA0Q20ZzGgpj5uZjb9rBzQtIHLS78mMilwrlpWk2Ep37DYntUz0PonQ6kr113vfOEdM+zTBuJDaceNIW0tQ==}

  '@vue/compiler-vue2@2.7.16':
    resolution: {integrity: sha512-qYC3Psj9S/mfu9uVi5WvNZIzq+xnXMhOwbTFKKDD7b1lhpnn71jXSFdTQ+WsIEk0ONCd7VV2IMm7ONl6tbQ86A==}

  '@vue/language-core@2.1.6':
    resolution: {integrity: sha512-MW569cSky9R/ooKMh6xa2g1D0AtRKbL56k83dzus/bx//RDJk24RHWkMzbAlXjMdDNyxAaagKPRquBIxkxlCkg==}
    peerDependencies:
      typescript: '*'
    peerDependenciesMeta:
      typescript:
        optional: true

  '@vue/reactivity@3.5.17':
    resolution: {integrity: sha512-l/rmw2STIscWi7SNJp708FK4Kofs97zc/5aEPQh4bOsReD/8ICuBcEmS7KGwDj5ODQLYWVN2lNibKJL1z5b+Lw==}

  '@vue/runtime-core@3.5.17':
    resolution: {integrity: sha512-QQLXa20dHg1R0ri4bjKeGFKEkJA7MMBxrKo2G+gJikmumRS7PTD4BOU9FKrDQWMKowz7frJJGqBffYMgQYS96Q==}

  '@vue/runtime-dom@3.5.17':
    resolution: {integrity: sha512-8El0M60TcwZ1QMz4/os2MdlQECgGoVHPuLnQBU3m9h3gdNRW9xRmI8iLS4t/22OQlOE6aJvNNlBiCzPHur4H9g==}

  '@vue/server-renderer@3.5.17':
    resolution: {integrity: sha512-BOHhm8HalujY6lmC3DbqF6uXN/K00uWiEeF22LfEsm9Q93XeJ/plHTepGwf6tqFcF7GA5oGSSAAUock3VvzaCA==}
    peerDependencies:
      vue: 3.5.17

  '@vue/shared@3.5.17':
    resolution: {integrity: sha512-CabR+UN630VnsJO/jHWYBC1YVXyMq94KKp6iF5MQgZJs5I8cmjw6oVMO1oDbtBkENSHSSn/UadWlW/OAgdmKrg==}

  '@whatwg-node/disposablestack@0.0.6':
    resolution: {integrity: sha512-LOtTn+JgJvX8WfBVJtF08TGrdjuFzGJc4mkP8EdDI8ADbvO7kiexYep1o8dwnt0okb0jYclCDXF13xU7Ge4zSw==}
    engines: {node: '>=18.0.0'}

  '@whatwg-node/fetch@0.10.8':
    resolution: {integrity: sha512-Rw9z3ctmeEj8QIB9MavkNJqekiu9usBCSMZa+uuAvM0lF3v70oQVCXNppMIqaV6OTZbdaHF1M2HLow58DEw+wg==}
    engines: {node: '>=18.0.0'}

  '@whatwg-node/node-fetch@0.7.21':
    resolution: {integrity: sha512-QC16IdsEyIW7kZd77aodrMO7zAoDyyqRCTLg+qG4wqtP4JV9AA+p7/lgqMdD29XyiYdVvIdFrfI9yh7B1QvRvw==}
    engines: {node: '>=18.0.0'}

  '@whatwg-node/promise-helpers@1.3.2':
    resolution: {integrity: sha512-Nst5JdK47VIl9UcGwtv2Rcgyn5lWtZ0/mhRQ4G8NN2isxpq2TO30iqHzmwoJycjWuyUfg3GFXqP/gFHXeV57IA==}
    engines: {node: '>=16.0.0'}

  '@whatwg-node/server@0.9.71':
    resolution: {integrity: sha512-ueFCcIPaMgtuYDS9u0qlUoEvj6GiSsKrwnOLPp9SshqjtcRaR1IEHRjoReq3sXNydsF5i0ZnmuYgXq9dV53t0g==}
    engines: {node: '>=18.0.0'}

  JSONStream@1.3.5:
    resolution: {integrity: sha512-E+iruNOY8VV9s4JEbe1aNEm6MiszPRr/UfcHMz0TQh1BXSxHK+ASV1R6W4HpjBhSeS+54PIsAMCBmwD06LLsqQ==}
    hasBin: true

  abbrev@3.0.1:
    resolution: {integrity: sha512-AO2ac6pjRB3SJmGJo+v5/aK6Omggp6fsLrs6wN9bd35ulu4cCwaAU9+7ZhXjeqHVkaHThLuzH0nZr0YpCDhygg==}
    engines: {node: ^18.17.0 || >=20.5.0}

  abort-controller@3.0.0:
    resolution: {integrity: sha512-h8lQ8tacZYnR3vNQTgibj+tODHI5/+l06Au2Pcriv/Gmet0eaj4TwWH41sO9wnHDiQsEj19q0drzdWdeAHtweg==}
    engines: {node: '>=6.5'}

  accepts@1.3.8:
    resolution: {integrity: sha512-PYAthTa2m2VKxuvSD3DPC/Gy+U+sOA1LAuT8mkmRuvw+NACSaeXEQ+NHcVF7rONl6qcaxV3Uuemwawk+7+SJLw==}
    engines: {node: '>= 0.6'}

  acorn-import-attributes@1.9.5:
    resolution: {integrity: sha512-n02Vykv5uA3eHGM/Z2dQrcD56kL8TyDb2p1+0P83PClMnC/nc+anbQRhIOWnSq4Ke/KvDPrY3C9hDtC/A3eHnQ==}
    peerDependencies:
      acorn: ^8

  acorn-jsx@5.3.2:
    resolution: {integrity: sha512-rq9s+JNhf0IChjtDXxllJ7g41oZk5SlXtp0LHwyA5cejwn7vKmKp4pPri6YEePv2PU65sAsegbXtIinmDFDXgQ==}
    peerDependencies:
      acorn: ^6.0.0 || ^7.0.0 || ^8.0.0

  acorn@8.15.0:
    resolution: {integrity: sha512-NZyJarBfL7nWwIq+FDL6Zp/yHEhePMNnnJ0y3qfieCrmNvYct8uvtiV41UvlSe6apAfk0fY1FbWx+NwfmpvtTg==}
    engines: {node: '>=0.4.0'}
    hasBin: true

  agent-base@7.1.4:
    resolution: {integrity: sha512-MnA+YT8fwfJPgBx3m60MNqakm30XOkyIoH1y6huTQvC0PwZG7ki8NacLBcrPbNoo8vEZy7Jpuk7+jMO+CUovTQ==}
    engines: {node: '>= 14'}

  ajv-draft-04@1.0.0:
    resolution: {integrity: sha512-mv00Te6nmYbRp5DCwclxtt7yV/joXJPGS7nM+97GdxvuttCOfgI3K4U25zboyeX0O+myI8ERluxQe5wljMmVIw==}
    peerDependencies:
      ajv: ^8.5.0
    peerDependenciesMeta:
      ajv:
        optional: true

  ajv-formats@3.0.1:
    resolution: {integrity: sha512-8iUql50EUR+uUcdRQ3HDqa6EVyo3docL8g5WJ3FNcWmu62IbkGUue/pEyLBW8VGKKucTPgqeks4fIU1DA4yowQ==}
    peerDependencies:
      ajv: ^8.0.0
    peerDependenciesMeta:
      ajv:
        optional: true

  ajv@6.12.6:
    resolution: {integrity: sha512-j3fVLgvTo527anyYyJOGTYJbG+vnnQYvE0m5mmkc1TK+nxAppkCLMIL0aZ4dblVCNoGShhm+kzE4ZUykBoMg4g==}

  ajv@8.12.0:
    resolution: {integrity: sha512-sRu1kpcO9yLtYxBKvqfTeh9KzZEwO3STyX1HT+4CaDzC6HpTGYhIhPIzj9XuKU7KYDwnaeh5hcOwjy1QuJzBPA==}

  ajv@8.13.0:
    resolution: {integrity: sha512-PRA911Blj99jR5RMeTunVbNXMF6Lp4vZXnk5GQjcnUWUTsrXtekg/pnmFFI2u/I36Y/2bITGS30GZCXei6uNkA==}

  ansi-colors@4.1.3:
    resolution: {integrity: sha512-/6w/C21Pm1A7aZitlI5Ni/2J6FFQN8i1Cvz3kHABAAbw93v/NlvKdVOqz7CCWz/3iv/JplRSEEZ83XION15ovw==}
    engines: {node: '>=6'}

  ansi-escapes@7.0.0:
    resolution: {integrity: sha512-GdYO7a61mR0fOlAsvC9/rIHf7L96sBc6dEWzeOu+KAea5bZyQRPIpojrVoI4AXGJS/ycu/fBTdLrUkA4ODrvjw==}
    engines: {node: '>=18'}

  ansi-regex@5.0.1:
    resolution: {integrity: sha512-quJQXlTSUGL2LH9SUXo8VwsY4soanhgo6LNSm84E1LBcE8s3O0wpdiRzyR9z/ZZJMlMWv37qOOb9pdJlMUEKFQ==}
    engines: {node: '>=8'}

  ansi-regex@6.1.0:
    resolution: {integrity: sha512-7HSX4QQb4CspciLpVFwyRe79O3xsIZDDLER21kERQ71oaPodF8jL725AgJMFAYbooIqolJoRLuM81SpeUkpkvA==}
    engines: {node: '>=12'}

  ansi-styles@4.3.0:
    resolution: {integrity: sha512-zbB9rCJAT1rbjiVDb2hqKFHNYLxgtk8NURxZ3IZwD3F6NtxbXZQCnnSi1Lkx+IDohdPlFp222wVALIheZJQSEg==}
    engines: {node: '>=8'}

  ansi-styles@5.2.0:
    resolution: {integrity: sha512-Cxwpt2SfTzTtXcfOlzGEee8O+c+MmUgGrNiBcXnuWxuFJHe6a5Hz7qwhwe5OgaSYI0IJvkLqWX1ASG+cJOkEiA==}
    engines: {node: '>=10'}

  ansi-styles@6.2.1:
    resolution: {integrity: sha512-bN798gFfQX+viw3R7yrGWRqnrN2oRkEkUjjl4JNn4E8GxxbjtG3FbrEIIY3l8/hrwUwIeCZvi4QuOTP4MErVug==}
    engines: {node: '>=12'}

  ansis@4.1.0:
    resolution: {integrity: sha512-BGcItUBWSMRgOCe+SVZJ+S7yTRG0eGt9cXAHev72yuGcY23hnLA7Bky5L/xLyPINoSN95geovfBkqoTlNZYa7w==}
    engines: {node: '>=14'}

  any-promise@1.3.0:
    resolution: {integrity: sha512-7UvmKalWRt1wgjL1RrGxoSJW/0QZFIegpeGvZG9kjp8vrRu55XTHbwnqq2GpXm9uLbcuhxm3IqX9OB4MZR1b2A==}

  anymatch@3.1.3:
    resolution: {integrity: sha512-KMReFUr0B4t+D+OBkjR3KYqvocp2XaSzO55UcB6mgQMd3KbcE+mWTyvVV7D/zsdEbNnV6acZUutkiHQXvTr1Rw==}
    engines: {node: '>= 8'}

  archiver-utils@5.0.2:
    resolution: {integrity: sha512-wuLJMmIBQYCsGZgYLTy5FIB2pF6Lfb6cXMSF8Qywwk3t20zWnAi7zLcQFdKQmIB8wyZpY5ER38x08GbwtR2cLA==}
    engines: {node: '>= 14'}

  archiver@7.0.1:
    resolution: {integrity: sha512-ZcbTaIqJOfCc03QwD468Unz/5Ir8ATtvAHsK+FdXbDIbGfihqh9mrvdcYunQzqn4HrvWWaFyaxJhGZagaJJpPQ==}
    engines: {node: '>= 14'}

  argparse@1.0.10:
    resolution: {integrity: sha512-o5Roy6tNG4SL/FOkCAN6RzjiakZS25RLYFrcMttJqbdd8BWrnA+fGz57iN5Pb06pvBGvl5gQ0B48dJlslXvoTg==}

  argparse@2.0.1:
    resolution: {integrity: sha512-8+9WqebbFzpX9OR+Wa6O29asIogeRMzcGtAINdpMHHyAg10f05aSFVBbcEqGf/PXw1EjAZ+q2/bEBg3DvurK3Q==}

  aria-query@5.3.0:
    resolution: {integrity: sha512-b0P0sZPKtyu8HkeRAfCq0IfURZK+SuwMjY1UXGBU27wpAiTwQAIlq56IbIO+ytk/JjS1fMR14ee5WBBfKi5J6A==}

  aria-query@5.3.2:
    resolution: {integrity: sha512-COROpnaoap1E2F000S62r6A60uHZnmlvomhfyT2DlTcrY1OrBKn2UhH7qn5wTC9zMvD0AY7csdPSNwKP+7WiQw==}
    engines: {node: '>= 0.4'}

  array-buffer-byte-length@1.0.2:
    resolution: {integrity: sha512-LHE+8BuR7RYGDKvnrmcuSq3tDcKv9OFEXQt/HpbZhY7V6h0zlUXutnAD82GiFx9rdieCMjkvtcsPqBwgUl1Iiw==}
    engines: {node: '>= 0.4'}

  array-flatten@1.1.1:
    resolution: {integrity: sha512-PCVAQswWemu6UdxsDFFX/+gVeYqKAod3D3UVm91jHwynguOwAvYPhx8nNlM++NqRcK6CxxpUafjmhIdKiHibqg==}

  array-ify@1.0.0:
    resolution: {integrity: sha512-c5AMf34bKdvPhQ7tBGhqkgKNUzMr4WUs+WDtC2ZUGOUncbxKMTvqxYctiseW3+L4bA8ec+GcZ6/A/FW4m8ukng==}

  array-includes@3.1.9:
    resolution: {integrity: sha512-FmeCCAenzH0KH381SPT5FZmiA/TmpndpcaShhfgEN9eCVjnFBqq3l1xrI42y8+PPLI6hypzou4GXw00WHmPBLQ==}
    engines: {node: '>= 0.4'}

  array-union@2.1.0:
    resolution: {integrity: sha512-HGyxoOTYUyCM6stUe6EJgnd4EoewAI7zMdfqO+kGjnlZmBDz/cR5pf8r/cR4Wq60sL/p0IkcjUEEPwS3GFrIyw==}
    engines: {node: '>=8'}

  array.prototype.findlast@1.2.5:
    resolution: {integrity: sha512-CVvd6FHg1Z3POpBLxO6E6zr+rSKEQ9L6rZHAaY7lLfhKsWYUBBOuMs0e9o24oopj6H+geRCX0YJ+TJLBK2eHyQ==}
    engines: {node: '>= 0.4'}

  array.prototype.flat@1.3.3:
    resolution: {integrity: sha512-rwG/ja1neyLqCuGZ5YYrznA62D4mZXg0i1cIskIUKSiqF3Cje9/wXAls9B9s1Wa2fomMsIv8czB8jZcPmxCXFg==}
    engines: {node: '>= 0.4'}

  array.prototype.flatmap@1.3.3:
    resolution: {integrity: sha512-Y7Wt51eKJSyi80hFrJCePGGNo5ktJCslFuboqJsbf57CCPcm5zztluPlc4/aD8sWsKvlwatezpV4U1efk8kpjg==}
    engines: {node: '>= 0.4'}

  array.prototype.tosorted@1.1.4:
    resolution: {integrity: sha512-p6Fx8B7b7ZhL/gmUsAy0D15WhvDccw3mnGNbZpi3pmeJdxtWsj2jEaI4Y6oo3XiHfzuSgPwKc04MYt6KgvC/wA==}
    engines: {node: '>= 0.4'}

  arraybuffer.prototype.slice@1.0.4:
    resolution: {integrity: sha512-BNoCY6SXXPQ7gF2opIP4GBE+Xw7U+pHMYKuzjgCN3GwiaIR09UUeKfheyIry77QtrCBlC0KK0q5/TER/tYh3PQ==}
    engines: {node: '>= 0.4'}

  assertion-error@2.0.1:
    resolution: {integrity: sha512-Izi8RQcffqCeNVgFigKli1ssklIbpHnCYc6AknXGYoB6grJqyeby7jv12JUQgmTAnIDnbck1uxksT4dzN3PWBA==}
    engines: {node: '>=12'}

  ast-module-types@6.0.1:
    resolution: {integrity: sha512-WHw67kLXYbZuHTmcdbIrVArCq5wxo6NEuj3hiYAWr8mwJeC+C2mMCIBIWCiDoCye/OF/xelc+teJ1ERoWmnEIA==}
    engines: {node: '>=18'}

  ast-types@0.16.1:
    resolution: {integrity: sha512-6t10qk83GOG8p0vKmaCr8eiilZwO171AvbROMtvvNiwrTly62t+7XkA8RdIIVbpMhCASAsxgAzdRSwh6nw/5Dg==}
    engines: {node: '>=4'}

  async-function@1.0.0:
    resolution: {integrity: sha512-hsU18Ae8CDTR6Kgu9DYf0EbCr/a5iGL0rytQDobUcdpYOKokk8LEjVphnXkDkgpi0wYVsqrXuP0bZxJaTqdgoA==}
    engines: {node: '>= 0.4'}

  async-sema@3.1.1:
    resolution: {integrity: sha512-tLRNUXati5MFePdAk8dw7Qt7DpxPB60ofAgn8WRhW6a2rcimZnYBP9oxHiv0OHy+Wz7kPMG+t4LGdt31+4EmGg==}

  async@3.2.6:
    resolution: {integrity: sha512-htCUDlxyyCLMgaM3xXg0C0LW2xqfuQ6p05pCEIsXuyQ+a1koYKTuBMzRNwmybfLgvJDMd0r1LTn4+E0Ti6C2AA==}

  available-typed-arrays@1.0.7:
    resolution: {integrity: sha512-wvUjBtSGN7+7SjNpq/9M2Tg350UZD3q62IFZLbRAR1bSMlCo1ZaeW+BJ+D090e4hIIZLBcTDWe4Mh4jvUDajzQ==}
    engines: {node: '>= 0.4'}

  b4a@1.6.7:
    resolution: {integrity: sha512-OnAYlL5b7LEkALw87fUVafQw5rVR9RjwGd4KUwNQ6DrrNmaVaUCgLipfVlzrPQ4tWOR9P0IXGNOx50jYCCdSJg==}

  babel-dead-code-elimination@1.0.10:
    resolution: {integrity: sha512-DV5bdJZTzZ0zn0DC24v3jD7Mnidh6xhKa4GfKCbq3sfW8kaWhDdZjP3i81geA8T33tdYqWKw4D3fVv0CwEgKVA==}

  balanced-match@1.0.2:
    resolution: {integrity: sha512-3oSeUO0TMV67hN1AmbXsK4yaqU7tjiHlbxRDZOpH0KW9+CeX4bRAaX0Anxt0tx2MrpRpWwQaPwIlISEJhYU5Pw==}

  bare-events@2.6.0:
    resolution: {integrity: sha512-EKZ5BTXYExaNqi3I3f9RtEsaI/xBSGjE0XZCZilPzFAV/goswFHuPd9jEZlPIZ/iNZJwDSao9qRiScySz7MbQg==}

  base64-js@1.5.1:
    resolution: {integrity: sha512-AKpaYlHn8t4SVbOHCy+b5+KKgvR4vrsD8vbvrbiQJps7fKDTkjkDry6ji0rUJjC0kzbNePLwzxq8iypo41qeWA==}

  better-path-resolve@1.0.0:
    resolution: {integrity: sha512-pbnl5XzGBdrFU/wT4jqmJVPn2B6UHPBOhzMQkY/SPUPB6QtUXtmBHBIwCbXJol93mOpGMnQyP/+BB19q04xj7g==}
    engines: {node: '>=4'}

  binary-extensions@2.3.0:
    resolution: {integrity: sha512-Ceh+7ox5qe7LJuLHoY0feh3pHuUDHAcRUeyL2VYghZwfpkNIy/+8Ocg0a3UuSoYzavmylwuLWQOf3hl0jjMMIw==}
    engines: {node: '>=8'}

  bindings@1.5.0:
    resolution: {integrity: sha512-p2q/t/mhvuOj/UeLlV6566GD/guowlr0hHxClI0W9m7MWYkL1F0hLo+0Aexs9HSPCtR1SXQ0TD3MMKrXZajbiQ==}

  body-parser@1.20.3:
    resolution: {integrity: sha512-7rAxByjUMqQ3/bHJy7D6OGXvx/MMc4IqBn/X0fcM1QUcAItpZrBEYhWGem+tzXH90c+G01ypMcYJBO9Y30203g==}
    engines: {node: '>= 0.8', npm: 1.2.8000 || >= 1.4.16}

  boolbase@1.0.0:
    resolution: {integrity: sha512-JZOSA7Mo9sNGB8+UjSgzdLtokWAky1zbztM3WRLCbZ70/3cTANmQmOdR7y2g+J0e2WXywy1yS468tY+IruqEww==}

  brace-expansion@1.1.12:
    resolution: {integrity: sha512-9T9UjW3r0UW5c1Q7GTwllptXwhvYmEzFhzMfZ9H7FQWt+uZePjZPjBP/W1ZEyZ1twGWom5/56TF4lPcqjnDHcg==}

  brace-expansion@2.0.2:
    resolution: {integrity: sha512-Jt0vHyM+jmUBqojB7E1NIYadt0vI0Qxjxd2TErW94wDz+E2LAm5vKMXXwg6ZZBTHPuUlDgQHKXvjGBdfcF1ZDQ==}

  braces@3.0.3:
    resolution: {integrity: sha512-yQbXgO/OSZVD2IsiLlro+7Hf6Q18EJrKSEsdoMzKePKXct3gvD8oLcOQdIzGupr5Fj+EDe8gO/lxc1BzfMpxvA==}
    engines: {node: '>=8'}

  browserslist@4.25.1:
    resolution: {integrity: sha512-KGj0KoOMXLpSNkkEI6Z6mShmQy0bc1I+T7K9N81k4WWMrfz+6fQ6es80B/YLAeRoKvjYE1YSHHOW1qe9xIVzHw==}
    engines: {node: ^6 || ^7 || ^8 || ^9 || ^10 || ^11 || ^12 || >=13.7}
    hasBin: true

  buffer-crc32@0.2.13:
    resolution: {integrity: sha512-VO9Ht/+p3SN7SKWqcrgEzjGbRSJYTx+Q1pTQC0wrWqHx0vpJraQ6GtHx8tvcg1rlK1byhU5gccxgOgj7B0TDkQ==}

  buffer-crc32@1.0.0:
    resolution: {integrity: sha512-Db1SbgBS/fg/392AblrMJk97KggmvYhr4pB5ZIMTWtaivCPMWLkmb7m21cJvpvgK+J3nsU2CmmixNBZx4vFj/w==}
    engines: {node: '>=8.0.0'}

  buffer-from@1.1.2:
    resolution: {integrity: sha512-E+XQCRwSbaaiChtv6k6Dwgc+bx+Bs6vuKJHHl5kox/BaKbhiXzqQOwK4cO22yElGp2OCmjwVhT3HmxgyPGnJfQ==}

  buffer@6.0.3:
    resolution: {integrity: sha512-FTiCpNxtwiZZHEZbcbTIcZjERVICn9yq/pDFkTl95/AxzD1naBctN7YO68riM/gLSDY7sdrMby8hofADYuuqOA==}

  builtin-modules@3.3.0:
    resolution: {integrity: sha512-zhaCDicdLuWN5UbN5IMnFqNMhNfo919sH85y2/ea+5Yg9TsTkeZxpL+JLbp6cgYFS4sRLp3YV4S6yDuqVWHYOw==}
    engines: {node: '>=6'}

  bundle-require@5.1.0:
    resolution: {integrity: sha512-3WrrOuZiyaaZPWiEt4G3+IffISVC9HYlWueJEBWED4ZH4aIAC2PnkdnuRrR94M+w6yGWn4AglWtJtBI8YqvgoA==}
    engines: {node: ^12.20.0 || ^14.13.1 || >=16.0.0}
    peerDependencies:
      esbuild: '>=0.18'

  bytes@3.1.2:
    resolution: {integrity: sha512-/Nf7TyzTx6S3yRJObOAV7956r8cr2+Oj8AC5dt8wSP3BQAoeX58NoHyCU8P8zGkNXStjTSi6fzO6F0pBdcYbEg==}
    engines: {node: '>= 0.8'}

  c12@3.1.0:
    resolution: {integrity: sha512-uWoS8OU1MEIsOv8p/5a82c3H31LsWVR5qiyXVfBNOzfffjUWtPnhAb4BYI2uG2HfGmZmFjCtui5XNWaps+iFuw==}
    peerDependencies:
      magicast: ^0.3.5
    peerDependenciesMeta:
      magicast:
        optional: true

  cac@6.7.14:
    resolution: {integrity: sha512-b6Ilus+c3RrdDk+JhLKUAQfzzgLEPy6wcXqS7f/xe1EETvsDP6GORG7SFuOs6cID5YkqchW/LXZbX5bc8j7ZcQ==}
    engines: {node: '>=8'}

  call-bind-apply-helpers@1.0.2:
    resolution: {integrity: sha512-Sp1ablJ0ivDkSzjcaJdxEunN5/XvksFJ2sMBFfq6x0ryhQV/2b/KwFe21cMpmHtPOSij8K99/wSfoEuTObmuMQ==}
    engines: {node: '>= 0.4'}

  call-bind@1.0.8:
    resolution: {integrity: sha512-oKlSFMcMwpUg2ednkhQ454wfWiU/ul3CkJe/PEHcTKuiX6RpbehUiFMXu13HalGZxfUwCQzZG747YXBn1im9ww==}
    engines: {node: '>= 0.4'}

  call-bound@1.0.4:
    resolution: {integrity: sha512-+ys997U96po4Kx/ABpBCqhA9EuxJaQWDQg7295H4hBphv3IZg0boBKuwYpt4YXp6MZ5AmZQnU/tyMTlRpaSejg==}
    engines: {node: '>= 0.4'}

  callsite@1.0.0:
    resolution: {integrity: sha512-0vdNRFXn5q+dtOqjfFtmtlI9N2eVZ7LMyEV2iKC5mEEFvSg/69Ml6b/WU2qF8W1nLRa0wiSrDT3Y5jOHZCwKPQ==}

  callsites@3.1.0:
    resolution: {integrity: sha512-P8BjAsXvZS+VIDUI11hHCQEv74YT67YUi5JJFNWIqL235sBmjX4+qx9Muvls5ivyNENctx46xQLQ3aTuE7ssaQ==}
    engines: {node: '>=6'}

  caniuse-lite@1.0.30001727:
    resolution: {integrity: sha512-pB68nIHmbN6L/4C6MH1DokyR3bYqFwjaSs/sWDHGj4CTcFtQUQMuJftVwWkXq7mNWOybD3KhUv3oWHoGxgP14Q==}

  chai@5.2.1:
    resolution: {integrity: sha512-5nFxhUrX0PqtyogoYOA8IPswy5sZFTOsBFl/9bNsmDLgsxYTzSZQJDPppDnZPTQbzSEm0hqGjWPzRemQCYbD6A==}
    engines: {node: '>=18'}

  chalk@3.0.0:
    resolution: {integrity: sha512-4D3B6Wf41KOYRFdszmDqMCGq5VV/uMAB273JILmO+3jAlh8X4qDtdtgCR3fxtbLEMzSx22QdhnDcJvu2u1fVwg==}
    engines: {node: '>=8'}

  chalk@4.1.2:
    resolution: {integrity: sha512-oKnbhFyRIXpUuez8iBMmyEa4nbj4IOQyuhc/wy9kY7/WVPcwIO9VA668Pu8RkO7+0G76SLROeyw9CpQ061i4mA==}
    engines: {node: '>=10'}

  chalk@5.4.1:
    resolution: {integrity: sha512-zgVZuo2WcZgfUEmsn6eO3kINexW8RAE4maiQ8QNs8CtpPCSyMiYsULR3HQYkm3w8FIA3SberyMJMSldGsW+U3w==}
    engines: {node: ^12.17.0 || ^14.13 || >=16.0.0}

  chardet@0.7.0:
    resolution: {integrity: sha512-mT8iDcrh03qDGRRmoA2hmBJnxpllMR+0/0qlzjqZES6NdiWDcZkCNAk4rPFZ9Q85r27unkiNNg8ZOiwZXBHwcA==}

  check-error@2.1.1:
    resolution: {integrity: sha512-OAlb+T7V4Op9OwdkjmguYRqncdlx5JiofwOAUkmTF+jNdHwzTaTs4sRAGpzLF3oOz5xAyDGrPgeIDFQmDOTiJw==}
    engines: {node: '>= 16'}

  cheerio-select@2.1.0:
    resolution: {integrity: sha512-9v9kG0LvzrlcungtnJtpGNxY+fzECQKhK4EGJX2vByejiMX84MFNQw4UxPJl3bFbTMw+Dfs37XaIkCwTZfLh4g==}

  cheerio@1.1.0:
    resolution: {integrity: sha512-+0hMx9eYhJvWbgpKV9hN7jg0JcwydpopZE4hgi+KvQtByZXPp04NiCWU0LzcAbP63abZckIHkTQaXVF52mX3xQ==}
    engines: {node: '>=18.17'}

  chokidar@3.6.0:
    resolution: {integrity: sha512-7VT13fmjotKpGipCW9JEQAusEPE+Ei8nl6/g4FBAmIm0GOOLMua9NDDo/DWp0ZAxCr3cPq5ZpBqmPAQgDda2Pw==}
    engines: {node: '>= 8.10.0'}

  chokidar@4.0.3:
    resolution: {integrity: sha512-Qgzu8kfBvo+cA4962jnP1KkS6Dop5NS6g7R5LFYJr4b8Ub94PPQXUksCw9PvXoeXPRRddRNC5C1JQUR2SMGtnA==}
    engines: {node: '>= 14.16.0'}

  chownr@3.0.0:
    resolution: {integrity: sha512-+IxzY9BZOQd/XuYPRmrvEVjF/nqj5kgT4kEq7VofrDoM1MxoRjEWkrCC3EtLi59TVawxTAn+orJwFQcrqEN1+g==}
    engines: {node: '>=18'}

  ci-info@3.9.0:
    resolution: {integrity: sha512-NIxF55hv4nSqQswkAeiOi1r83xy8JldOFDTWiug55KBu9Jnblncd2U6ViHmYgHf01TPZS77NJBhBMKdWj9HQMQ==}
    engines: {node: '>=8'}

  citty@0.1.6:
    resolution: {integrity: sha512-tskPPKEs8D2KPafUypv2gxwJP8h/OaJmC82QQGGDQcHvXX43xF2VDACcJVmZ0EuSxkpO9Kc4MlrA3q0+FG58AQ==}

  cli-cursor@5.0.0:
    resolution: {integrity: sha512-aCj4O5wKyszjMmDT4tZj93kxyydN/K5zPWSCe6/0AV/AA1pqe5ZBIw0a2ZfPQV7lL5/yb5HsUreJ6UFAF1tEQw==}
    engines: {node: '>=18'}

  cli-truncate@4.0.0:
    resolution: {integrity: sha512-nPdaFdQ0h/GEigbPClz11D0v/ZJEwxmeVZGeMo3Z5StPtUTkA9o1lD6QwoirYiSDzbcwn2XcjwmCp68W1IS4TA==}
    engines: {node: '>=18'}

  clipboardy@4.0.0:
    resolution: {integrity: sha512-5mOlNS0mhX0707P2I0aZ2V/cmHUEO/fL7VFLqszkhUsxt7RwnmrInf/eEQKlf5GzvYeHIjT+Ov1HRfNmymlG0w==}
    engines: {node: '>=18'}

  cliui@8.0.1:
    resolution: {integrity: sha512-BSeNnyus75C4//NQ9gQt1/csTXyo/8Sb+afLAkzAptFuMsod9HFokGNudZpi/oQV73hnVK+sR+5PVRMd+Dr7YQ==}
    engines: {node: '>=12'}

  cluster-key-slot@1.1.2:
    resolution: {integrity: sha512-RMr0FhtfXemyinomL4hrWcYJxmX6deFdCxpJzhDttxgO1+bcCnkk+9drydLVDmAMG7NE6aN/fl4F7ucU/90gAA==}
    engines: {node: '>=0.10.0'}

  color-convert@1.9.3:
    resolution: {integrity: sha512-QfAUtd+vFdAtFQcC8CCyYt1fYWxSqAiK2cSD6zDB8N3cpsEBAvRxp9zOGg6G/SHHJYAT88/az/IuDGALsNVbGg==}

  color-convert@2.0.1:
    resolution: {integrity: sha512-RRECPsj7iu/xb5oKYcsFHSppFNnsj/52OVTRKb4zP5onXwVF3zVmmToNcOfGC+CRDpfK/U584fMg38ZHCaElKQ==}
    engines: {node: '>=7.0.0'}

  color-name@1.1.3:
    resolution: {integrity: sha512-72fSenhMw2HZMTVHeCA9KCmpEIbzWiQsjN+BHcBbS9vr1mtt+vJjPdksIBNUmKAW8TFUDPJK5SUU3QhE9NEXDw==}

  color-name@1.1.4:
    resolution: {integrity: sha512-dOy+3AuW3a2wNbZHIuMZpTcgjGuLU/uBL/ubcZF9OXbDo8ff4O8yVp5Bf0efS8uEoYo5q4Fx7dY9OgQGXgAsQA==}

  color-string@1.9.1:
    resolution: {integrity: sha512-shrVawQFojnZv6xM40anx4CkoDP+fZsw/ZerEMsW/pyzsRbElpsL/DBVW7q3ExxwusdNXI3lXpuhEZkzs8p5Eg==}

  color@3.2.1:
    resolution: {integrity: sha512-aBl7dZI9ENN6fUGC7mWpMTPNHmWUSNan9tuWN6ahh5ZLNk9baLJOnSMlrQkHcrfFgz2/RigjUVAjdx36VcemKA==}

  colorette@2.0.20:
    resolution: {integrity: sha512-IfEDxwoWIjkeXL1eXcDiow4UbKjhLdq6/EuSVR9GMN7KVH3r9gQ83e73hsz1Nd1T3ijd5xv1wcWRYO+D6kCI2w==}

  colorspace@1.1.4:
    resolution: {integrity: sha512-BgvKJiuVu1igBUF2kEjRCZXol6wiiGbY5ipL/oVPwm0BL9sIpMIzM8IK7vwuxIIzOXMV3Ey5w+vxhm0rR/TN8w==}

  commander@10.0.1:
    resolution: {integrity: sha512-y4Mg2tXshplEbSGzx7amzPwKKOCGuoSRP/CjEdwwk0FOGlUbq6lKuoyDZTNZkmxHdJtp54hdfY/JUrdL7Xfdug==}
    engines: {node: '>=14'}

  commander@12.1.0:
    resolution: {integrity: sha512-Vw8qHK3bZM9y/P10u3Vib8o/DdkvA2OtPtZvD871QKjy74Wj1WSKFILMPRPSdUSx5RFK1arlJzEtA4PkFgnbuA==}
    engines: {node: '>=18'}

  commander@13.1.0:
    resolution: {integrity: sha512-/rFeCpNJQbhSZjGVwO9RFV3xPqbnERS8MmIQzCtD/zl6gpJuV/bMLuN92oG3F7d8oDEHHRrujSXNUr8fpjntKw==}
    engines: {node: '>=18'}

  commander@2.20.3:
    resolution: {integrity: sha512-GpVkmM8vF2vQUkj2LvZmD35JxeJOLCwJ9cUkugyk2nuhbv3+mJvpLYYt+0+USMxE+oj+ey/lJEnhZw75x/OMcQ==}

  commander@4.1.1:
    resolution: {integrity: sha512-NOKm8xhkzAjzFx8B2v5OAHT+u5pRQc2UCa2Vq9jYL/31o2wi9mxBA7LIFs3sV5VSC49z6pEhfbMULvShKj26WA==}
    engines: {node: '>= 6'}

  comment-parser@1.4.1:
    resolution: {integrity: sha512-buhp5kePrmda3vhc5B9t7pUQXAb2Tnd0qgpkIhPhkHXxJpiPJ11H0ZEU0oBpJ2QztSbzG/ZxMj/CHsYJqRHmyg==}
    engines: {node: '>= 12.0.0'}

  common-path-prefix@3.0.0:
    resolution: {integrity: sha512-QE33hToZseCH3jS0qN96O/bSh3kaw/h+Tq7ngyY9eWDUnTlTNUyqfqvCXioLe5Na5jFsL78ra/wuBU4iuEgd4w==}

  commondir@1.0.1:
    resolution: {integrity: sha512-W9pAhw0ja1Edb5GVdIF1mjZw/ASI0AlShXM83UUGe2DVr5TdAPEA1OA8m/g8zWp9x6On7gqufY+FatDbC3MDQg==}

  compare-func@2.0.0:
    resolution: {integrity: sha512-zHig5N+tPWARooBnb0Zx1MFcdfpyJrfTJ3Y5L+IFvUm8rM74hHz66z0gw0x4tijh5CorKkKUCnW82R2vmpeCRA==}

  compare-versions@6.1.1:
    resolution: {integrity: sha512-4hm4VPpIecmlg59CHXnRDnqGplJFrbLG4aFEl5vl6cK1u76ws3LLvX7ikFnTDl5vo39sjWD6AaDPYodJp/NNHg==}

  compatx@0.2.0:
    resolution: {integrity: sha512-6gLRNt4ygsi5NyMVhceOCFv14CIdDFN7fQjX1U4+47qVE/+kjPoXMK65KWK+dWxmFzMTuKazoQ9sch6pM0p5oA==}

  compress-commons@6.0.2:
    resolution: {integrity: sha512-6FqVXeETqWPoGcfzrXb37E50NP0LXT8kAMu5ooZayhWWdgEY4lBEEcbQNXtkuKQsGduxiIcI4gOTsxTmuq/bSg==}
    engines: {node: '>= 14'}

  computeds@0.0.1:
    resolution: {integrity: sha512-7CEBgcMjVmitjYo5q8JTJVra6X5mQ20uTThdK+0kR7UEaDrAWEQcRiBtWJzga4eRpP6afNwwLsX2SET2JhVB1Q==}

  concat-map@0.0.1:
    resolution: {integrity: sha512-/Srv4dswyQNBfohGpz9o6Yb3Gz3SrUDqBH5rTuhGR7ahtlbYKnVxw2bCFMRljaA7EXHaXZ8wsHdodFvbkhKmqg==}

  concurrently@9.2.0:
    resolution: {integrity: sha512-IsB/fiXTupmagMW4MNp2lx2cdSN2FfZq78vF90LBB+zZHArbIQZjQtzXCiXnvTxCZSvXanTqFLWBjw2UkLx1SQ==}
    engines: {node: '>=18'}
    hasBin: true

  confbox@0.1.8:
    resolution: {integrity: sha512-RMtmw0iFkeR4YV+fUOSucriAQNb9g8zFR52MWCtl+cCZOFRNL6zeB395vPzFhEjjn4fMxXudmELnl/KF/WrK6w==}

  confbox@0.2.2:
    resolution: {integrity: sha512-1NB+BKqhtNipMsov4xI/NnhCKp9XG9NamYp5PVm9klAT0fsrNPjaFICsCFhNhwZJKNh7zB/3q8qXz0E9oaMNtQ==}

  consola@3.4.2:
    resolution: {integrity: sha512-5IKcdX0nnYavi6G7TtOhwkYzyjfJlatbjMjuLSfE2kYT5pMDOilZ4OvMhi637CcDICTmz3wARPoyhqyX1Y+XvA==}
    engines: {node: ^14.18.0 || >=16.10.0}

  content-disposition@0.5.4:
    resolution: {integrity: sha512-FveZTNuGw04cxlAiWbzi6zTAL/lhehaWbTtgluJh4/E95DqMwTmha3KZN1aAWA8cFIhHzMZUvLevkw5Rqk+tSQ==}
    engines: {node: '>= 0.6'}

  content-type@1.0.5:
    resolution: {integrity: sha512-nTjqfcBFEipKdXCv4YDQWCfmcLZKm81ldF0pAopTvyrFGVbcR6P/VAAd5G7N+0tTr8QqiU0tFadD6FK4NtJwOA==}
    engines: {node: '>= 0.6'}

  conventional-changelog-angular@7.0.0:
    resolution: {integrity: sha512-ROjNchA9LgfNMTTFSIWPzebCwOGFdgkEq45EnvvrmSLvCtAw0HSmrCs7/ty+wAeYUZyNay0YMUNYFTRL72PkBQ==}
    engines: {node: '>=16'}

  conventional-commits-parser@5.0.0:
    resolution: {integrity: sha512-ZPMl0ZJbw74iS9LuX9YIAiW8pfM5p3yh2o/NbXHbkFuZzY5jvdi5jFycEOkmBW5H5I7nA+D6f3UcsCLP2vvSEA==}
    engines: {node: '>=16'}
    hasBin: true

  convert-source-map@2.0.0:
    resolution: {integrity: sha512-Kvp459HrV2FEJ1CAsi1Ku+MY3kasH19TFykTz2xWmMeq6bk2NU3XXvfJ+Q61m0xktWwt+1HSYf3JZsTms3aRJg==}

  cookie-es@1.2.2:
    resolution: {integrity: sha512-+W7VmiVINB+ywl1HGXJXmrqkOhpKrIiVZV6tQuV54ZyQC7MMuBt81Vc336GMLoHBq5hV/F9eXgt5Mnx0Rha5Fg==}

  cookie-es@2.0.0:
    resolution: {integrity: sha512-RAj4E421UYRgqokKUmotqAwuplYw15qtdXfY+hGzgCJ/MBjCVZcSoHK/kH9kocfjRjcDME7IiDWR/1WX1TM2Pg==}

  cookie-signature@1.0.6:
    resolution: {integrity: sha512-QADzlaHc8icV8I7vbaJXJwod9HWYp8uCqf1xa4OfNu1T7JVxQIrUgOWtHdNDtPiywmFbiS12VjotIXLrKM3orQ==}

  cookie@0.7.1:
    resolution: {integrity: sha512-6DnInpx7SJ2AK3+CTUE/ZM0vWTUboZCegxhC2xiIydHR9jNuTAASBrfEpHhiGOZw/nX51bHt6YQl8jsGo4y/0w==}
    engines: {node: '>= 0.6'}

  cookie@1.0.2:
    resolution: {integrity: sha512-9Kr/j4O16ISv8zBBhJoi4bXOYNTkFLOqSL3UDB0njXxCXNezjeyVrJyGOWtgfs/q2km1gwBcfH8q1yEGoMYunA==}
    engines: {node: '>=18'}

  copy-file@11.0.0:
    resolution: {integrity: sha512-mFsNh/DIANLqFt5VHZoGirdg7bK5+oTWlhnGu6tgRhzBlnEKWaPX2xrFaLltii/6rmhqFMJqffUgknuRdpYlHw==}
    engines: {node: '>=18'}

  core-util-is@1.0.3:
    resolution: {integrity: sha512-ZQBvi1DcpJ4GDqanjucZ2Hj3wEO5pZDS89BWbkcrvdxksJorwUDDZamX9ldFkp9aw2lmBDLgkObEA4DWNJ9FYQ==}

  cors@2.8.5:
    resolution: {integrity: sha512-KIHbLJqu73RGr/hnbrO9uBeixNGuvSQjul/jdFvS/KFSIH1hWVd1ng7zOHx+YrEfInLG7q4n6GHQ9cDtxv/P6g==}
    engines: {node: '>= 0.10'}

  crc-32@1.2.2:
    resolution: {integrity: sha512-ROmzCKrTnOwybPcJApAA6WBWij23HVfGVNKqqrZpuyZOHqK2CwHSvpGuyt/UNNvaIjEd8X5IFGp4Mh+Ie1IHJQ==}
    engines: {node: '>=0.8'}
    hasBin: true

  crc32-stream@6.0.0:
    resolution: {integrity: sha512-piICUB6ei4IlTv1+653yq5+KoqfBYmj9bw6LqXoOneTMDXk5nM1qt12mFW1caG3LlJXEKW1Bp0WggEmIfQB34g==}
    engines: {node: '>= 14'}

  cron-parser@4.9.0:
    resolution: {integrity: sha512-p0SaNjrHOnQeR8/VnfGbmg9te2kfyYSQ7Sc/j/6DtPL3JQvKxmjO9TSjNFpujqV3vEYYBvNNvXSxzyksBWAx1Q==}
    engines: {node: '>=12.0.0'}

  croner@9.1.0:
    resolution: {integrity: sha512-p9nwwR4qyT5W996vBZhdvBCnMhicY5ytZkR4D1Xj0wuTDEiMnjwR57Q3RXYY/s0EpX6Ay3vgIcfaR+ewGHsi+g==}
    engines: {node: '>=18.0'}

  cross-spawn@6.0.6:
    resolution: {integrity: sha512-VqCUuhcd1iB+dsv8gxPttb5iZh/D0iubSP21g36KXdEuf6I5JiioesUVjpCdHV9MZRUfVFlvwtIUyPfxo5trtw==}
    engines: {node: '>=4.8'}

  cross-spawn@7.0.6:
    resolution: {integrity: sha512-uV2QOWP2nWzsy2aMp8aRibhi9dlzF5Hgh5SHaB9OiTGEyDTiJJyx0uy51QXdyWbtAHNua4XJzUKca3OzKUd3vA==}
    engines: {node: '>= 8'}

  crossws@0.3.5:
    resolution: {integrity: sha512-ojKiDvcmByhwa8YYqbQI/hg7MEU0NC03+pSdEq4ZUnZR9xXpwk7E43SMNGkn+JxJGPFtNvQ48+vV2p+P1ml5PA==}

  css-select@5.2.2:
    resolution: {integrity: sha512-TizTzUddG/xYLA3NXodFM0fSbNizXjOKhqiQQwvhlspadZokn1KDy0NZFS0wuEubIYAV5/c1/lAr0TaaFXEXzw==}

  css-what@6.2.2:
    resolution: {integrity: sha512-u/O3vwbptzhMs3L1fQE82ZSLHQQfto5gyZzwteVIEyeaY5Fc7R4dapF/BvRoSYFeqfBk4m0V1Vafq5Pjv25wvA==}
    engines: {node: '>= 6'}

  css.escape@1.5.1:
    resolution: {integrity: sha512-YUifsXXuknHlUsmlgyY0PKzgPOr7/FjCePfHNt0jxm83wHZi44VDMQ7/fGNkjY3/jV1MC+1CmZbaHzugyeRtpg==}

  cssstyle@4.6.0:
    resolution: {integrity: sha512-2z+rWdzbbSZv6/rhtvzvqeZQHrBaqgogqt85sqFNbabZOuFbCVFb8kPeEtZjiKkbrm395irpNKiYeFeLiQnFPg==}
    engines: {node: '>=18'}

  csstype@3.1.3:
    resolution: {integrity: sha512-M1uQkMl8rQK/szD0LNhtqxIPLpimGm8sOBwU7lLnCpSbTyY3yeU1Vc7l4KT5zT4s/yOxHH5O7tIuuLOCnLADRw==}

  data-uri-to-buffer@4.0.1:
    resolution: {integrity: sha512-0R9ikRb668HB7QDxT1vkpuUBtqc53YyAwMwGeUFKRojY/NWKvdZ+9UYtRfGmhqNbRkTSVpMbmyhXipFFv2cb/A==}
    engines: {node: '>= 12'}

  data-urls@5.0.0:
    resolution: {integrity: sha512-ZYP5VBHshaDAiVZxjbRVcFJpc+4xGgT0bK3vzy1HLN8jTO975HEbuYzZJcHoQEY5K1a0z8YayJkyVETa08eNTg==}
    engines: {node: '>=18'}

  data-view-buffer@1.0.2:
    resolution: {integrity: sha512-EmKO5V3OLXh1rtK2wgXRansaK1/mtVdTUEiEI0W8RkvgT05kfxaH29PliLnpLP73yYO6142Q72QNa8Wx/A5CqQ==}
    engines: {node: '>= 0.4'}

  data-view-byte-length@1.0.2:
    resolution: {integrity: sha512-tuhGbE6CfTM9+5ANGf+oQb72Ky/0+s3xKUpHvShfiz2RxMFgFPjsXuRLBVMtvMs15awe45SRb83D6wH4ew6wlQ==}
    engines: {node: '>= 0.4'}

  data-view-byte-offset@1.0.1:
    resolution: {integrity: sha512-BS8PfmtDGnrgYdOonGZQdLZslWIeCGFP9tpan0hi1Co2Zr2NKADsvGYA8XxuG/4UWgJ6Cjtv+YJnB6MM69QGlQ==}
    engines: {node: '>= 0.4'}

  dataloader@1.4.0:
    resolution: {integrity: sha512-68s5jYdlvasItOJnCuI2Q9s4q98g0pCyL3HrcKJu8KNugUl8ahgmZYg38ysLTgQjjXX3H8CJLkAvWrclWfcalw==}

  db0@0.3.2:
    resolution: {integrity: sha512-xzWNQ6jk/+NtdfLyXEipbX55dmDSeteLFt/ayF+wZUU5bzKgmrDOxmInUTbyVRp46YwnJdkDA1KhB7WIXFofJw==}
    peerDependencies:
      '@electric-sql/pglite': '*'
      '@libsql/client': '*'
      better-sqlite3: '*'
      drizzle-orm: '*'
      mysql2: '*'
      sqlite3: '*'
    peerDependenciesMeta:
      '@electric-sql/pglite':
        optional: true
      '@libsql/client':
        optional: true
      better-sqlite3:
        optional: true
      drizzle-orm:
        optional: true
      mysql2:
        optional: true
      sqlite3:
        optional: true

  de-indent@1.0.2:
    resolution: {integrity: sha512-e/1zu3xH5MQryN2zdVaF0OrdNLUbvWxzMbi+iNA6Bky7l1RoP8a2fIbRocyHclXt/arDrrR6lL3TqFD9pMQTsg==}

  debug@2.6.9:
    resolution: {integrity: sha512-bC7ElrdJaJnPbAP+1EotYvqZsb3ecl5wi6Bfi6BJTUcNowp6cvspg0jXznRTKDjm/E7AdgFBVeAPVMNcKGsHMA==}
    peerDependencies:
      supports-color: '*'
    peerDependenciesMeta:
      supports-color:
        optional: true

  debug@4.4.1:
    resolution: {integrity: sha512-KcKCqiftBJcZr++7ykoDIEwSa3XWowTfNPo92BYxjXiyYEVrUQh2aLyhxBCwww+heortUFxEJYcRzosstTEBYQ==}
    engines: {node: '>=6.0'}
    peerDependencies:
      supports-color: '*'
    peerDependenciesMeta:
      supports-color:
        optional: true

  decache@4.6.2:
    resolution: {integrity: sha512-2LPqkLeu8XWHU8qNCS3kcF6sCcb5zIzvWaAHYSvPfwhdd7mHuah29NssMzrTYyHN4F5oFy2ko9OBYxegtU0FEw==}

  decimal.js@10.6.0:
    resolution: {integrity: sha512-YpgQiITW3JXGntzdUmyUR1V812Hn8T1YVXhCu+wO3OpS4eU9l4YdD3qjyiKdV6mvV29zapkMeD390UVEf2lkUg==}

  deep-eql@5.0.2:
    resolution: {integrity: sha512-h5k/5U50IJJFpzfL6nO9jaaumfjO/f2NjK/oYB2Djzm4p9L+3T9qWpZqZ2hAbLPuuYq9wrU08WQyBTL5GbPk5Q==}
    engines: {node: '>=6'}

  deep-is@0.1.4:
    resolution: {integrity: sha512-oIPzksmTg4/MriiaYGO+okXDT7ztn/w3Eptv/+gSIdMdKsJo0u4CfYNFJPy+4SKMuCqGw2wxnA+URMg3t8a/bQ==}

  deepmerge@4.3.1:
    resolution: {integrity: sha512-3sUqbMEc77XqpdNO7FRyRog+eW3ph+GYCbj+rK+uYyRMuwsVy0rMiVtPn+QJlKFvWP/1PYpapqYn0Me2knFn+A==}
    engines: {node: '>=0.10.0'}

  define-data-property@1.1.4:
    resolution: {integrity: sha512-rBMvIzlpA8v6E+SJZoo++HAYqsLrkg7MSfIinMPFhmkorw7X+dOXVJQs+QT69zGkzMyfDnIMN2Wid1+NbL3T+A==}
    engines: {node: '>= 0.4'}

  define-lazy-prop@2.0.0:
    resolution: {integrity: sha512-Ds09qNh8yw3khSjiJjiUInaGX9xlqZDY7JVryGxdxV7NPeuqQfplOpQ66yJFZut3jLa5zOwkXw1g9EI2uKh4Og==}
    engines: {node: '>=8'}

  define-properties@1.2.1:
    resolution: {integrity: sha512-8QmQKqEASLd5nx0U1B1okLElbUuuttJ/AnYmRXbbbGDWh6uS208EjD4Xqq/I9wK7u0v6O08XhTWnt5XtEbR6Dg==}
    engines: {node: '>= 0.4'}

  defu@6.1.4:
    resolution: {integrity: sha512-mEQCMmwJu317oSz8CwdIOdwf3xMif1ttiM8LTufzc3g6kR+9Pe236twL8j3IYT1F7GfRgGcW6MWxzZjLIkuHIg==}

  denque@2.1.0:
    resolution: {integrity: sha512-HVQE3AAb/pxF8fQAoiqpvg9i3evqug3hoiwakOyZAwJm+6vZehbkYXZ0l4JxS+I3QxM97v5aaRNhj8v5oBhekw==}
    engines: {node: '>=0.10'}

  depd@2.0.0:
    resolution: {integrity: sha512-g7nH6P6dyDioJogAAGprGpCtVImJhpPk/roCzdb3fIh61/s/nPsfR6onyMwkCAR/OlC3yBC0lESvUoQEAssIrw==}
    engines: {node: '>= 0.8'}

  dequal@2.0.3:
    resolution: {integrity: sha512-0je+qPKHEMohvfRTCEo3CrPG6cAzAYgmzKyxRiYSSDkS6eGJdyVJm7WaYA5ECaAD9wLB2T4EEeymA5aFVcYXCA==}
    engines: {node: '>=6'}

  destr@2.0.5:
    resolution: {integrity: sha512-ugFTXCtDZunbzasqBxrK93Ik/DRYsO6S/fedkWEMKqt04xZ4csmnmwGDBAb07QWNaGMAmnTIemsYZCksjATwsA==}

  destroy@1.2.0:
    resolution: {integrity: sha512-2sJGJTaXIIaR1w4iJSNoN0hnMY7Gpc/n8D4qSCJw8QqFWXf7cuAgnEHxBpweaVcPevC2l3KpjYCx3NypQQgaJg==}
    engines: {node: '>= 0.8', npm: 1.2.8000 || >= 1.4.16}

  detect-indent@6.1.0:
    resolution: {integrity: sha512-reYkTUJAZb9gUuZ2RvVCNhVHdg62RHnJ7WJl8ftMi4diZ6NWlciOzQN88pUhSELEwflJht4oQDv0F0BMlwaYtA==}
    engines: {node: '>=8'}

  detect-libc@1.0.3:
    resolution: {integrity: sha512-pGjwhsmsp4kL2RTz08wcOlGN83otlqHeD/Z5T8GXZB+/YcpQ/dgo+lbU8ZsGxV0HIvqqxo9l7mqYwyYMD9bKDg==}
    engines: {node: '>=0.10'}
    hasBin: true

  detect-libc@2.0.4:
    resolution: {integrity: sha512-3UDv+G9CsCKO1WKMGw9fwq/SWJYbI0c5Y7LU1AXYoDdbhE2AHQ6N6Nb34sG8Fj7T5APy8qXDCKuuIHd1BR0tVA==}
    engines: {node: '>=8'}

  detective-amd@6.0.1:
    resolution: {integrity: sha512-TtyZ3OhwUoEEIhTFoc1C9IyJIud3y+xYkSRjmvCt65+ycQuc3VcBrPRTMWoO/AnuCyOB8T5gky+xf7Igxtjd3g==}
    engines: {node: '>=18'}
    hasBin: true

  detective-cjs@6.0.1:
    resolution: {integrity: sha512-tLTQsWvd2WMcmn/60T2inEJNhJoi7a//PQ7DwRKEj1yEeiQs4mrONgsUtEJKnZmrGWBBmE0kJ1vqOG/NAxwaJw==}
    engines: {node: '>=18'}

  detective-es6@5.0.1:
    resolution: {integrity: sha512-XusTPuewnSUdoxRSx8OOI6xIA/uld/wMQwYsouvFN2LAg7HgP06NF1lHRV3x6BZxyL2Kkoih4ewcq8hcbGtwew==}
    engines: {node: '>=18'}

  detective-postcss@7.0.1:
    resolution: {integrity: sha512-bEOVpHU9picRZux5XnwGsmCN4+8oZo7vSW0O0/Enq/TO5R2pIAP2279NsszpJR7ocnQt4WXU0+nnh/0JuK4KHQ==}
    engines: {node: ^14.0.0 || >=16.0.0}
    peerDependencies:
      postcss: ^8.4.47

  detective-sass@6.0.1:
    resolution: {integrity: sha512-jSGPO8QDy7K7pztUmGC6aiHkexBQT4GIH+mBAL9ZyBmnUIOFbkfZnO8wPRRJFP/QP83irObgsZHCoDHZ173tRw==}
    engines: {node: '>=18'}

  detective-scss@5.0.1:
    resolution: {integrity: sha512-MAyPYRgS6DCiS6n6AoSBJXLGVOydsr9huwXORUlJ37K3YLyiN0vYHpzs3AdJOgHobBfispokoqrEon9rbmKacg==}
    engines: {node: '>=18'}

  detective-stylus@5.0.1:
    resolution: {integrity: sha512-Dgn0bUqdGbE3oZJ+WCKf8Dmu7VWLcmRJGc6RCzBgG31DLIyai9WAoEhYRgIHpt/BCRMrnXLbGWGPQuBUrnF0TA==}
    engines: {node: '>=18'}

  detective-typescript@14.0.0:
    resolution: {integrity: sha512-pgN43/80MmWVSEi5LUuiVvO/0a9ss5V7fwVfrJ4QzAQRd3cwqU1SfWGXJFcNKUqoD5cS+uIovhw5t/0rSeC5Mw==}
    engines: {node: '>=18'}
    peerDependencies:
      typescript: ^5.4.4

  detective-vue2@2.2.0:
    resolution: {integrity: sha512-sVg/t6O2z1zna8a/UIV6xL5KUa2cMTQbdTIIvqNM0NIPswp52fe43Nwmbahzj3ww4D844u/vC2PYfiGLvD3zFA==}
    engines: {node: '>=18'}
    peerDependencies:
      typescript: ^5.4.4

  diff@8.0.2:
    resolution: {integrity: sha512-sSuxWU5j5SR9QQji/o2qMvqRNYRDOcBTgsJ/DeCf4iSN4gW+gNMXM7wFIP+fdXZxoNiAnHUTGjCr+TSWXdRDKg==}
    engines: {node: '>=0.3.1'}

  dir-glob@3.0.1:
    resolution: {integrity: sha512-WkrWp9GR4KXfKGYzOLmTuGVi1UWFfws377n9cc55/tb6DuqyF6pcQ5AbiHEshaDpY9v6oaSr2XCDidGmMwdzIA==}
    engines: {node: '>=8'}

  doctrine@2.1.0:
    resolution: {integrity: sha512-35mSku4ZXK0vfCuHEDAwt55dg2jNajHZ1odvF+8SSr82EsZY4QmXfuWso8oEd8zRhVObSN18aM0CjSdoBX7zIw==}
    engines: {node: '>=0.10.0'}

  dom-accessibility-api@0.5.16:
    resolution: {integrity: sha512-X7BJ2yElsnOJ30pZF4uIIDfBEVgF4XEBxL9Bxhy6dnrm5hkzqmsWHGTiHqRiITNhMyFLyAiWndIJP7Z1NTteDg==}

  dom-accessibility-api@0.6.3:
    resolution: {integrity: sha512-7ZgogeTnjuHbo+ct10G9Ffp0mif17idi0IyWNVA/wcwcm7NPOD/WEHVP3n7n3MhXqxoIYm8d6MuZohYWIZ4T3w==}

  dom-serializer@2.0.0:
    resolution: {integrity: sha512-wIkAryiqt/nV5EQKqQpo3SToSOV9J0DnbJqwK7Wv/Trc92zIAYZ4FlMu+JPFW1DfGFt81ZTCGgDEabffXeLyJg==}

  domelementtype@2.3.0:
    resolution: {integrity: sha512-OLETBj6w0OsagBwdXnPdN0cnMfF9opN69co+7ZrbfPGrdpPVNBUj02spi6B1N7wChLQiPn4CSH/zJvXw56gmHw==}

  domhandler@5.0.3:
    resolution: {integrity: sha512-cgwlv/1iFQiFnU96XXgROh8xTeetsnJiDsTc7TYCLFd9+/WNkIqPTxiM/8pSd8VIrhXGTf1Ny1q1hquVqDJB5w==}
    engines: {node: '>= 4'}

  domutils@3.2.2:
    resolution: {integrity: sha512-6kZKyUajlDuqlHKVX1w7gyslj9MPIXzIFiz/rGu35uC1wMi+kMhQwGhl4lt9unC9Vb9INnY9Z3/ZA3+FhASLaw==}

  dot-prop@5.3.0:
    resolution: {integrity: sha512-QM8q3zDe58hqUqjraQOmzZ1LIH9SWQJTlEKCH4kJ2oQvLZk7RbQXvtDM2XEq3fwkV9CCvvH4LA0AV+ogFsBM2Q==}
    engines: {node: '>=8'}

  dot-prop@9.0.0:
    resolution: {integrity: sha512-1gxPBJpI/pcjQhKgIU91II6Wkay+dLcN3M6rf2uwP8hRur3HtQXjVrdAK3sjC0piaEuxzMwjXChcETiJl47lAQ==}
    engines: {node: '>=18'}

  dotenv@16.6.1:
    resolution: {integrity: sha512-uBq4egWHTcTt33a72vpSG0z3HnPuIl6NqYcTrKEg2azoEyl2hpW0zqlxysq2pK9HlDIHyHyakeYaYnSAwd8bow==}
    engines: {node: '>=12'}

  drizzle-kit@0.30.6:
    resolution: {integrity: sha512-U4wWit0fyZuGuP7iNmRleQyK2V8wCuv57vf5l3MnG4z4fzNTjY/U13M8owyQ5RavqvqxBifWORaR3wIUzlN64g==}
    hasBin: true

  drizzle-orm@0.40.1:
    resolution: {integrity: sha512-aPNhtiJiPfm3qxz1czrnIDkfvkSdKGXYeZkpG55NPTVI186LmK2fBLMi4dsHpPHlJrZeQ92D322YFPHADBALew==}
    peerDependencies:
      '@aws-sdk/client-rds-data': '>=3'
      '@cloudflare/workers-types': '>=4'
      '@electric-sql/pglite': '>=0.2.0'
      '@libsql/client': '>=0.10.0'
      '@libsql/client-wasm': '>=0.10.0'
      '@neondatabase/serverless': '>=0.10.0'
      '@op-engineering/op-sqlite': '>=2'
      '@opentelemetry/api': ^1.4.1
      '@planetscale/database': '>=1'
      '@prisma/client': '*'
      '@tidbcloud/serverless': '*'
      '@types/better-sqlite3': '*'
      '@types/pg': '*'
      '@types/sql.js': '*'
      '@vercel/postgres': '>=0.8.0'
      '@xata.io/client': '*'
      better-sqlite3: '>=7'
      bun-types: '*'
      expo-sqlite: '>=14.0.0'
      gel: '>=2'
      knex: '*'
      kysely: '*'
      mysql2: '>=2'
      pg: '>=8'
      postgres: '>=3'
      prisma: '*'
      sql.js: '>=1'
      sqlite3: '>=5'
    peerDependenciesMeta:
      '@aws-sdk/client-rds-data':
        optional: true
      '@cloudflare/workers-types':
        optional: true
      '@electric-sql/pglite':
        optional: true
      '@libsql/client':
        optional: true
      '@libsql/client-wasm':
        optional: true
      '@neondatabase/serverless':
        optional: true
      '@op-engineering/op-sqlite':
        optional: true
      '@opentelemetry/api':
        optional: true
      '@planetscale/database':
        optional: true
      '@prisma/client':
        optional: true
      '@tidbcloud/serverless':
        optional: true
      '@types/better-sqlite3':
        optional: true
      '@types/pg':
        optional: true
      '@types/sql.js':
        optional: true
      '@vercel/postgres':
        optional: true
      '@xata.io/client':
        optional: true
      better-sqlite3:
        optional: true
      bun-types:
        optional: true
      expo-sqlite:
        optional: true
      gel:
        optional: true
      knex:
        optional: true
      kysely:
        optional: true
      mysql2:
        optional: true
      pg:
        optional: true
      postgres:
        optional: true
      prisma:
        optional: true
      sql.js:
        optional: true
      sqlite3:
        optional: true

  drizzle-zod@0.7.1:
    resolution: {integrity: sha512-nZzALOdz44/AL2U005UlmMqaQ1qe5JfanvLujiTHiiT8+vZJTBFhj3pY4Vk+L6UWyKFfNmLhk602Hn4kCTynKQ==}
    peerDependencies:
      drizzle-orm: '>=0.36.0'
      zod: '>=3.0.0'

  dunder-proto@1.0.1:
    resolution: {integrity: sha512-KIN/nDJBQRcXw0MLVhZE9iQHmG68qAVIBg9CqmUYjmQIhgij9U5MFvrqkUL5FbtyyzZuOeOt0zdeRe4UY7ct+A==}
    engines: {node: '>= 0.4'}

  duplexer@0.1.2:
    resolution: {integrity: sha512-jtD6YG370ZCIi/9GTaJKQxWTZD045+4R4hTk/x1UyoqadyJ9x9CgSi1RlVDQF8U2sxLLSnFkCaMihqljHIWgMg==}

  eastasianwidth@0.2.0:
    resolution: {integrity: sha512-I88TYZWc9XiYHRQ4/3c5rjjfgkjhLyW2luGIheGERbNQ6OY7yTybanSpDXZa8y7VUP9YmDcYa+eyq4ca7iLqWA==}

  ee-first@1.1.1:
    resolution: {integrity: sha512-WMwm9LhRUo+WUaRN+vRuETqG89IgZphVSNkdFgeb6sS/E4OrDIN7t48CAewSHXc6C8lefD8KKfr5vY61brQlow==}

  electron-to-chromium@1.5.183:
    resolution: {integrity: sha512-vCrDBYjQCAEefWGjlK3EpoSKfKbT10pR4XXPdn65q7snuNOZnthoVpBfZPykmDapOKfoD+MMIPG8ZjKyyc9oHA==}

  emoji-regex@10.4.0:
    resolution: {integrity: sha512-EC+0oUMY1Rqm4O6LLrgjtYDvcVYTy7chDnM4Q7030tP4Kwj3u/pR6gP9ygnp2CJMK5Gq+9Q2oqmrFJAz01DXjw==}

  emoji-regex@8.0.0:
    resolution: {integrity: sha512-MSjYzcWNOA0ewAHpz0MxpYFvwg6yjy1NG3xteoqz644VCo/RPgnr1/GGt+ic3iJTzQ8Eu3TdM14SawnVUmGE6A==}

  emoji-regex@9.2.2:
    resolution: {integrity: sha512-L18DaJsXSUk2+42pv8mLs5jJT2hqFkFE4j21wOmgbUqsZ2hL72NsUU785g9RXgo3s0ZNgVl42TiHp3ZtOv/Vyg==}

  enabled@2.0.0:
    resolution: {integrity: sha512-AKrN98kuwOzMIdAizXGI86UFBoo26CL21UM763y1h/GMSJ4/OHU9k2YlsmBpyScFo/wbLzWQJBMCW4+IO3/+OQ==}

  encodeurl@1.0.2:
    resolution: {integrity: sha512-TPJXq8JqFaVYm2CWmPvnP2Iyo4ZSM7/QKcSmuMLDObfpH5fi7RUGmd/rTDf+rut/saiDiQEeVTNgAmJEdAOx0w==}
    engines: {node: '>= 0.8'}

  encodeurl@2.0.0:
    resolution: {integrity: sha512-Q0n9HRi4m6JuGIV1eFlmvJB7ZEVxu93IrMyiMsGC0lrMJMWzRgx6WGquyfQgZVb31vhGgXnfmPNNXmxnOkRBrg==}
    engines: {node: '>= 0.8'}

  encoding-sniffer@0.2.1:
    resolution: {integrity: sha512-5gvq20T6vfpekVtqrYQsSCFZ1wEg5+wW0/QaZMWkFr6BqD3NfKs0rLCx4rrVlSWJeZb5NBJgVLswK/w2MWU+Gw==}

  end-of-stream@1.4.5:
    resolution: {integrity: sha512-ooEGc6HP26xXq/N+GCGOT0JKCLDGrq2bQUZrQ7gyrJiZANJ/8YDTxTpQBXGMn+WbIQXNVpyWymm7KYVICQnyOg==}

  enhanced-resolve@5.18.2:
    resolution: {integrity: sha512-6Jw4sE1maoRJo3q8MsSIn2onJFbLTOjY9hlx4DZXmOKvLRd1Ok2kXmAGXaafL2+ijsJZ1ClYbl/pmqr9+k4iUQ==}
    engines: {node: '>=10.13.0'}

  enquirer@2.4.1:
    resolution: {integrity: sha512-rRqJg/6gd538VHvR3PSrdRBb/1Vy2YfzHqzvbhGIQpDRKIa4FgV/54b5Q1xYSxOOwKvjXweS26E0Q+nAMwp2pQ==}
    engines: {node: '>=8.6'}

  entities@4.5.0:
    resolution: {integrity: sha512-V0hjH4dGPh9Ao5p0MoRY6BVqtwCjhz6vI5LT8AJ55H+4g9/4vbHx1I54fS0XuclLhDHArPQCiMjDxjaL8fPxhw==}
    engines: {node: '>=0.12'}

  entities@6.0.1:
    resolution: {integrity: sha512-aN97NXWF6AWBTahfVOIrB/NShkzi5H7F9r1s9mD3cDj4Ko5f2qhhVoYMibXF7GlLveb/D2ioWay8lxI97Ven3g==}
    engines: {node: '>=0.12'}

  env-paths@3.0.0:
    resolution: {integrity: sha512-dtJUTepzMW3Lm/NPxRf3wP4642UWhjL2sQxc+ym2YMj1m/H2zDNQOlezafzkHwn6sMstjHTwG6iQQsctDW/b1A==}
    engines: {node: ^12.20.0 || ^14.13.1 || >=16.0.0}

  environment@1.1.0:
    resolution: {integrity: sha512-xUtoPkMggbz0MPyPiIWr1Kp4aeWJjDZ6SMvURhimjdZgsRuDplF5/s9hcgGhyXMhs+6vpnuoiZ2kFiu3FMnS8Q==}
    engines: {node: '>=18'}

  error-stack-parser-es@1.0.5:
    resolution: {integrity: sha512-5qucVt2XcuGMcEGgWI7i+yZpmpByQ8J1lHhcL7PwqCwu9FPP3VUXzT4ltHe5i2z9dePwEHcDVOAfSnHsOlCXRA==}

  es-abstract@1.24.0:
    resolution: {integrity: sha512-WSzPgsdLtTcQwm4CROfS5ju2Wa1QQcVeT37jFjYzdFz1r9ahadC8B8/a4qxJxM+09F18iumCdRmlr96ZYkQvEg==}
    engines: {node: '>= 0.4'}

  es-define-property@1.0.1:
    resolution: {integrity: sha512-e3nRfgfUZ4rNGL232gUgX06QNyyez04KdjFrF+LTRoOXmrOgFKDg4BCdsjW8EnT69eqdYGmRpJwiPVYNrCaW3g==}
    engines: {node: '>= 0.4'}

  es-errors@1.3.0:
    resolution: {integrity: sha512-Zf5H2Kxt2xjTvbJvP2ZWLEICxA6j+hAmMzIlypy4xcBg1vKVnx89Wy0GbS+kf5cwCVFFzdCFh2XSCFNULS6csw==}
    engines: {node: '>= 0.4'}

  es-iterator-helpers@1.2.1:
    resolution: {integrity: sha512-uDn+FE1yrDzyC0pCo961B2IHbdM8y/ACZsKD4dG6WqrjV53BADjwa7D+1aom2rsNVfLyDgU/eigvlJGJ08OQ4w==}
    engines: {node: '>= 0.4'}

  es-module-lexer@1.7.0:
    resolution: {integrity: sha512-jEQoCwk8hyb2AZziIOLhDqpm5+2ww5uIE6lkO/6jcOCusfk6LhMHpXXfBLXTZ7Ydyt0j4VoUQv6uGNYbdW+kBA==}

  es-object-atoms@1.1.1:
    resolution: {integrity: sha512-FGgH2h8zKNim9ljj7dankFPcICIK9Cp5bm+c2gQSYePhpaG5+esrLODihIorn+Pe6FGJzWhXQotPv73jTaldXA==}
    engines: {node: '>= 0.4'}

  es-set-tostringtag@2.1.0:
    resolution: {integrity: sha512-j6vWzfrGVfyXxge+O0x5sh6cvxAog0a/4Rdd2K36zCMV5eJ+/+tOAngRO8cODMNWbVRdVlmGZQL2YS3yR8bIUA==}
    engines: {node: '>= 0.4'}

  es-shim-unscopables@1.1.0:
    resolution: {integrity: sha512-d9T8ucsEhh8Bi1woXCf+TIKDIROLG5WCkxg8geBCbvk22kzwC5G2OnXVMO6FUsvQlgUUXQ2itephWDLqDzbeCw==}
    engines: {node: '>= 0.4'}

  es-to-primitive@1.3.0:
    resolution: {integrity: sha512-w+5mJ3GuFL+NjVtJlvydShqE1eN3h3PbI7/5LAsYJP/2qtuMXjfL2LpHSRqo4b4eSF5K/DH1JXKUAHSB2UW50g==}
    engines: {node: '>= 0.4'}

  esbuild-register@3.6.0:
    resolution: {integrity: sha512-H2/S7Pm8a9CL1uhp9OvjwrBh5Pvx0H8qVOxNu8Wed9Y7qv56MPtq+GGM8RJpq6glYJn9Wspr8uw7l55uyinNeg==}
    peerDependencies:
      esbuild: '>=0.12 <1'

  esbuild@0.18.20:
    resolution: {integrity: sha512-ceqxoedUrcayh7Y7ZX6NdbbDzGROiyVBgC4PriJThBKSVPWnnFHZAkfI1lJT8QFkOwH4qOS2SJkS4wvpGl8BpA==}
    engines: {node: '>=12'}
    hasBin: true

  esbuild@0.19.12:
    resolution: {integrity: sha512-aARqgq8roFBj054KvQr5f1sFu0D65G+miZRCuJyJ0G13Zwx7vRar5Zhn2tkQNzIXcBrNVsv/8stehpj+GAjgbg==}
    engines: {node: '>=12'}
    hasBin: true

  esbuild@0.25.5:
    resolution: {integrity: sha512-P8OtKZRv/5J5hhz0cUAdu/cLuPIKXpQl1R9pZtvmHWQvrAUVd0UNIPT4IB4W3rNOqVO0rlqHmCIbSwxh/c9yUQ==}
    engines: {node: '>=18'}
    hasBin: true

  esbuild@0.25.6:
    resolution: {integrity: sha512-GVuzuUwtdsghE3ocJ9Bs8PNoF13HNQ5TXbEi2AhvVb8xU1Iwt9Fos9FEamfoee+u/TOsn7GUWc04lz46n2bbTg==}
    engines: {node: '>=18'}
    hasBin: true

  escalade@3.2.0:
    resolution: {integrity: sha512-WUj2qlxaQtO4g6Pq5c29GTcWGDyd8itL8zTlipgECz3JesAiiOKotd8JU6otB3PACgG6xkJUyVhboMS+bje/jA==}
    engines: {node: '>=6'}

  escape-html@1.0.3:
    resolution: {integrity: sha512-NiSupZ4OeuGwr68lGIeym/ksIZMJodUGOSCZ/FSnTxcrekbvqrgdUxlJOMpijaKZVjAJrWrGs/6Jy8OMuyj9ow==}

  escape-string-regexp@4.0.0:
    resolution: {integrity: sha512-TtpcNJ3XAzx3Gq8sWRzJaVajRs0uVxA2YAkdb1jm2YkPz4G6egUFAyA3n5vtEIZefPk5Wa4UXbKuS5fKkJWdgA==}
    engines: {node: '>=10'}

  escape-string-regexp@5.0.0:
    resolution: {integrity: sha512-/veY75JbMK4j1yjvuUxuVsiS/hr/4iHs9FTT6cgTexxdE0Ly/glccBAkloH/DofkjRbZU3bnoj38mOmhkZ0lHw==}
    engines: {node: '>=12'}

  escodegen@2.1.0:
    resolution: {integrity: sha512-2NlIDTwUWJN0mRPQOdtQBzbUHvdGY2P1VXSyU83Q3xKxM7WHX2Ql8dKq782Q9TgQUNOLEzEYu9bzLNj1q88I5w==}
    engines: {node: '>=6.0'}
    hasBin: true

  eslint-compat-utils@0.5.1:
    resolution: {integrity: sha512-3z3vFexKIEnjHE3zCMRo6fn/e44U7T1khUjg+Hp0ZQMCigh28rALD0nPFBcGZuiLC5rLZa2ubQHDRln09JfU2Q==}
    engines: {node: '>=12'}
    peerDependencies:
      eslint: '>=6.0.0'

  eslint-config-prettier@10.1.5:
    resolution: {integrity: sha512-zc1UmCpNltmVY34vuLRV61r1K27sWuX39E+uyUnY8xS2Bex88VV9cugG+UZbRSRGtGyFboj+D8JODyme1plMpw==}
    hasBin: true
    peerDependencies:
      eslint: '>=7.0.0'

  eslint-import-context@0.1.9:
    resolution: {integrity: sha512-K9Hb+yRaGAGUbwjhFNHvSmmkZs9+zbuoe3kFQ4V1wYjrepUFYM2dZAfNtjbbj3qsPfUfsA68Bx/ICWQMi+C8Eg==}
    engines: {node: ^12.20.0 || ^14.18.0 || >=16.0.0}
    peerDependencies:
      unrs-resolver: ^1.0.0
    peerDependenciesMeta:
      unrs-resolver:
        optional: true

  eslint-plugin-es-x@7.8.0:
    resolution: {integrity: sha512-7Ds8+wAAoV3T+LAKeu39Y5BzXCrGKrcISfgKEqTS4BDN8SFEDQd0S43jiQ8vIa3wUKD07qitZdfzlenSi8/0qQ==}
    engines: {node: ^14.18.0 || >=16.0.0}
    peerDependencies:
      eslint: '>=8'

  eslint-plugin-import-x@4.16.1:
    resolution: {integrity: sha512-vPZZsiOKaBAIATpFE2uMI4w5IRwdv/FpQ+qZZMR4E+PeOcM4OeoEbqxRMnywdxP19TyB/3h6QBB0EWon7letSQ==}
    engines: {node: ^18.18.0 || ^20.9.0 || >=21.1.0}
    peerDependencies:
      '@typescript-eslint/utils': ^8.0.0
      eslint: ^8.57.0 || ^9.0.0
      eslint-import-resolver-node: '*'
    peerDependenciesMeta:
      '@typescript-eslint/utils':
        optional: true
      eslint-import-resolver-node:
        optional: true

  eslint-plugin-n@17.21.0:
    resolution: {integrity: sha512-1+iZ8We4ZlwVMtb/DcHG3y5/bZOdazIpa/4TySo22MLKdwrLcfrX0hbadnCvykSQCCmkAnWmIP8jZVb2AAq29A==}
    engines: {node: ^18.18.0 || ^20.9.0 || >=21.1.0}
    peerDependencies:
      eslint: '>=8.23.0'

  eslint-plugin-prettier@5.5.1:
    resolution: {integrity: sha512-dobTkHT6XaEVOo8IO90Q4DOSxnm3Y151QxPJlM/vKC0bVy+d6cVWQZLlFiuZPP0wS6vZwSKeJgKkcS+KfMBlRw==}
    engines: {node: ^14.18.0 || >=16.0.0}
    peerDependencies:
      '@types/eslint': '>=8.0.0'
      eslint: '>=8.0.0'
      eslint-config-prettier: '>= 7.0.0 <10.0.0 || >=10.1.0'
      prettier: '>=3.0.0'
    peerDependenciesMeta:
      '@types/eslint':
        optional: true
      eslint-config-prettier:
        optional: true

  eslint-plugin-react-hooks@5.2.0:
    resolution: {integrity: sha512-+f15FfK64YQwZdJNELETdn5ibXEUQmW1DZL6KXhNnc2heoy/sg9VJJeT7n8TlMWouzWqSWavFkIhHyIbIAEapg==}
    engines: {node: '>=10'}
    peerDependencies:
      eslint: ^3.0.0 || ^4.0.0 || ^5.0.0 || ^6.0.0 || ^7.0.0 || ^8.0.0-0 || ^9.0.0

  eslint-plugin-react-refresh@0.4.20:
    resolution: {integrity: sha512-XpbHQ2q5gUF8BGOX4dHe+71qoirYMhApEPZ7sfhF/dNnOF1UXnCMGZf79SFTBO7Bz5YEIT4TMieSlJBWhP9WBA==}
    peerDependencies:
      eslint: '>=8.40'

  eslint-plugin-react@7.37.5:
    resolution: {integrity: sha512-Qteup0SqU15kdocexFNAJMvCJEfa2xUKNV4CC1xsVMrIIqEy3SQ/rqyxCWNzfrd3/ldy6HMlD2e0JDVpDg2qIA==}
    engines: {node: '>=4'}
    peerDependencies:
      eslint: ^3 || ^4 || ^5 || ^6 || ^7 || ^8 || ^9.7

  eslint-scope@7.2.2:
    resolution: {integrity: sha512-dOt21O7lTMhDM+X9mB4GX+DZrZtCUJPL/wlcTqxyrx5IvO0IYtILdtrQGQp+8n5S0gwSVmOf9NQrjMOgfQZlIg==}
    engines: {node: ^12.22.0 || ^14.17.0 || >=16.0.0}

  eslint-scope@8.4.0:
    resolution: {integrity: sha512-sNXOfKCn74rt8RICKMvJS7XKV/Xk9kA7DyJr8mJik3S7Cwgy3qlkkmyS2uQB3jiJg6VNdZd/pDBJu0nvG2NlTg==}
    engines: {node: ^18.18.0 || ^20.9.0 || >=21.1.0}

  eslint-visitor-keys@3.4.3:
    resolution: {integrity: sha512-wpc+LXeiyiisxPlEkUzU6svyS1frIO3Mgxj1fdy7Pm8Ygzguax2N3Fa/D/ag1WqbOprdI+uY6wMUl8/a2G+iag==}
    engines: {node: ^12.22.0 || ^14.17.0 || >=16.0.0}

  eslint-visitor-keys@4.2.1:
    resolution: {integrity: sha512-Uhdk5sfqcee/9H/rCOJikYz67o0a2Tw2hGRPOG2Y1R2dg7brRe1uG0yaNQDHu+TO/uQPF/5eCapvYSmHUjt7JQ==}
    engines: {node: ^18.18.0 || ^20.9.0 || >=21.1.0}

  eslint@9.31.0:
    resolution: {integrity: sha512-QldCVh/ztyKJJZLr4jXNUByx3gR+TDYZCRXEktiZoUR3PGy4qCmSbkxcIle8GEwGpb5JBZazlaJ/CxLidXdEbQ==}
    engines: {node: ^18.18.0 || ^20.9.0 || >=21.1.0}
    hasBin: true
    peerDependencies:
      jiti: '*'
    peerDependenciesMeta:
      jiti:
        optional: true

  espree@10.4.0:
    resolution: {integrity: sha512-j6PAQ2uUr79PZhBjP5C5fhl8e39FmRnOjsD5lGnWrFU8i2G776tBK7+nP8KuQUTTyAZUwfQqXAgrVH5MbH9CYQ==}
    engines: {node: ^18.18.0 || ^20.9.0 || >=21.1.0}

  espree@9.6.1:
    resolution: {integrity: sha512-oruZaFkjorTpF32kDSI5/75ViwGeZginGGy2NoOSg3Q9bnwlnmDm4HLnkl0RE3n+njDXR037aY1+x58Z/zFdwQ==}
    engines: {node: ^12.22.0 || ^14.17.0 || >=16.0.0}

  esprima@4.0.1:
    resolution: {integrity: sha512-eGuFFw7Upda+g4p+QHvnW0RyTX/SVeJBDM/gCtMARO0cLuT2HcEKnTPvhjV6aGeqrCB/sbNop0Kszm0jsaWU4A==}
    engines: {node: '>=4'}
    hasBin: true

  esquery@1.6.0:
    resolution: {integrity: sha512-ca9pw9fomFcKPvFLXhBKUK90ZvGibiGOvRJNbjljY7s7uq/5YO4BOzcYtJqExdx99rF6aAcnRxHmcUHcz6sQsg==}
    engines: {node: '>=0.10'}

  esrecurse@4.3.0:
    resolution: {integrity: sha512-KmfKL3b6G+RXvP8N1vr3Tq1kL/oCFgn2NYXEtqP8/L3pKapUA4G8cFVaoF3SU323CD4XypR/ffioHmkti6/Tag==}
    engines: {node: '>=4.0'}

  estraverse@5.3.0:
    resolution: {integrity: sha512-MMdARuVEQziNTeJD8DgMqmhwR11BRQ/cBP+pLtYdSTnf3MIO8fFeiINEbX36ZdNlfU/7A9f3gUw49B3oQsvwBA==}
    engines: {node: '>=4.0'}

  estree-walker@2.0.2:
    resolution: {integrity: sha512-Rfkk/Mp/DL7JVje3u18FxFujQlTNR2q6QfMSMB7AvCBx91NGj/ba3kCfza0f6dVDbw7YlRf/nDrn7pQrCCyQ/w==}

  estree-walker@3.0.3:
    resolution: {integrity: sha512-7RUKfXgSMMkzt6ZuXmqapOurLGPPfgj6l9uRZ7lRGolvk0y2yocc35LdcxKC5PQZdn2DMqioAQ2NoWcrTKmm6g==}

  esutils@2.0.3:
    resolution: {integrity: sha512-kVscqXk4OCp68SZ0dkgEKVi6/8ij300KBWTJq32P/dYeWTSwK41WyTxalN1eRmA5Z9UU/LX9D7FWSmV9SAYx6g==}
    engines: {node: '>=0.10.0'}

  etag@1.8.1:
    resolution: {integrity: sha512-aIL5Fx7mawVa300al2BnEE4iNvo1qETxLrPI/o05L7z6go7fCw1J6EQmbK4FmJ2AS7kgVF/KEZWufBfdClMcPg==}
    engines: {node: '>= 0.6'}

  event-target-shim@5.0.1:
    resolution: {integrity: sha512-i/2XbnSz/uxRCU6+NdVJgKWDTM427+MqYbkQzD321DuCQJUqOuJKIA0IM2+W2xtYHdKOmZ4dR6fExsd4SXL+WQ==}
    engines: {node: '>=6'}

  eventemitter3@5.0.1:
    resolution: {integrity: sha512-GWkBvjiSZK87ELrYOSESUYeVIc9mvLLf/nXalMOS5dYrgZq9o5OVkbZAVM06CVxYsCwH9BDZFPlQTlPA1j4ahA==}

  events@3.3.0:
    resolution: {integrity: sha512-mQw+2fkQbALzQ7V0MY0IqdnXNOeTtP4r0lN9z7AAawCXgqea7bDii20AYrIBrFd/Hx0M2Ocz6S111CaFkUcb0Q==}
    engines: {node: '>=0.8.x'}

  execa@1.0.0:
    resolution: {integrity: sha512-adbxcyWV46qiHyvSp50TKt05tB4tK3HcmF7/nxfAdhnox83seTDbwnaqKO4sXRy7roHAIFqJP/Rw/AuEbX61LA==}
    engines: {node: '>=6'}

  execa@8.0.1:
    resolution: {integrity: sha512-VyhnebXciFV2DESc+p6B+y0LjSm0krU4OgJN44qFAhBY0TJ+1V61tYD2+wHusZ6F9n5K+vl8k0sTy7PEfV4qpg==}
    engines: {node: '>=16.17'}

  expect-type@1.2.2:
    resolution: {integrity: sha512-JhFGDVJ7tmDJItKhYgJCGLOWjuK9vPxiXoUFLwLDc99NlmklilbiQJwoctZtt13+xMw91MCk/REan6MWHqDjyA==}
    engines: {node: '>=12.0.0'}

  express@4.21.2:
    resolution: {integrity: sha512-28HqgMZAmih1Czt9ny7qr6ek2qddF4FclbMzwhCREB6OFfH+rXAnuNCwo1/wFvrtbgsQDb4kSbX9de9lFbrXnA==}
    engines: {node: '>= 0.10.0'}

  exsolve@1.0.7:
    resolution: {integrity: sha512-VO5fQUzZtI6C+vx4w/4BWJpg3s/5l+6pRQEHzFRM8WFi4XffSP1Z+4qi7GbjWbvRQEbdIco5mIMq+zX4rPuLrw==}

  extendable-error@0.1.7:
    resolution: {integrity: sha512-UOiS2in6/Q0FK0R0q6UY9vYpQ21mr/Qn1KOnte7vsACuNJf514WvCCUHSRCPcgjPT2bAhNIJdlE6bVap1GKmeg==}

  external-editor@3.1.0:
    resolution: {integrity: sha512-hMQ4CX1p1izmuLYyZqLMO/qGNw10wSv9QDCPfzXfyFrOaCSSoRfqE1Kf1s5an66J5JZC62NewG+mK49jOCtQew==}
    engines: {node: '>=4'}

  extract-zip@2.0.1:
    resolution: {integrity: sha512-GDhU9ntwuKyGXdZBUgTIe+vXnWj0fppUEtMDL0+idd5Sta8TGpHssn/eusA9mrPr9qNDym6SxAYZjNvCn/9RBg==}
    engines: {node: '>= 10.17.0'}
    hasBin: true

  fast-deep-equal@3.1.3:
    resolution: {integrity: sha512-f3qQ9oQy9j2AhBe/H9VC91wLmKBCCU/gDOnKNAYG5hswO7BLKj09Hc5HYNz9cGI++xlpDCIgDaitVs03ATR84Q==}

  fast-diff@1.3.0:
    resolution: {integrity: sha512-VxPP4NqbUjj6MaAOafWeUn2cXWLcCtljklUtZf0Ind4XQ+QPtmA0b18zZy0jIQx+ExRVCR/ZQpBmik5lXshNsw==}

  fast-fifo@1.3.2:
    resolution: {integrity: sha512-/d9sfos4yxzpwkDkuN7k2SqFKtYNmCTzgfEpz82x34IM9/zc8KGxQoXg1liNC/izpRM/MBdt44Nmx41ZWqk+FQ==}

  fast-glob@3.3.3:
    resolution: {integrity: sha512-7MptL8U0cqcFdzIzwOTHoilX9x5BrNqye7Z/LuC7kCMRio1EMSyqRK3BEAUD7sXRq4iT4AzTVuZdhgQ2TCvYLg==}
    engines: {node: '>=8.6.0'}

  fast-json-stable-stringify@2.1.0:
    resolution: {integrity: sha512-lhd/wF+Lk98HZoTCtlVraHtfh5XYijIjalXck7saUtuanSDyLMxnHhSXEDJqHxD7msR8D0uCmqlkwjCV8xvwHw==}

  fast-levenshtein@2.0.6:
    resolution: {integrity: sha512-DCXu6Ifhqcks7TZKY3Hxp3y6qphY5SJZmrWMDrKcERSOXWQdMhU9Ig/PYrzyw/ul9jOIyh0N4M0tbC5hodg8dw==}

  fastq@1.19.1:
    resolution: {integrity: sha512-GwLTyxkCXjXbxqIhTsMI2Nui8huMPtnxg7krajPJAjnEG/iiOS7i+zCtWGZR9G0NBKbXKh6X9m9UIsYX/N6vvQ==}

  fd-slicer@1.1.0:
    resolution: {integrity: sha512-cE1qsB/VwyQozZ+q1dGxR8LBYNZeofhEdUNGSMbQD3Gw2lAzX9Zb3uIU6Ebc/Fmyjo9AWWfnn0AUCHqtevs/8g==}

  fdir@6.4.6:
    resolution: {integrity: sha512-hiFoqpyZcfNm1yc4u8oWCf9A2c4D3QjCrks3zmoVKVxpQRzmPNar1hUJcBG2RQHvEVGDN+Jm81ZheVLAQMK6+w==}
    peerDependencies:
      picomatch: ^3 || ^4
    peerDependenciesMeta:
      picomatch:
        optional: true

  fecha@4.2.3:
    resolution: {integrity: sha512-OP2IUU6HeYKJi3i0z4A19kHMQoLVs4Hc+DPqqxI2h/DPZHTm/vjsfC6P0b4jCMy14XizLBqvndQ+UilD7707Jw==}

  fetch-blob@3.2.0:
    resolution: {integrity: sha512-7yAQpD2UMJzLi1Dqv7qFYnPbaPx7ZfFK6PiIxQ4PfkGPyNyl2Ugx+a/umUonmKqjhM4DnfbMvdX6otXq83soQQ==}
    engines: {node: ^12.20 || >= 14.13}

  file-entry-cache@8.0.0:
    resolution: {integrity: sha512-XXTUwCvisa5oacNGRP9SfNtYBNAMi+RPwBFmblZEF7N7swHYQS6/Zfk7SRwx4D5j3CH211YNRco1DEMNVfZCnQ==}
    engines: {node: '>=16.0.0'}

  file-uri-to-path@1.0.0:
    resolution: {integrity: sha512-0Zt+s3L7Vf1biwWZ29aARiVYLx7iMGnEUl9x33fbB/j3jR81u/O2LbqK+Bm1CDSNDKVtJ/YjwY7TUd5SkeLQLw==}

  fill-range@7.1.1:
    resolution: {integrity: sha512-YsGpe3WHLK8ZYi4tWDg2Jy3ebRz2rXowDxnld4bkQB00cc/1Zw9AWnC0i9ztDJitivtQvaI9KaLyKrc+hBW0yg==}
    engines: {node: '>=8'}

  filter-obj@6.1.0:
    resolution: {integrity: sha512-xdMtCAODmPloU9qtmPcdBV9Kd27NtMse+4ayThxqIHUES5Z2S6bGpap5PpdmNM56ub7y3i1eyr+vJJIIgWGKmA==}
    engines: {node: '>=18'}

  finalhandler@1.3.1:
    resolution: {integrity: sha512-6BN9trH7bp3qvnrRyzsBz+g3lZxTNZTbVO2EV1CS0WIcDbawYVdYvGflME/9QP0h0pYlCDBCTjYa9nZzMDpyxQ==}
    engines: {node: '>= 0.8'}

  find-up-simple@1.0.1:
    resolution: {integrity: sha512-afd4O7zpqHeRyg4PfDQsXmlDe2PfdHtJt6Akt8jOWaApLOZk5JXs6VMR29lz03pRe9mpykrRCYIYxaJYcfpncQ==}
    engines: {node: '>=18'}

  find-up@4.1.0:
    resolution: {integrity: sha512-PpOwAdQ/YlXQ2vj8a3h8IipDuYRi3wceVQQGYWxNINccq40Anw7BlsEXCMbt1Zt+OLA6Fq9suIpIWD0OsnISlw==}
    engines: {node: '>=8'}

  find-up@5.0.0:
    resolution: {integrity: sha512-78/PXT1wlLLDgTzDs7sjq9hzz0vXD+zn+7wypEe4fXQxCmdmqfGsEPQxmiCSQI3ajFV91bVSsvNtrJRiW6nGng==}
    engines: {node: '>=10'}

  find-up@7.0.0:
    resolution: {integrity: sha512-YyZM99iHrqLKjmt4LJDj58KI+fYyufRLBSYcqycxf//KpBk9FoewoGX0450m9nB44qrZnovzC2oeP5hUibxc/g==}
    engines: {node: '>=18'}

  fix-dts-default-cjs-exports@1.0.1:
    resolution: {integrity: sha512-pVIECanWFC61Hzl2+oOCtoJ3F17kglZC/6N94eRWycFgBH35hHx0Li604ZIzhseh97mf2p0cv7vVrOZGoqhlEg==}

  flat-cache@4.0.1:
    resolution: {integrity: sha512-f7ccFPK3SXFHpx15UIGyRJ/FJQctuKZ0zVuN3frBo4HnK3cay9VEW0R6yPYFHC0AgqhukPzKjq22t5DmAyqGyw==}
    engines: {node: '>=16'}

  flatted@3.3.3:
    resolution: {integrity: sha512-GX+ysw4PBCz0PzosHDepZGANEuFCMLrnRTiEy9McGjmkCQYwRq4A/X786G/fjM/+OjsWSU1ZrY5qyARZmO/uwg==}

  fn.name@1.1.0:
    resolution: {integrity: sha512-GRnmB5gPyJpAhTQdSZTSp9uaPSvl09KoYcMQtsB9rQoOmzs9dH6ffeccH+Z+cv6P68Hu5bC6JjRh4Ah/mHSNRw==}

  for-each@0.3.5:
    resolution: {integrity: sha512-dKx12eRCVIzqCxFGplyFKJMPvLEWgmNtUrpTiJIR5u97zEhRG8ySrtboPHZXx7daLxQVrl643cTzbab2tkQjxg==}
    engines: {node: '>= 0.4'}

  foreground-child@3.3.1:
    resolution: {integrity: sha512-gIXjKqtFuWEgzFRJA9WCQeSJLZDjgJUOMCMzxtvFq/37KojM1BFGufqsCy0r4qSQmYLsZYMeyRqzIWOMup03sw==}
    engines: {node: '>=14'}

  formdata-polyfill@4.0.10:
    resolution: {integrity: sha512-buewHzMvYL29jdeQTVILecSaZKnt/RJWjoZCF5OW60Z67/GmSLBkOFM7qh1PI3zFNtJbaZL5eQu1vLfazOwj4g==}
    engines: {node: '>=12.20.0'}

  forwarded@0.2.0:
    resolution: {integrity: sha512-buRG0fpBtRHSTCOASe6hD258tEubFoRLb4ZNA6NxMVHNw2gOcwHo9wyablzMzOA5z9xA9L1KNjk/Nt6MT9aYow==}
    engines: {node: '>= 0.6'}

  fractional-indexing@3.2.0:
    resolution: {integrity: sha512-PcOxmqwYCW7O2ovKRU8OoQQj2yqTfEB/yeTYk4gPid6dN5ODRfU1hXd9tTVZzax/0NkO7AxpHykvZnT1aYp/BQ==}
    engines: {node: ^14.13.1 || >=16.0.0}

  fresh@0.5.2:
    resolution: {integrity: sha512-zJ2mQYM18rEFOudeV4GShTGIQ7RbzA7ozbU9I/XBpm7kqgMywgmylMwXHxZJmkVoYkna9d2pVXVXPdYTP9ej8Q==}
    engines: {node: '>= 0.6'}

  fresh@2.0.0:
    resolution: {integrity: sha512-Rx/WycZ60HOaqLKAi6cHRKKI7zxWbJ31MhntmtwMoaTeF7XFH9hhBp8vITaMidfljRQ6eYWCKkaTK+ykVJHP2A==}
    engines: {node: '>= 0.8'}

  fs-extra@7.0.1:
    resolution: {integrity: sha512-YJDaCJZEnBmcbw13fvdAM9AwNOJwOzrE4pqMqBq5nFiEqXUqHwlK4B+3pUw6JNvfSPtX05xFHtYy/1ni01eGCw==}
    engines: {node: '>=6 <7 || >=8'}

  fs-extra@8.1.0:
    resolution: {integrity: sha512-yhlQgA6mnOJUKOsRUFsgJdQCvkKhcz8tlZG5HBQfReYZy46OwLcY+Zia0mtdHsOo9y/hP+CxMN0TU9QxoOtG4g==}
    engines: {node: '>=6 <7 || >=8'}

  fsevents@2.3.3:
    resolution: {integrity: sha512-5xoDfX+fL7faATnagmWPpbFtwh/R77WmMMqqHGS65C3vvB0YHrgF+B1YmZ3441tMj5n63k0212XNoJwzlhffQw==}
    engines: {node: ^8.16.0 || ^10.6.0 || >=11.0.0}
    os: [darwin]

  function-bind@1.1.2:
    resolution: {integrity: sha512-7XHNxH7qX9xG5mIwxkhumTox/MIRNcOgDrxWsMt2pAr23WHp6MrRlN7FBSFpCpr+oVO0F744iUgR82nJMfG2SA==}

  function.prototype.name@1.1.8:
    resolution: {integrity: sha512-e5iwyodOHhbMr/yNrc7fDYG4qlbIvI5gajyzPnb5TCwyhjApznQh1BMFou9b30SevY43gCJKXycoCBjMbsuW0Q==}
    engines: {node: '>= 0.4'}

  functions-have-names@1.2.3:
    resolution: {integrity: sha512-xckBUXyTIqT97tq2x2AMb+g163b5JFysYk0x4qxNFwbfQkmNZoiRHb6sPzI9/QV33WeuvVYBUIiD4NzNIyqaRQ==}

  gel@2.1.1:
    resolution: {integrity: sha512-Newg9X7mRYskoBjSw70l1YnJ/ZGbq64VPyR821H5WVkTGpHG2O0mQILxCeUhxdYERLFY9B4tUyKLyf3uMTjtKw==}
    engines: {node: '>= 18.0.0'}
    hasBin: true

  gensync@1.0.0-beta.2:
    resolution: {integrity: sha512-3hN7NaskYvMDLQY55gnW3NQ+mesEAepTqlg+VEbj7zzqEMBVNhzcGYYeqFo/TlYz6eQiFcp1HcsCZO+nGgS8zg==}
    engines: {node: '>=6.9.0'}

  get-amd-module-type@6.0.1:
    resolution: {integrity: sha512-MtjsmYiCXcYDDrGqtNbeIYdAl85n+5mSv2r3FbzER/YV3ZILw4HNNIw34HuV5pyl0jzs6GFYU1VHVEefhgcNHQ==}
    engines: {node: '>=18'}

  get-caller-file@2.0.5:
    resolution: {integrity: sha512-DyFP3BM/3YHTQOCUL/w0OZHR0lpKeGrxotcHWcqNEdnltqFwXVfhEBQ94eIo34AfQpo0rGki4cyIiftY06h2Fg==}
    engines: {node: 6.* || 8.* || >= 10.*}

  get-east-asian-width@1.3.0:
    resolution: {integrity: sha512-vpeMIQKxczTD/0s2CdEWHcb0eeJe6TFjxb+J5xgX7hScxqrGuyjmv4c1D4A/gelKfyox0gJJwIHF+fLjeaM8kQ==}
    engines: {node: '>=18'}

  get-intrinsic@1.3.0:
    resolution: {integrity: sha512-9fSjSaos/fRIVIp+xSJlE6lfwhES7LNtKaCBIamHsjr2na1BiABJPo0mOjjz8GJDURarmCPGqaiVg5mfjb98CQ==}
    engines: {node: '>= 0.4'}

  get-port-please@3.2.0:
    resolution: {integrity: sha512-I9QVvBw5U/hw3RmWpYKRumUeaDgxTPd401x364rLmWBJcOQ753eov1eTgzDqRG9bqFIfDc7gfzcQEWrUri3o1A==}

  get-proto@1.0.1:
    resolution: {integrity: sha512-sTSfBjoXBp89JvIKIefqw7U2CCebsc74kiY6awiGogKtoSGbgjYE/G/+l9sF3MWFPNc9IcoOC4ODfKHfxFmp0g==}
    engines: {node: '>= 0.4'}

  get-stream@4.1.0:
    resolution: {integrity: sha512-GMat4EJ5161kIy2HevLlr4luNjBgvmj413KaQA7jt4V8B4RDsfpHk7WQ9GVqfYyyx8OS/L66Kox+rJRNklLK7w==}
    engines: {node: '>=6'}

  get-stream@5.2.0:
    resolution: {integrity: sha512-nBF+F1rAZVCu/p7rjzgA+Yb4lfYXrpl7a6VmJrU8wF9I1CKvP/QwPNZHnOlwbTkY6dvtFIzFMSyQXbLoTQPRpA==}
    engines: {node: '>=8'}

  get-stream@8.0.1:
    resolution: {integrity: sha512-VaUJspBffn/LMCJVoMvSAdmscJyS1auj5Zulnn5UoYcY531UWmdwhRWkcGKnGU93m5HSXP9LP2usOryrBtQowA==}
    engines: {node: '>=16'}

  get-symbol-description@1.1.0:
    resolution: {integrity: sha512-w9UMqWwJxHNOvoNzSJ2oPF5wvYcvP7jUvYzhp67yEhTi17ZDBBC1z9pTdGuzjD+EFIqLSYRweZjqfiPzQ06Ebg==}
    engines: {node: '>= 0.4'}

  get-tsconfig@4.10.1:
    resolution: {integrity: sha512-auHyJ4AgMz7vgS8Hp3N6HXSmlMdUyhSUrfBF16w153rxtLIEOE+HGqaBppczZvnHLqQJfiHotCYpNhl0lUROFQ==}

  giget@2.0.0:
    resolution: {integrity: sha512-L5bGsVkxJbJgdnwyuheIunkGatUF/zssUoxxjACCseZYAVbaqdh9Tsmmlkl8vYan09H7sbvKt4pS8GqKLBrEzA==}
    hasBin: true

  glob-parent@5.1.2:
    resolution: {integrity: sha512-AOIgSQCepiJYwP3ARnGx+5VnTu2HBYdzbGP45eLw1vr3zB3vZLeyed1sC9hnbcOc9/SrMyM5RPQrkGz4aS9Zow==}
    engines: {node: '>= 6'}

  glob-parent@6.0.2:
    resolution: {integrity: sha512-XxwI8EOhVQgWp6iDL+3b0r86f4d6AX6zSU55HfB4ydCEuXLXc5FcYeOu+nnGftS4TEju/11rt4KJPTMgbfmv4A==}
    engines: {node: '>=10.13.0'}

  glob@10.4.5:
    resolution: {integrity: sha512-7Bv8RF0k6xjo7d4A/PxYLbUCfb6c+Vpd2/mB2yRDlew7Jb5hEXiCD9ibfO7wpk8i4sevK6DFny9h7EYbM3/sHg==}
    hasBin: true

  globals@14.0.0:
    resolution: {integrity: sha512-oahGvuMGQlPw/ivIYBjVSrWAfWLBeku5tpPE2fOPLi+WHffIWbuh2tCjhyQhTBPMf5E9jDEH4FOmTYgYwbKwtQ==}
    engines: {node: '>=18'}

  globals@15.15.0:
    resolution: {integrity: sha512-7ACyT3wmyp3I61S4fG682L0VA2RGD9otkqGJIwNUMF1SWUombIIk+af1unuDYgMm082aHYwD+mzJvv9Iu8dsgg==}
    engines: {node: '>=18'}

  globals@16.3.0:
    resolution: {integrity: sha512-bqWEnJ1Nt3neqx2q5SFfGS8r/ahumIakg3HcwtNlrVlwXIeNumWn/c7Pn/wKzGhf6SaW6H6uWXLqC30STCMchQ==}
    engines: {node: '>=18'}

  globalthis@1.0.4:
    resolution: {integrity: sha512-DpLKbNU4WylpxJykQujfCcwYWiV/Jhm50Goo0wrVILAv5jOr9d+H+UR3PhSCD2rCCEIg0uc+G+muBTwD54JhDQ==}
    engines: {node: '>= 0.4'}

  globby@11.1.0:
    resolution: {integrity: sha512-jhIXaOzy1sb8IyocaruWSn1TjmnBVs8Ayhcy83rmxNJ8q2uWKCAj3CnJY+KpGSXCueAPc0i05kVvVKtP1t9S3g==}
    engines: {node: '>=10'}

  globby@14.1.0:
    resolution: {integrity: sha512-0Ia46fDOaT7k4og1PDW4YbodWWr3scS2vAr2lTbsplOt2WkKp0vQbkI9wKis/T5LV/dqPjO3bpS/z6GTJB82LA==}
    engines: {node: '>=18'}

  globrex@0.1.2:
    resolution: {integrity: sha512-uHJgbwAMwNFf5mLst7IWLNg14x1CkeqglJb/K3doi4dw6q2IvAAmM/Y81kevy83wP+Sst+nutFTYOGg3d1lsxg==}

  gonzales-pe@4.3.0:
    resolution: {integrity: sha512-otgSPpUmdWJ43VXyiNgEYE4luzHCL2pz4wQ0OnDluC6Eg4Ko3Vexy/SrSynglw/eR+OhkzmqFCZa/OFa/RgAOQ==}
    engines: {node: '>=0.6.0'}
    hasBin: true

  gopd@1.2.0:
    resolution: {integrity: sha512-ZUKRh6/kUFoAiTAtTYPZJ3hw9wNxx+BIBOijnlG9PnrJsCcSjs1wyyD6vJpaYtgnzDrKYRSqf3OO6Rfa93xsRg==}
    engines: {node: '>= 0.4'}

  graceful-fs@4.2.11:
    resolution: {integrity: sha512-RbJ5/jmFcNNCcDV5o9eTnBLJ/HszWV0P73bc+Ff4nS/rJj+YaS6IGyiOL0VoBYX+l1Wrl3k63h/KrH+nhJ0XvQ==}

  graphemer@1.4.0:
    resolution: {integrity: sha512-EtKwoO6kxCL9WO5xipiHTZlSzBm7WLT627TqC/uVRd0HKmq8NXyebnNYxDoBi7wt8eTWrUrKXCOVaFq9x1kgag==}

  gzip-size@7.0.0:
    resolution: {integrity: sha512-O1Ld7Dr+nqPnmGpdhzLmMTQ4vAsD+rHwMm1NLUmoUFFymBOMKxCCrtDxqdBRYXdeEPEi3SyoR4TizJLQrnKBNA==}
    engines: {node: ^12.20.0 || ^14.13.1 || >=16.0.0}

  h3@1.13.0:
    resolution: {integrity: sha512-vFEAu/yf8UMUcB4s43OaDaigcqpQd14yanmOsn+NcRX3/guSKncyE2rOYhq8RIchgJrPSs/QiIddnTTR1ddiAg==}

  h3@1.15.3:
    resolution: {integrity: sha512-z6GknHqyX0h9aQaTx22VZDf6QyZn+0Nh+Ym8O/u0SGSkyF5cuTJYKlc8MkzW3Nzf9LE1ivcpmYC3FUGpywhuUQ==}

  has-bigints@1.1.0:
    resolution: {integrity: sha512-R3pbpkcIqv2Pm3dUwgjclDRVmWpTJW2DcMzcIhEXEx1oh/CEMObMm3KLmRJOdvhM7o4uQBnwr8pzRK2sJWIqfg==}
    engines: {node: '>= 0.4'}

  has-flag@4.0.0:
    resolution: {integrity: sha512-EykJT/Q1KjTWctppgIAgfSO0tKVuZUjhgMr17kqTumMl6Afv3EISleU7qZUzoXDFTAHTDC4NOoG/ZxU3EvlMPQ==}
    engines: {node: '>=8'}

  has-property-descriptors@1.0.2:
    resolution: {integrity: sha512-55JNKuIW+vq4Ke1BjOTjM2YctQIvCT7GFzHwmfZPGo5wnrgkid0YQtnAleFSqumZm4az3n2BS+erby5ipJdgrg==}

  has-proto@1.2.0:
    resolution: {integrity: sha512-KIL7eQPfHQRC8+XluaIw7BHUwwqL19bQn4hzNgdr+1wXoU0KKj6rufu47lhY7KbJR2C6T6+PfyN0Ea7wkSS+qQ==}
    engines: {node: '>= 0.4'}

  has-symbols@1.1.0:
    resolution: {integrity: sha512-1cDNdwJ2Jaohmb3sg4OmKaMBwuC48sYni5HUw2DvsC8LjGTLK9h+eb1X6RyuOHe4hT0ULCW68iomhjUoKUqlPQ==}
    engines: {node: '>= 0.4'}

  has-tostringtag@1.0.2:
    resolution: {integrity: sha512-NqADB8VjPFLM2V0VvHUewwwsw0ZWBaIdgo+ieHtK3hasLz4qeCRjYcqfB6AQrBggRKppKF8L52/VqdVsO47Dlw==}
    engines: {node: '>= 0.4'}

  hasown@2.0.2:
    resolution: {integrity: sha512-0hJU9SCPvmMzIBdZFqNPXWa6dqh7WdH0cII9y+CyS8rG3nL48Bclra9HmKhVVUHyPWNH5Y7xDwAB7bfgSjkUMQ==}
    engines: {node: '>= 0.4'}

  he@1.2.0:
    resolution: {integrity: sha512-F/1DnUGPopORZi0ni+CvrCgHQ5FyEAHRLSApuYWMmrbSwoN2Mn/7k+Gl38gJnR7yyDZk6WLXwiGod1JOWNDKGw==}
    hasBin: true

  hookable@5.5.3:
    resolution: {integrity: sha512-Yc+BQe8SvoXH1643Qez1zqLRmbA5rCL+sSmk6TVos0LWVfNIB7PGncdlId77WzLGSIB5KaWgTaNTs2lNVEI6VQ==}

  hosted-git-info@7.0.2:
    resolution: {integrity: sha512-puUZAUKT5m8Zzvs72XWy3HtvVbTWljRE66cP60bxJzAqf2DgICo7lYTY2IHUmLnNpjYvw5bvmoHvPc0QO2a62w==}
    engines: {node: ^16.14.0 || >=18.0.0}

  html-encoding-sniffer@4.0.0:
    resolution: {integrity: sha512-Y22oTqIU4uuPgEemfz7NDJz6OeKf12Lsu+QC+s3BVpda64lTiMYCyGwg5ki4vFxkMwQdeZDl2adZoqUgdFuTgQ==}
    engines: {node: '>=18'}

  html-escaper@2.0.2:
    resolution: {integrity: sha512-H2iMtd0I4Mt5eYiapRdIDjp+XzelXQ0tFE4JS7YFwFevXXMmOp9myNrUvCg0D6ws8iqkRPBfKHgbwig1SmlLfg==}

  htmlparser2@10.0.0:
    resolution: {integrity: sha512-TwAZM+zE5Tq3lrEHvOlvwgj1XLWQCtaaibSN11Q+gGBAS7Y1uZSWwXXRe4iF6OXnaq1riyQAPFOBtYc77Mxq0g==}

  http-errors@2.0.0:
    resolution: {integrity: sha512-FtwrG/euBzaEjYeRqOgly7G0qviiXoJWnvEH2Z1plBdXgbyjv34pHTSb9zoeHMyDy33+DWy5Wt9Wo+TURtOYSQ==}
    engines: {node: '>= 0.8'}

  http-proxy-agent@7.0.2:
    resolution: {integrity: sha512-T1gkAiYYDWYx3V5Bmyu7HcfcvL7mUrTWiM6yOfa3PIphViJ/gFPbvidQ+veqSOHci/PxBcDabeUNCzpOODJZig==}
    engines: {node: '>= 14'}

  http-shutdown@1.2.2:
    resolution: {integrity: sha512-S9wWkJ/VSY9/k4qcjG318bqJNruzE4HySUhFYknwmu6LBP97KLLfwNf+n4V1BHurvFNkSKLFnK/RsuUnRTf9Vw==}
    engines: {iojs: '>= 1.0.0', node: '>= 0.12.0'}

  https-proxy-agent@7.0.6:
    resolution: {integrity: sha512-vK9P5/iUfdl95AI+JVyUuIcVtd4ofvtrOr3HNtM2yxC9bnMbEdp3x01OhQNnjb8IJYi38VlTE3mBXwcfvywuSw==}
    engines: {node: '>= 14'}

  httpxy@0.1.7:
    resolution: {integrity: sha512-pXNx8gnANKAndgga5ahefxc++tJvNL87CXoRwxn1cJE2ZkWEojF3tNfQIEhZX/vfpt+wzeAzpUI4qkediX1MLQ==}

  human-id@4.1.1:
    resolution: {integrity: sha512-3gKm/gCSUipeLsRYZbbdA1BD83lBoWUkZ7G9VFrhWPAU76KwYo5KR8V28bpoPm/ygy0x5/GCbpRQdY7VLYCoIg==}
    hasBin: true

  human-signals@5.0.0:
    resolution: {integrity: sha512-AXcZb6vzzrFAUE61HnN4mpLqd/cSIwNQjtNWR0euPm6y0iqx3G4gOXaIDdtdDwZmhwe82LA6+zinmW4UBWVePQ==}
    engines: {node: '>=16.17.0'}

  husky@9.1.7:
    resolution: {integrity: sha512-5gs5ytaNjBrh5Ow3zrvdUUY+0VxIuWVL4i9irt6friV+BqdCfmV11CQTWMiBYWHbXhco+J1kHfTOUkePhCDvMA==}
    engines: {node: '>=18'}
    hasBin: true

  iconv-lite@0.4.24:
    resolution: {integrity: sha512-v3MXnZAcvnywkTUEZomIActle7RXXeedOR31wwl7VlyoXO4Qi9arvSenNQWne1TcRwhCL1HwLI21bEqdpj8/rA==}
    engines: {node: '>=0.10.0'}

  iconv-lite@0.6.3:
    resolution: {integrity: sha512-4fCk79wshMdzMp2rH06qWrJE4iolqLhCUH+OiuIgU++RB0+94NlDL81atO7GX55uUKueo0txHNtvEyI6D7WdMw==}
    engines: {node: '>=0.10.0'}

  ieee754@1.2.1:
    resolution: {integrity: sha512-dcyqhDvX1C46lXZcVqCpK+FtMRQVdIMN6/Df5js2zouUsqG7I6sFxitIC+7KYK29KdXOLHdu9zL4sFnoVQnqaA==}

  ignore@5.3.2:
    resolution: {integrity: sha512-hsBTNUqQTDwkWtcdYI2i06Y/nUBEsNEDJKjWdigLvegy8kDuJAS8uRlpkkcQpyEXL0Z/pjDy5HBmMjRCJ2gq+g==}
    engines: {node: '>= 4'}

  ignore@7.0.5:
    resolution: {integrity: sha512-Hs59xBNfUIunMFgWAbGX5cq6893IbWg4KnrjbYwX3tx0ztorVgTDA6B2sxf8ejHJ4wz8BqGUMYlnzNBer5NvGg==}
    engines: {node: '>= 4'}

  import-fresh@3.3.1:
    resolution: {integrity: sha512-TR3KfrTZTYLPB6jUjfx6MF9WcWrHL9su5TObK4ZkYgBdWKPOFoSoQIdEuTuR82pmtxH2spWG9h6etwfr1pLBqQ==}
    engines: {node: '>=6'}

  import-lazy@4.0.0:
    resolution: {integrity: sha512-rKtvo6a868b5Hu3heneU+L4yEQ4jYKLtjpnPeUdK7h0yzXGmyBTypknlkCvHFBqfX9YlorEiMM6Dnq/5atfHkw==}
    engines: {node: '>=8'}

  imurmurhash@0.1.4:
    resolution: {integrity: sha512-JmXMZ6wuvDmLiHEml9ykzqO6lwFbof0GG4IkcGaENdCRDDmMVnny7s5HsIgHCbaq0w2MyPhDqkhTUgS2LU2PHA==}
    engines: {node: '>=0.8.19'}

  indent-string@4.0.0:
    resolution: {integrity: sha512-EdDDZu4A2OyIK7Lr/2zG+w5jmbuk1DVBnEwREQvBzspBJkCEbRa8GxU1lghYcaGJCnRWibjDXlq779X1/y5xwg==}
    engines: {node: '>=8'}

  index-to-position@1.1.0:
    resolution: {integrity: sha512-XPdx9Dq4t9Qk1mTMbWONJqU7boCoumEH7fRET37HX5+khDUl3J2W6PdALxhILYlIYx2amlwYcRPp28p0tSiojg==}
    engines: {node: '>=18'}

  inherits@2.0.4:
    resolution: {integrity: sha512-k/vGaX4/Yla3WzyMCvTQOXYeIHvqOKtnqBduzTHpzpQZzAskKMhZ2K+EnBiSM9zGSoIFeMpXKxa4dYeZIQqewQ==}

  internal-slot@1.1.0:
    resolution: {integrity: sha512-4gd7VpWNQNB4UKKCFFVcp1AVv+FMOgs9NKzjHKusc8jTMhd5eL1NqQqOpE0KzMds804/yHlglp3uxgluOqAPLw==}
    engines: {node: '>= 0.4'}

  interpret@1.4.0:
    resolution: {integrity: sha512-agE4QfB2Lkp9uICn7BAqoscw4SZP9kTE2hxiFI3jBPmXJfdqiahTbUuKGsMoN2GtqL9AxhYioAcVvgsb1HvRbA==}
    engines: {node: '>= 0.10'}

  ioredis@5.6.1:
    resolution: {integrity: sha512-UxC0Yv1Y4WRJiGQxQkP0hfdL0/5/6YvdfOOClRgJ0qppSarkhneSa6UvkMkms0AkdGimSH3Ikqm+6mkMmX7vGA==}
    engines: {node: '>=12.22.0'}

  ipaddr.js@1.9.1:
    resolution: {integrity: sha512-0KI/607xoxSToH7GjN1FfSbLoU0+btTicjsQSWQlh/hZykN8KpmMf7uYwPW3R+akZ6R/w18ZlXSHBYXiYUPO3g==}
    engines: {node: '>= 0.10'}

  iron-webcrypto@1.2.1:
    resolution: {integrity: sha512-feOM6FaSr6rEABp/eDfVseKyTMDt+KGpeB35SkVn9Tyn0CqvVsY3EwI0v5i8nMHyJnzCIQf7nsy3p41TPkJZhg==}

  is-array-buffer@3.0.5:
    resolution: {integrity: sha512-DDfANUiiG2wC1qawP66qlTugJeL5HyzMpfr8lLK+jMQirGzNod0B12cFB/9q838Ru27sBwfw78/rdoU7RERz6A==}
    engines: {node: '>= 0.4'}

  is-arrayish@0.3.2:
    resolution: {integrity: sha512-eVRqCvVlZbuw3GrM63ovNSNAeA1K16kaR/LRY/92w0zxQ5/1YzwblUX652i4Xs9RwAGjW9d9y6X88t8OaAJfWQ==}

  is-async-function@2.1.1:
    resolution: {integrity: sha512-9dgM/cZBnNvjzaMYHVoxxfPj2QXt22Ev7SuuPrs+xav0ukGB0S6d4ydZdEiM48kLx5kDV+QBPrpVnFyefL8kkQ==}
    engines: {node: '>= 0.4'}

  is-bigint@1.1.0:
    resolution: {integrity: sha512-n4ZT37wG78iz03xPRKJrHTdZbe3IicyucEtdRsV5yglwc3GyUfbAfpSeD0FJ41NbUNSt5wbhqfp1fS+BgnvDFQ==}
    engines: {node: '>= 0.4'}

  is-binary-path@2.1.0:
    resolution: {integrity: sha512-ZMERYes6pDydyuGidse7OsHxtbI7WVeUEozgR/g7rd0xUimYNlvZRE/K2MgZTjWy725IfelLeVcEM97mmtRGXw==}
    engines: {node: '>=8'}

  is-boolean-object@1.2.2:
    resolution: {integrity: sha512-wa56o2/ElJMYqjCjGkXri7it5FbebW5usLw/nPmCMs5DeZ7eziSYZhSmPRn0txqeW4LnAmQQU7FgqLpsEFKM4A==}
    engines: {node: '>= 0.4'}

  is-builtin-module@3.2.1:
    resolution: {integrity: sha512-BSLE3HnV2syZ0FK0iMA/yUGplUeMmNz4AW5fnTunbCIqZi4vG3WjJT9FHMy5D69xmAYBHXQhJdALdpwVxV501A==}
    engines: {node: '>=6'}

  is-callable@1.2.7:
    resolution: {integrity: sha512-1BC0BVFhS/p0qtw6enp8e+8OD0UrK0oFLztSjNzhcKA3WDuJxxAPXzPuPtKkjEY9UUoEWlX/8fgKeu2S8i9JTA==}
    engines: {node: '>= 0.4'}

  is-core-module@2.16.1:
    resolution: {integrity: sha512-UfoeMA6fIJ8wTYFEUjelnaGI67v6+N7qXJEvQuIGa99l4xsCruSYOVSQ0uPANn4dAzm8lkYPaKLrrijLq7x23w==}
    engines: {node: '>= 0.4'}

  is-data-view@1.0.2:
    resolution: {integrity: sha512-RKtWF8pGmS87i2D6gqQu/l7EYRlVdfzemCJN/P3UOs//x1QE7mfhvzHIApBTRf7axvT6DMGwSwBXYCT0nfB9xw==}
    engines: {node: '>= 0.4'}

  is-date-object@1.1.0:
    resolution: {integrity: sha512-PwwhEakHVKTdRNVOw+/Gyh0+MzlCl4R6qKvkhuvLtPMggI1WAHt9sOwZxQLSGpUaDnrdyDsomoRgNnCfKNSXXg==}
    engines: {node: '>= 0.4'}

  is-docker@2.2.1:
    resolution: {integrity: sha512-F+i2BKsFrH66iaUFc0woD8sLy8getkwTwtOBjvs56Cx4CgJDeKQeqfz8wAYiSb8JOprWhHH5p77PbmYCvvUuXQ==}
    engines: {node: '>=8'}
    hasBin: true

  is-docker@3.0.0:
    resolution: {integrity: sha512-eljcgEDlEns/7AXFosB5K/2nCM4P7FQPkGc/DWLy5rmFEWvZayGrik1d9/QIY5nJ4f9YsVvBkA6kJpHn9rISdQ==}
    engines: {node: ^12.20.0 || ^14.13.1 || >=16.0.0}
    hasBin: true

  is-extglob@2.1.1:
    resolution: {integrity: sha512-SbKbANkN603Vi4jEZv49LeVJMn4yGwsbzZworEoyEiutsN3nJYdbO36zfhGJ6QEDpOZIFkDtnq5JRxmvl3jsoQ==}
    engines: {node: '>=0.10.0'}

  is-finalizationregistry@1.1.1:
    resolution: {integrity: sha512-1pC6N8qWJbWoPtEjgcL2xyhQOP491EQjeUo3qTKcmV8YSDDJrOepfG8pcC7h/QgnQHYSv0mJ3Z/ZWxmatVrysg==}
    engines: {node: '>= 0.4'}

  is-fullwidth-code-point@3.0.0:
    resolution: {integrity: sha512-zymm5+u+sCsSWyD9qNaejV3DFvhCKclKdizYaJUuHA83RLjb7nSuGnddCHGv0hk+KY7BMAlsWeK4Ueg6EV6XQg==}
    engines: {node: '>=8'}

  is-fullwidth-code-point@4.0.0:
    resolution: {integrity: sha512-O4L094N2/dZ7xqVdrXhh9r1KODPJpFms8B5sGdJLPy664AgvXsreZUyCQQNItZRDlYug4xStLjNp/sz3HvBowQ==}
    engines: {node: '>=12'}

  is-fullwidth-code-point@5.0.0:
    resolution: {integrity: sha512-OVa3u9kkBbw7b8Xw5F9P+D/T9X+Z4+JruYVNapTjPYZYUznQ5YfWeFkOj606XYYW8yugTfC8Pj0hYqvi4ryAhA==}
    engines: {node: '>=18'}

  is-generator-function@1.1.0:
    resolution: {integrity: sha512-nPUB5km40q9e8UfN/Zc24eLlzdSf9OfKByBw9CIdw4H1giPMeA0OIJvbchsCu4npfI2QcMVBsGEBHKZ7wLTWmQ==}
    engines: {node: '>= 0.4'}

  is-glob@4.0.3:
    resolution: {integrity: sha512-xelSayHH36ZgE7ZWhli7pW34hNbNl8Ojv5KVmkJD4hBdD3th8Tfk9vYasLM+mXWOZhFkgZfxhLSnrwRr4elSSg==}
    engines: {node: '>=0.10.0'}

  is-inside-container@1.0.0:
    resolution: {integrity: sha512-KIYLCCJghfHZxqjYBE7rEy0OBuTd5xCHS7tHVgvCLkx7StIoaxwNW3hCALgEUjFfeRk+MG/Qxmp/vtETEF3tRA==}
    engines: {node: '>=14.16'}
    hasBin: true

  is-map@2.0.3:
    resolution: {integrity: sha512-1Qed0/Hr2m+YqxnM09CjA2d/i6YZNfF6R2oRAOj36eUdS6qIV/huPJNSEpKbupewFs+ZsJlxsjjPbc0/afW6Lw==}
    engines: {node: '>= 0.4'}

  is-module@1.0.0:
    resolution: {integrity: sha512-51ypPSPCoTEIN9dy5Oy+h4pShgJmPCygKfyRCISBI+JoWT/2oJvK8QPxmwv7b/p239jXrm9M1mlQbyKJ5A152g==}

  is-negative-zero@2.0.3:
    resolution: {integrity: sha512-5KoIu2Ngpyek75jXodFvnafB6DJgr3u8uuK0LEZJjrU19DrMD3EVERaR8sjz8CCGgpZvxPl9SuE1GMVPFHx1mw==}
    engines: {node: '>= 0.4'}

  is-number-object@1.1.1:
    resolution: {integrity: sha512-lZhclumE1G6VYD8VHe35wFaIif+CTy5SJIi5+3y4psDgWu4wPDoBhF8NxUOinEc7pHgiTsT6MaBb92rKhhD+Xw==}
    engines: {node: '>= 0.4'}

  is-number@7.0.0:
    resolution: {integrity: sha512-41Cifkg6e8TylSpdtTpeLVMqvSBEVzTttHvERD741+pnZ8ANv0004MRL43QKPDlK9cGvNp6NZWZUBlbGXYxxng==}
    engines: {node: '>=0.12.0'}

  is-obj@2.0.0:
    resolution: {integrity: sha512-drqDG3cbczxxEJRoOXcOjtdp1J/lyp1mNn0xaznRs8+muBhgQcrnbspox5X5fOw0HnMnbfDzvnEMEtqDEJEo8w==}
    engines: {node: '>=8'}

  is-path-inside@4.0.0:
    resolution: {integrity: sha512-lJJV/5dYS+RcL8uQdBDW9c9uWFLLBNRyFhnAKXw5tVqLlKZ4RMGZKv+YQ/IA3OhD+RpbJa1LLFM1FQPGyIXvOA==}
    engines: {node: '>=12'}

  is-plain-obj@2.1.0:
    resolution: {integrity: sha512-YWnfyRwxL/+SsrWYfOpUtz5b3YD+nyfkHvjbcanzk8zgyO4ASD67uVMRt8k5bM4lLMDnXfriRhOpemw+NfT1eA==}
    engines: {node: '>=8'}

  is-potential-custom-element-name@1.0.1:
    resolution: {integrity: sha512-bCYeRA2rVibKZd+s2625gGnGF/t7DSqDs4dP7CrLA1m7jKWz6pps0LpYLJN8Q64HtmPKJ1hrN3nzPNKFEKOUiQ==}

  is-reference@1.2.1:
    resolution: {integrity: sha512-U82MsXXiFIrjCK4otLT+o2NA2Cd2g5MLoOVXUZjIOhLurrRxpEXzI8O0KZHr3IjLvlAH1kTPYSuqer5T9ZVBKQ==}

  is-regex@1.2.1:
    resolution: {integrity: sha512-MjYsKHO5O7mCsmRGxWcLWheFqN9DJ/2TmngvjKXihe6efViPqc274+Fx/4fYj/r03+ESvBdTXK0V6tA3rgez1g==}
    engines: {node: '>= 0.4'}

  is-set@2.0.3:
    resolution: {integrity: sha512-iPAjerrse27/ygGLxw+EBR9agv9Y6uLeYVJMu+QNCoouJ1/1ri0mGrcWpfCqFZuzzx3WjtwxG098X+n4OuRkPg==}
    engines: {node: '>= 0.4'}

  is-shared-array-buffer@1.0.4:
    resolution: {integrity: sha512-ISWac8drv4ZGfwKl5slpHG9OwPNty4jOWPRIhBpxOoD+hqITiwuipOQ2bNthAzwA3B4fIjO4Nln74N0S9byq8A==}
    engines: {node: '>= 0.4'}

  is-stream@1.1.0:
    resolution: {integrity: sha512-uQPm8kcs47jx38atAcWTVxyltQYoPT68y9aWYdV6yWXSyW8mzSat0TL6CiWdZeCdF3KrAvpVtnHbTv4RN+rqdQ==}
    engines: {node: '>=0.10.0'}

  is-stream@2.0.1:
    resolution: {integrity: sha512-hFoiJiTl63nn+kstHGBtewWSKnQLpyb155KHheA1l39uvtO9nWIop1p3udqPcUd/xbF1VLMO4n7OI6p7RbngDg==}
    engines: {node: '>=8'}

  is-stream@3.0.0:
    resolution: {integrity: sha512-LnQR4bZ9IADDRSkvpqMGvt/tEJWclzklNgSw48V5EAaAeDd6qGvN8ei6k5p0tvxSR171VmGyHuTiAOfxAbr8kA==}
    engines: {node: ^12.20.0 || ^14.13.1 || >=16.0.0}

  is-stream@4.0.1:
    resolution: {integrity: sha512-Dnz92NInDqYckGEUJv689RbRiTSEHCQ7wOVeALbkOz999YpqT46yMRIGtSNl2iCL1waAZSx40+h59NV/EwzV/A==}
    engines: {node: '>=18'}

  is-string@1.1.1:
    resolution: {integrity: sha512-BtEeSsoaQjlSPBemMQIrY1MY0uM6vnS1g5fmufYOtnxLGUZM2178PKbhsk7Ffv58IX+ZtcvoGwccYsh0PglkAA==}
    engines: {node: '>= 0.4'}

  is-subdir@1.2.0:
    resolution: {integrity: sha512-2AT6j+gXe/1ueqbW6fLZJiIw3F8iXGJtt0yDrZaBhAZEG1raiTxKWU+IPqMCzQAXOUCKdA4UDMgacKH25XG2Cw==}
    engines: {node: '>=4'}

  is-symbol@1.1.1:
    resolution: {integrity: sha512-9gGx6GTtCQM73BgmHQXfDmLtfjjTUDSyoxTCbp5WtoixAhfgsDirWIcVQ/IHpvI5Vgd5i/J5F7B9cN/WlVbC/w==}
    engines: {node: '>= 0.4'}

  is-text-path@2.0.0:
    resolution: {integrity: sha512-+oDTluR6WEjdXEJMnC2z6A4FRwFoYuvShVVEGsS7ewc0UTi2QtAKMDJuL4BDEVt+5T7MjFo12RP8ghOM75oKJw==}
    engines: {node: '>=8'}

  is-typed-array@1.1.15:
    resolution: {integrity: sha512-p3EcsicXjit7SaskXHs1hA91QxgTw46Fv6EFKKGS5DRFLD8yKnohjF3hxoju94b/OcMZoQukzpPpBE9uLVKzgQ==}
    engines: {node: '>= 0.4'}

  is-url-superb@4.0.0:
    resolution: {integrity: sha512-GI+WjezhPPcbM+tqE9LnmsY5qqjwHzTvjJ36wxYX5ujNXefSUJ/T17r5bqDV8yLhcgB59KTPNOc9O9cmHTPWsA==}
    engines: {node: '>=10'}

  is-url@1.2.4:
    resolution: {integrity: sha512-ITvGim8FhRiYe4IQ5uHSkj7pVaPDrCTkNd3yq3cV7iZAcJdHTUMPMEHcqSOy9xZ9qFenQCvi+2wjH9a1nXqHww==}

  is-weakmap@2.0.2:
    resolution: {integrity: sha512-K5pXYOm9wqY1RgjpL3YTkF39tni1XajUIkawTLUo9EZEVUFga5gSQJF8nNS7ZwJQ02y+1YCNYcMh+HIf1ZqE+w==}
    engines: {node: '>= 0.4'}

  is-weakref@1.1.1:
    resolution: {integrity: sha512-6i9mGWSlqzNMEqpCp93KwRS1uUOodk2OJ6b+sq7ZPDSy2WuI5NFIxp/254TytR8ftefexkWn5xNiHUNpPOfSew==}
    engines: {node: '>= 0.4'}

  is-weakset@2.0.4:
    resolution: {integrity: sha512-mfcwb6IzQyOKTs84CQMrOwW4gQcaTOAWJ0zzJCl2WSPDrWk/OzDaImWFH3djXhb24g4eudZfLRozAvPGw4d9hQ==}
    engines: {node: '>= 0.4'}

  is-windows@1.0.2:
    resolution: {integrity: sha512-eXK1UInq2bPmjyX6e3VHIzMLobc4J94i4AWn+Hpq3OU5KkrRC96OAcR3PRJ/pGu6m8TRnBHP9dkXQVsT/COVIA==}
    engines: {node: '>=0.10.0'}

  is-wsl@2.2.0:
    resolution: {integrity: sha512-fKzAra0rGJUUBwGBgNkHZuToZcn+TtXHpeCgmkMJMMYx1sQDYaCSyjJBSCa2nH1DGm7s3n1oBnohoVTBaN7Lww==}
    engines: {node: '>=8'}

  is-wsl@3.1.0:
    resolution: {integrity: sha512-UcVfVfaK4Sc4m7X3dUSoHoozQGBEFeDC+zVo06t98xe8CzHSZZBekNXH+tu0NalHolcJ/QAGqS46Hef7QXBIMw==}
    engines: {node: '>=16'}

  is64bit@2.0.0:
    resolution: {integrity: sha512-jv+8jaWCl0g2lSBkNSVXdzfBA0npK1HGC2KtWM9FumFRoGS94g3NbCCLVnCYHLjp4GrW2KZeeSTMo5ddtznmGw==}
    engines: {node: '>=18'}

  isarray@1.0.0:
    resolution: {integrity: sha512-VLghIWNM6ELQzo7zwmcg0NmTVyWKYjvIeM83yjp0wRDTmUnrM678fQbcKBo6n2CJEF0szoG//ytg+TKla89ALQ==}

  isarray@2.0.5:
    resolution: {integrity: sha512-xHjhDr3cNBK0BzdUJSPXZntQUx/mwMS5Rw4A7lPJ90XGAO6ISP/ePDNuo0vhqOZU+UD5JoodwCAAoZQd3FeAKw==}

  isbot@5.1.28:
    resolution: {integrity: sha512-qrOp4g3xj8YNse4biorv6O5ZShwsJM0trsoda4y7j/Su7ZtTTfVXFzbKkpgcSoDrHS8FcTuUwcU04YimZlZOxw==}
    engines: {node: '>=18'}

  isexe@2.0.0:
    resolution: {integrity: sha512-RHxMLp9lnKHGHRng9QFhRCMbYAcVpn69smSGcq3f36xjgVVWThj4qqLbTLlq7Ssj8B+fIQ1EuCEGI2lKsyQeIw==}

  isexe@3.1.1:
    resolution: {integrity: sha512-LpB/54B+/2J5hqQ7imZHfdU31OlgQqx7ZicVlkm9kzg9/w8GKLEcFfJl/t7DCEDueOyBAD6zCCwTO6Fzs0NoEQ==}
    engines: {node: '>=16'}

  istanbul-lib-coverage@3.2.2:
    resolution: {integrity: sha512-O8dpsF+r0WV/8MNRKfnmrtCWhuKjxrq2w+jpzBL5UZKTi2LeVWnWOmWRxFlesJONmc+wLAGvKQZEOanko0LFTg==}
    engines: {node: '>=8'}

  istanbul-lib-instrument@6.0.3:
    resolution: {integrity: sha512-Vtgk7L/R2JHyyGW07spoFlB8/lpjiOLTjMdms6AFMraYt3BaJauod/NGrfnVG/y4Ix1JEuMRPDPEj2ua+zz1/Q==}
    engines: {node: '>=10'}

  istanbul-lib-report@3.0.1:
    resolution: {integrity: sha512-GCfE1mtsHGOELCU8e/Z7YWzpmybrx/+dSTfLrvY8qRmaY6zXTKWn6WQIjaAFw069icm6GVMNkgu0NzI4iPZUNw==}
    engines: {node: '>=10'}

  istanbul-lib-source-maps@5.0.6:
    resolution: {integrity: sha512-yg2d+Em4KizZC5niWhQaIomgf5WlL4vOOjZ5xGCmF8SnPE/mDWWXgvRExdcpCgh9lLRRa1/fSYp2ymmbJ1pI+A==}
    engines: {node: '>=10'}

  istanbul-reports@3.1.7:
    resolution: {integrity: sha512-BewmUXImeuRk2YY0PVbxgKAysvhRPUQE0h5QRM++nVWyubKGV0l8qQ5op8+B2DOmwSe63Jivj0BjkPQVf8fP5g==}
    engines: {node: '>=8'}

  iterator.prototype@1.1.5:
    resolution: {integrity: sha512-H0dkQoCa3b2VEeKQBOxFph+JAbcrQdE7KC0UkqwpLmv2EC4P41QXP+rqo9wYodACiG5/WM5s9oDApTU8utwj9g==}
    engines: {node: '>= 0.4'}

  jackspeak@3.4.3:
    resolution: {integrity: sha512-OGlZQpz2yfahA/Rd1Y8Cd9SIEsqvXkLVoSw/cgwhnhFMDbsQFeZYoJJ7bIZBS9BcamUW96asq/npPWugM+RQBw==}

  jiti@2.4.2:
    resolution: {integrity: sha512-rg9zJN+G4n2nfJl5MW3BMygZX56zKPNVEYYqq7adpmMh4Jn2QNEwhvQlFy6jPVdcod7txZtKHWnyZiA3a0zP7A==}
    hasBin: true

  jju@1.4.0:
    resolution: {integrity: sha512-8wb9Yw966OSxApiCt0K3yNJL8pnNeIv+OEq2YMidz4FKP6nonSRoOXc80iXY4JaN2FC11B9qsNmDsm+ZOfMROA==}

  joycon@3.1.1:
    resolution: {integrity: sha512-34wB/Y7MW7bzjKRjUKTa46I2Z7eV62Rkhva+KkopW7Qvv/OSWBqvkSY7vusOPrNuZcUG3tApvdVgNB8POj3SPw==}
    engines: {node: '>=10'}

  js-tokens@4.0.0:
    resolution: {integrity: sha512-RdJUflcE3cUzKiMqQgsCu06FPu9UdIJO0beYbPhHN4k6apgJtifcoCtT9bcxOpYBtpD2kCM6Sbzg4CausW/PKQ==}

  js-tokens@9.0.1:
    resolution: {integrity: sha512-mxa9E9ITFOt0ban3j6L5MpjwegGz6lBQmM1IJkWeBZGcMxto50+eWdjC/52xDbS2vy0k7vIMK0Fe2wfL9OQSpQ==}

  js-yaml@3.14.1:
    resolution: {integrity: sha512-okMH7OXXJ7YrN9Ok3/SXrnu4iX9yOk+25nqX4imS2npuvTYDmo/QEZoqwZkYaIDk3jVvBOTOIEgEhaLOynBS9g==}
    hasBin: true

  js-yaml@4.1.0:
    resolution: {integrity: sha512-wpxZs9NoxZaJESJGIZTyDEaYpl0FKSA+FB9aJiyemKhMwkxQg63h4T1KJgUGHpTqPDNRcmmYLugrRjJlBtWvRA==}
    hasBin: true

  jsdom@26.1.0:
    resolution: {integrity: sha512-Cvc9WUhxSMEo4McES3P7oK3QaXldCfNWp7pl2NNeiIFlCoLr3kfq9kb1fxftiwk1FLV7CvpvDfonxtzUDeSOPg==}
    engines: {node: '>=18'}
    peerDependencies:
      canvas: ^3.0.0
    peerDependenciesMeta:
      canvas:
        optional: true

  jsesc@3.1.0:
    resolution: {integrity: sha512-/sM3dO2FOzXjKQhJuo0Q173wf2KOo8t4I8vHy6lF9poUp7bKT0/NHE8fPX23PwfhnykfqnC2xRxOnVw5XuGIaA==}
    engines: {node: '>=6'}
    hasBin: true

  json-buffer@3.0.1:
    resolution: {integrity: sha512-4bV5BfR2mqfQTJm+V5tPPdf+ZpuhiIvTuAB5g8kcrXOZpTT/QwwVRWBywX1ozr6lEuPdbHxwaJlm9G6mI2sfSQ==}

  json-schema-traverse@0.4.1:
    resolution: {integrity: sha512-xbbCH5dCYU5T8LcEhhuh7HJ88HXuW3qsI3Y0zOZFKfZEHcpWiHU/Jxzk629Brsab/mMiHQti9wMP+845RPe3Vg==}

  json-schema-traverse@1.0.0:
    resolution: {integrity: sha512-NM8/P9n3XjXhIZn1lLhkFaACTOURQXjWhV4BA/RnOv8xvgqtqpAX9IO4mRQxSx1Rlo4tqzeqb0sOlruaOy3dug==}

  json-stable-stringify-without-jsonify@1.0.1:
    resolution: {integrity: sha512-Bdboy+l7tA3OGW6FjyFHWkP5LuByj1Tk33Ljyq0axyzdk9//JSi2u3fP1QSmd1KNwq6VOKYGlAu87CisVir6Pw==}

  json5@2.2.3:
    resolution: {integrity: sha512-XmOWe7eyHYH14cLdVPoyg+GOH3rYX++KpzrylJwSW98t3Nk+U8XOl8FWKOgwtzdb8lXGf6zYwDUzeHMWfxasyg==}
    engines: {node: '>=6'}
    hasBin: true

  jsonfile@4.0.0:
    resolution: {integrity: sha512-m6F1R3z8jjlf2imQHS2Qez5sjKWQzbuuhuJ/FKYFRZvPE3PuHcSMVZzfsLhGVOkfd20obL5SWEBew5ShlquNxg==}

  jsonfile@6.1.0:
    resolution: {integrity: sha512-5dgndWOriYSm5cnYaJNhalLNDKOqFwyDB/rr1E9ZsGciGvKPs8R2xYGCacuf3z6K1YKDz182fd+fY3cn3pMqXQ==}

  jsonparse@1.3.1:
    resolution: {integrity: sha512-POQXvpdL69+CluYsillJ7SUhKvytYjW9vG/GKpnf+xP8UWgYEM/RaMzHHofbALDiKbbP1W8UEYmgGl39WkPZsg==}
    engines: {'0': node >= 0.2.0}

  jsx-ast-utils@3.3.5:
    resolution: {integrity: sha512-ZZow9HBI5O6EPgSJLUb8n2NKgmVWTwCvHGwFuJlMjvLFqlGG6pjirPhtdsseaLZjSibD8eegzmYpUZwoIlj2cQ==}
    engines: {node: '>=4.0'}

  junk@4.0.1:
    resolution: {integrity: sha512-Qush0uP+G8ZScpGMZvHUiRfI0YBWuB3gVBYlI0v0vvOJt5FLicco+IkP0a50LqTTQhmts/m6tP5SWE+USyIvcQ==}
    engines: {node: '>=12.20'}

  jwt-decode@4.0.0:
    resolution: {integrity: sha512-+KJGIyHgkGuIq3IEBNftfhW/LfWhXUIY6OmyVWjliu5KH1y0fw7VQ8YndE2O4qZdMSd9SqbnC8GOcZEy0Om7sA==}
    engines: {node: '>=18'}

  keyv@4.5.4:
    resolution: {integrity: sha512-oxVHkHR/EJf2CNXnWxRLW6mg7JyCCUcG0DtEGmL2ctUo1PNTin1PUil+r/+4r5MpVgC/fn1kjsx7mjSujKqIpw==}

  kleur@4.1.5:
    resolution: {integrity: sha512-o+NO+8WrRiQEE4/7nwRJhN1HWpVmJm511pBHUxPLtp0BUISzlBplORYSmTclCnJvQq2tKu/sgl3xVpkc7ZWuQQ==}
    engines: {node: '>=6'}

  klona@2.0.6:
    resolution: {integrity: sha512-dhG34DXATL5hSxJbIexCft8FChFXtmskoZYnoPWjXQuebWYCNkVeV3KkGegCK9CP1oswI/vQibS2GY7Em/sJJA==}
    engines: {node: '>= 8'}

  knitwork@1.2.0:
    resolution: {integrity: sha512-xYSH7AvuQ6nXkq42x0v5S8/Iry+cfulBz/DJQzhIyESdLD7425jXsPy4vn5cCXU+HhRN2kVw51Vd1K6/By4BQg==}

  kolorist@1.8.0:
    resolution: {integrity: sha512-Y+60/zizpJ3HRH8DCss+q95yr6145JXZo46OTpFvDZWLfRCE4qChOyk1b26nMaNpfHHgxagk9dXT5OP0Tfe+dQ==}

  kuler@2.0.0:
    resolution: {integrity: sha512-Xq9nH7KlWZmXAtodXDDRE7vs6DU1gTU8zYDHDiWLSip45Egwq3plLHzPn27NgvzL2r1LMPC1vdqh98sQxtqj4A==}

  lambda-local@2.2.0:
    resolution: {integrity: sha512-bPcgpIXbHnVGfI/omZIlgucDqlf4LrsunwoKue5JdZeGybt8L6KyJz2Zu19ffuZwIwLj2NAI2ZyaqNT6/cetcg==}
    engines: {node: '>=8'}
    hasBin: true

  lazystream@1.0.1:
    resolution: {integrity: sha512-b94GiNHQNy6JNTrt5w6zNyffMrNkXZb3KTkCZJb2V1xaEGCk093vkZ2jk3tpaeP33/OiXC+WvK9AxUebnf5nbw==}
    engines: {node: '>= 0.6.3'}

  levn@0.4.1:
    resolution: {integrity: sha512-+bT2uH4E5LGE7h/n3evcS/sQlJXCpIp6ym8OWJ5eV6+67Dsql/LaaT7qJBAt2rzfoa/5QBGBhxDix1dMt2kQKQ==}
    engines: {node: '>= 0.8.0'}

  lightningcss-darwin-arm64@1.30.1:
    resolution: {integrity: sha512-c8JK7hyE65X1MHMN+Viq9n11RRC7hgin3HhYKhrMyaXflk5GVplZ60IxyoVtzILeKr+xAJwg6zK6sjTBJ0FKYQ==}
    engines: {node: '>= 12.0.0'}
    cpu: [arm64]
    os: [darwin]

  lightningcss-darwin-x64@1.30.1:
    resolution: {integrity: sha512-k1EvjakfumAQoTfcXUcHQZhSpLlkAuEkdMBsI/ivWw9hL+7FtilQc0Cy3hrx0AAQrVtQAbMI7YjCgYgvn37PzA==}
    engines: {node: '>= 12.0.0'}
    cpu: [x64]
    os: [darwin]

  lightningcss-freebsd-x64@1.30.1:
    resolution: {integrity: sha512-kmW6UGCGg2PcyUE59K5r0kWfKPAVy4SltVeut+umLCFoJ53RdCUWxcRDzO1eTaxf/7Q2H7LTquFHPL5R+Gjyig==}
    engines: {node: '>= 12.0.0'}
    cpu: [x64]
    os: [freebsd]

  lightningcss-linux-arm-gnueabihf@1.30.1:
    resolution: {integrity: sha512-MjxUShl1v8pit+6D/zSPq9S9dQ2NPFSQwGvxBCYaBYLPlCWuPh9/t1MRS8iUaR8i+a6w7aps+B4N0S1TYP/R+Q==}
    engines: {node: '>= 12.0.0'}
    cpu: [arm]
    os: [linux]

  lightningcss-linux-arm64-gnu@1.30.1:
    resolution: {integrity: sha512-gB72maP8rmrKsnKYy8XUuXi/4OctJiuQjcuqWNlJQ6jZiWqtPvqFziskH3hnajfvKB27ynbVCucKSm2rkQp4Bw==}
    engines: {node: '>= 12.0.0'}
    cpu: [arm64]
    os: [linux]

  lightningcss-linux-arm64-musl@1.30.1:
    resolution: {integrity: sha512-jmUQVx4331m6LIX+0wUhBbmMX7TCfjF5FoOH6SD1CttzuYlGNVpA7QnrmLxrsub43ClTINfGSYyHe2HWeLl5CQ==}
    engines: {node: '>= 12.0.0'}
    cpu: [arm64]
    os: [linux]

  lightningcss-linux-x64-gnu@1.30.1:
    resolution: {integrity: sha512-piWx3z4wN8J8z3+O5kO74+yr6ze/dKmPnI7vLqfSqI8bccaTGY5xiSGVIJBDd5K5BHlvVLpUB3S2YCfelyJ1bw==}
    engines: {node: '>= 12.0.0'}
    cpu: [x64]
    os: [linux]

  lightningcss-linux-x64-musl@1.30.1:
    resolution: {integrity: sha512-rRomAK7eIkL+tHY0YPxbc5Dra2gXlI63HL+v1Pdi1a3sC+tJTcFrHX+E86sulgAXeI7rSzDYhPSeHHjqFhqfeQ==}
    engines: {node: '>= 12.0.0'}
    cpu: [x64]
    os: [linux]

  lightningcss-win32-arm64-msvc@1.30.1:
    resolution: {integrity: sha512-mSL4rqPi4iXq5YVqzSsJgMVFENoa4nGTT/GjO2c0Yl9OuQfPsIfncvLrEW6RbbB24WtZ3xP/2CCmI3tNkNV4oA==}
    engines: {node: '>= 12.0.0'}
    cpu: [arm64]
    os: [win32]

  lightningcss-win32-x64-msvc@1.30.1:
    resolution: {integrity: sha512-PVqXh48wh4T53F/1CCu8PIPCxLzWyCnn/9T5W1Jpmdy5h9Cwd+0YQS6/LwhHXSafuc61/xg9Lv5OrCby6a++jg==}
    engines: {node: '>= 12.0.0'}
    cpu: [x64]
    os: [win32]

  lightningcss@1.30.1:
    resolution: {integrity: sha512-xi6IyHML+c9+Q3W0S4fCQJOym42pyurFiJUHEcEyHS0CeKzia4yZDEsLlqOFykxOdHpNy0NmvVO31vcSqAxJCg==}
    engines: {node: '>= 12.0.0'}

  lilconfig@3.1.3:
    resolution: {integrity: sha512-/vlFKAoH5Cgt3Ie+JLhRbwOsCQePABiU3tJ1egGvyQ+33R/vcwM2Zl2QR/LzjsBeItPt3oSVXapn+m4nQDvpzw==}
    engines: {node: '>=14'}

  lines-and-columns@1.2.4:
    resolution: {integrity: sha512-7ylylesZQ/PV29jhEDl3Ufjo6ZX7gCqJr5F7PKrqc93v7fzSymt1BpwEU8nAUXs8qzzvqhbjhK5QZg6Mt/HkBg==}

  linkify-it@5.0.0:
    resolution: {integrity: sha512-5aHCbzQRADcdP+ATqnDuhhJ/MRIqDkZX5pyjFHRRysS8vZ5AbqGEoFIb6pYHPZ+L/OC2Lc+xT8uHVVR5CAK/wQ==}

  lint-staged@15.5.2:
    resolution: {integrity: sha512-YUSOLq9VeRNAo/CTaVmhGDKG+LBtA8KF1X4K5+ykMSwWST1vDxJRB2kv2COgLb1fvpCo+A/y9A0G0znNVmdx4w==}
    engines: {node: '>=18.12.0'}
    hasBin: true

  listhen@1.9.0:
    resolution: {integrity: sha512-I8oW2+QL5KJo8zXNWX046M134WchxsXC7SawLPvRQpogCbkyQIaFxPE89A2HiwR7vAK2Dm2ERBAmyjTYGYEpBg==}
    hasBin: true

  listr2@8.3.3:
    resolution: {integrity: sha512-LWzX2KsqcB1wqQ4AHgYb4RsDXauQiqhjLk+6hjbaeHG4zpjjVAB6wC/gz6X0l+Du1cN3pUB5ZlrvTbhGSNnUQQ==}
    engines: {node: '>=18.0.0'}

  load-tsconfig@0.2.5:
    resolution: {integrity: sha512-IXO6OCs9yg8tMKzfPZ1YmheJbZCiEsnBdcB03l0OcfK9prKnJb96siuHCr5Fl37/yo9DnKU+TLpxzTUspw9shg==}
    engines: {node: ^12.20.0 || ^14.13.1 || >=16.0.0}

  local-pkg@0.5.1:
    resolution: {integrity: sha512-9rrA30MRRP3gBD3HTGnC6cDFpaE1kVDWxWgqWJUN0RvDNAo+Nz/9GxB+nHOH0ifbVFy0hSA1V6vFDvnx54lTEQ==}
    engines: {node: '>=14'}

  local-pkg@1.1.1:
    resolution: {integrity: sha512-WunYko2W1NcdfAFpuLUoucsgULmgDBRkdxHxWQ7mK0cQqwPiy8E1enjuRBrhLtZkB5iScJ1XIPdhVEFK8aOLSg==}
    engines: {node: '>=14'}

  locate-path@5.0.0:
    resolution: {integrity: sha512-t7hw9pI+WvuwNJXwk5zVHpyhIqzg2qTlklJOf0mVxGSbe3Fp2VieZcduNYjaLDoy6p9uGpQEGWG87WpMKlNq8g==}
    engines: {node: '>=8'}

  locate-path@6.0.0:
    resolution: {integrity: sha512-iPZK6eYjbxRu3uB4/WZ3EsEIMJFMqAoopl3R+zuq0UjcAm/MO6KCweDgPfP3elTztoKP3KtnVHxTn2NHBSDVUw==}
    engines: {node: '>=10'}

  locate-path@7.2.0:
    resolution: {integrity: sha512-gvVijfZvn7R+2qyPX8mAuKcFGDf6Nc61GdvGafQsHL0sBIxfKzA+usWn4GFC/bk+QdwPUD4kWFJLhElipq+0VA==}
    engines: {node: ^12.20.0 || ^14.13.1 || >=16.0.0}

  lodash-es@4.17.21:
    resolution: {integrity: sha512-mKnC+QJ9pWVzv+C4/U3rRsHapFfHvQFoFB92e52xeyGMcX6/OlIl78je1u8vePzYZSkkogMPJ2yjxxsb89cxyw==}

  lodash.debounce@4.0.8:
    resolution: {integrity: sha512-FT1yDzDYEoYWhnSGnpE/4Kj1fLZkDFyqRb7fNt6FdYOSxlUWAtp42Eh6Wb0rGIv/m9Bgo7x4GhQbm5Ys4SG5ow==}

  lodash.defaults@4.2.0:
    resolution: {integrity: sha512-qjxPLHd3r5DnsdGacqOMU6pb/avJzdh9tFX2ymgoZE27BmjXrNy/y4LoaiTeAb+O3gL8AfpJGtqfX/ae2leYYQ==}

  lodash.isarguments@3.1.0:
    resolution: {integrity: sha512-chi4NHZlZqZD18a0imDHnZPrDeBbTtVN7GXMwuGdRH9qotxAjYs3aVLKc7zNOG9eddR5Ksd8rvFEBc9SsggPpg==}

  lodash.merge@4.6.2:
    resolution: {integrity: sha512-0KpjqXRVvrYyCsX1swR/XTK0va6VQkQM6MNo7PqW77ByjAhoARA8EfrP1N4+KlKj8YS0ZUCtRT/YUuhyYDujIQ==}

  lodash.sortby@4.7.0:
    resolution: {integrity: sha512-HDWXG8isMntAyRF5vZ7xKuEvOhT4AhlRt/3czTSjvGUxjYCBVRQY48ViDHyfYz9VIoBkW4TMGQNapx+l3RUwdA==}

  lodash.startcase@4.4.0:
    resolution: {integrity: sha512-+WKqsK294HMSc2jEbNgpHpd0JfIBhp7rEV4aqXWqFr6AlXov+SlcgB1Fv01y2kGe3Gc8nMW7VA0SrGuSkRfIEg==}

  lodash@4.17.21:
    resolution: {integrity: sha512-v2kDEe57lecTulaDIuNTPy3Ry4gLGJ6Z1O3vE1krgXZNrsQ+LFTGHVxVjcXPs17LhbZVGedAJv8XZ1tvj5FvSg==}

  log-update@6.1.0:
    resolution: {integrity: sha512-9ie8ItPR6tjY5uYJh8K/Zrv/RMZ5VOlOWvtZdEHYSTFKZfIBPQa9tOAEeAWhd+AnIneLJ22w5fjOYtoutpWq5w==}
    engines: {node: '>=18'}

  logform@2.7.0:
    resolution: {integrity: sha512-TFYA4jnP7PVbmlBIfhlSe+WKxs9dklXMTEGcBCIvLhE/Tn3H6Gk1norupVW7m5Cnd4bLcr08AytbyV/xj7f/kQ==}
    engines: {node: '>= 12.0.0'}

  loose-envify@1.4.0:
    resolution: {integrity: sha512-lyuxPGr/Wfhrlem2CL/UcnUc1zcqKAImBDzukY7Y5F/yQiNdko6+fRLevlw1HgMySw7f611UIY408EtxRSoK3Q==}
    hasBin: true

  loupe@3.1.4:
    resolution: {integrity: sha512-wJzkKwJrheKtknCOKNEtDK4iqg/MxmZheEMtSTYvnzRdEYaZzmgH976nenp8WdJRdx5Vc1X/9MO0Oszl6ezeXg==}

  lru-cache@10.4.3:
    resolution: {integrity: sha512-JNAzZcXrCt42VGLuYz0zfAzDfAvJWW6AfYlDBQyDV5DClI2m5sAmK+OIO7s59XfsRsWHp02jAJrRadPRGTt6SQ==}

  lru-cache@5.1.1:
    resolution: {integrity: sha512-KpNARQA3Iwv+jTA0utUVVbrh+Jlrr1Fv0e56GGzAFOXN7dk/FviaDW8LHmK52DlcH4WP2n6gI8vN1aesBFgo9w==}

  lru-cache@6.0.0:
    resolution: {integrity: sha512-Jo6dJ04CmSjuznwJSS3pUeWmd/H0ffTlkXXgwZi+eq1UCmqQwCh+eLsYOYCwY991i2Fah4h1BEMCx4qThGbsiA==}
    engines: {node: '>=10'}

  lunr@2.3.9:
    resolution: {integrity: sha512-zTU3DaZaF3Rt9rhN3uBMGQD3dD2/vFQqnvZCDv4dl5iOzq2IZQqTxu90r4E5J+nP70J3ilqVCrbho2eWaeW8Ow==}

  luxon@3.7.1:
    resolution: {integrity: sha512-RkRWjA926cTvz5rAb1BqyWkKbbjzCGchDUIKMCUvNi17j6f6j8uHGDV82Aqcqtzd+icoYpELmG3ksgGiFNNcNg==}
    engines: {node: '>=12'}

  lz-string@1.5.0:
    resolution: {integrity: sha512-h5bgJWpxJNswbU7qCrV0tIKQCaS3blPDrqKWx+QxzuzL1zGUzij9XCWLrSLsJPu5t+eWA/ycetzYAO5IOMcWAQ==}
    hasBin: true

  magic-string@0.30.17:
    resolution: {integrity: sha512-sNPKHvyjVf7gyjwS4xGTaW/mCnF8wnjtifKBEhxfZ7E/S8tQ0rssrwGNn6q8JH/ohItJfSQp9mBtQYuTlH5QnA==}

  magicast@0.3.5:
    resolution: {integrity: sha512-L0WhttDl+2BOsybvEOLK7fW3UA0OQ0IQ2d6Zl2x/a6vVRs3bAY0ECOSHHeL5jD+SbOpOCUEi0y1DgHEn9Qn1AQ==}

  make-dir@4.0.0:
    resolution: {integrity: sha512-hXdUTZYIVOt1Ex//jAQi+wTZZpUpwBj/0QsOzqegb3rGMMeJiSEu5xLHnYfBrRV4RH2+OCSOO95Is/7x1WJ4bw==}
    engines: {node: '>=10'}

  markdown-it@14.1.0:
    resolution: {integrity: sha512-a54IwgWPaeBCAAsv13YgmALOF1elABB08FxO9i+r4VFk5Vl4pKokRPeX8u5TCgSsPi6ec1otfLjdOpVcgbpshg==}
    hasBin: true

  math-intrinsics@1.1.0:
    resolution: {integrity: sha512-/IXtbwEk5HTPyEwyKX6hGkYXxM9nbj64B+ilVJnC/R6B0pH5G4V3b0pVbL7DBj4tkhBAppbQUlf6F6Xl9LHu1g==}
    engines: {node: '>= 0.4'}

  mdurl@2.0.0:
    resolution: {integrity: sha512-Lf+9+2r+Tdp5wXDXC4PcIBjTDtq4UKjCPMQhKIuzpJNW0b96kVqSwW0bT7FhRSfmAiFYgP+SCRvdrDozfh0U5w==}

  media-typer@0.3.0:
    resolution: {integrity: sha512-dq+qelQ9akHpcOl/gUVRTxVIOkAJ1wR3QAvb4RsVjS8oVoFjDGTc679wJYmUmknUF5HwMLOgb5O+a3KxfWapPQ==}
    engines: {node: '>= 0.6'}

  meow@12.1.1:
    resolution: {integrity: sha512-BhXM0Au22RwUneMPwSCnyhTOizdWoIEPU9sp0Aqa1PnDMR5Wv2FGXYDjuzJEIX+Eo2Rb8xuYe5jrnm5QowQFkw==}
    engines: {node: '>=16.10'}

  merge-descriptors@1.0.3:
    resolution: {integrity: sha512-gaNvAS7TZ897/rVaZ0nMtAyxNyi/pdbjbAwUpFQpN70GqnVfOiXpeUUMKRBmzXaSQ8DdTX4/0ms62r2K+hE6mQ==}

  merge-options@3.0.4:
    resolution: {integrity: sha512-2Sug1+knBjkaMsMgf1ctR1Ujx+Ayku4EdJN4Z+C2+JzoeF7A3OZ9KM2GY0CpQS51NR61LTurMJrRKPhSs3ZRTQ==}
    engines: {node: '>=10'}

  merge-stream@2.0.0:
    resolution: {integrity: sha512-abv/qOcuPfk3URPfDzmZU1LKmuw8kT+0nIHvKrKgFrwifol/doWcdA4ZqsWQ8ENrFKkd67Mfpo/LovbIUsbt3w==}

  merge2@1.4.1:
    resolution: {integrity: sha512-8q7VEgMJW4J8tcfVPy8g09NcQwZdbwFEqhe/WZkoIzjn/3TGDwtOCYtXGxA3O8tPzpczCCDgv+P2P5y00ZJOOg==}
    engines: {node: '>= 8'}

  methods@1.1.2:
    resolution: {integrity: sha512-iclAHeNqNm68zFtnZ0e+1L2yUIdvzNoauKU4WBA3VvH/vPFieF7qfRlwUZU+DA9P9bPXIS90ulxoUoCH23sV2w==}
    engines: {node: '>= 0.6'}

  micro-api-client@3.3.0:
    resolution: {integrity: sha512-y0y6CUB9RLVsy3kfgayU28746QrNMpSm9O/AYGNsBgOkJr/X/Jk0VLGoO8Ude7Bpa8adywzF+MzXNZRFRsNPhg==}

  micromatch@4.0.8:
    resolution: {integrity: sha512-PXwfBhYu0hBCPw8Dn0E+WDYb7af3dSLVWKi3HGv84IdF4TyFoC0ysxFd0Goxw7nSv4T/PzEJQxsYsEiFCKo2BA==}
    engines: {node: '>=8.6'}

  mime-db@1.52.0:
    resolution: {integrity: sha512-sPU4uV7dYlvtWJxwwxHD0PuihVNiE7TyAbQ5SWxDCB9mUYvOgroQOwYQQOKPJ8CIbE+1ETVlOoK1UC2nU3gYvg==}
    engines: {node: '>= 0.6'}

  mime-db@1.54.0:
    resolution: {integrity: sha512-aU5EJuIN2WDemCcAp2vFBfp/m4EAhWJnUNSSw0ixs7/kXbd6Pg64EmwJkNdFhB8aWt1sH2CTXrLxo/iAGV3oPQ==}
    engines: {node: '>= 0.6'}

  mime-types@2.1.35:
    resolution: {integrity: sha512-ZDY+bPm5zTTF+YpCrAU9nK0UgICYPT0QtT1NZWFv4s++TNkcgVaT0g6+4R2uI4MjQjzysHB1zxuWL50hzaeXiw==}
    engines: {node: '>= 0.6'}

  mime-types@3.0.1:
    resolution: {integrity: sha512-xRc4oEhT6eaBpU1XF7AjpOFD+xQmXNB5OVKwp4tqCuBpHLS/ZbBDrc07mYTDqVMg6PfxUjjNp85O6Cd2Z/5HWA==}
    engines: {node: '>= 0.6'}

  mime@1.6.0:
    resolution: {integrity: sha512-x0Vn8spI+wuJ1O6S7gnbaQg8Pxh4NNHb7KSINmEWKiPE4RKOplvijn+NkmYmmRgP68mc70j2EbeTFRsrswaQeg==}
    engines: {node: '>=4'}
    hasBin: true

  mime@3.0.0:
    resolution: {integrity: sha512-jSCU7/VB1loIWBZe14aEYHU/+1UMEHoaO7qxCOVJOw9GgH72VAWppxNcjU+x9a2k3GSIBXNKxXQFqRvvZ7vr3A==}
    engines: {node: '>=10.0.0'}
    hasBin: true

  mime@4.0.7:
    resolution: {integrity: sha512-2OfDPL+e03E0LrXaGYOtTFIYhiuzep94NSsuhrNULq+stylcJedcHdzHtz0atMUuGwJfFYs0YL5xeC/Ca2x0eQ==}
    engines: {node: '>=16'}
    hasBin: true

  mimic-fn@4.0.0:
    resolution: {integrity: sha512-vqiC06CuhBTUdZH+RYl8sFrL096vA45Ok5ISO6sE/Mr1jRbGH4Csnhi8f3wKVl7x8mO4Au7Ir9D3Oyv1VYMFJw==}
    engines: {node: '>=12'}

  mimic-function@5.0.1:
    resolution: {integrity: sha512-VP79XUPxV2CigYP3jWwAUFSku2aKqBH7uTAapFWCBqutsbmDo96KY5o8uh6U+/YSIn5OxJnXp73beVkpqMIGhA==}
    engines: {node: '>=18'}

  min-indent@1.0.1:
    resolution: {integrity: sha512-I9jwMn07Sy/IwOj3zVkVik2JTvgpaykDZEigL6Rx6N9LbMywwUSMtxET+7lVoDLLd3O3IXwJwvuuns8UB/HeAg==}
    engines: {node: '>=4'}

  minimatch@10.0.3:
    resolution: {integrity: sha512-IPZ167aShDZZUMdRk66cyQAW3qr0WzbHkPdMYa8bzZhlHhO3jALbKdxcaak7W9FfT2rZNpQuUu4Od7ILEpXSaw==}
    engines: {node: 20 || >=22}

  minimatch@3.0.8:
    resolution: {integrity: sha512-6FsRAQsxQ61mw+qP1ZzbL9Bc78x2p5OqNgNpnoAFLTrX8n5Kxph0CsnhmKKNXTWjXqU5L0pGPR7hYk+XWZr60Q==}

  minimatch@3.1.2:
    resolution: {integrity: sha512-J7p63hRiAjw1NDEww1W7i37+ByIrOWO5XQQAzZ3VOcL0PNybwpfmV/N05zFAzwQ9USyEcX6t3UO+K5aqBQOIHw==}

  minimatch@5.1.6:
    resolution: {integrity: sha512-lKwV/1brpG6mBUFHtb7NUmtABCb2WZZmm2wNiOA5hAb8VdCS4B3dtMWyvcoViccwAW/COERjXLt0zP1zXUN26g==}
    engines: {node: '>=10'}

  minimatch@9.0.5:
    resolution: {integrity: sha512-G6T0ZX48xgozx7587koeX9Ys2NYy6Gmv//P89sEte9V9whIapMNF4idKxnW2QtCcLiTWlb/wfCabAtAFWhhBow==}
    engines: {node: '>=16 || 14 >=14.17'}

  minimist@1.2.8:
    resolution: {integrity: sha512-2yyAR8qBkN3YuheJanUpWC5U3bb5osDywNB8RzDVlDwDHbocAJveqqj1u8+SVD7jkWT4yvsHCpWqqWqAxb0zCA==}

  minipass@7.1.2:
    resolution: {integrity: sha512-qOOzS1cBTWYF4BH8fVePDBOO9iptMnGUEZwNc/cMWnTV2nVLZ7VoNWEPHkYczZA0pdoA7dl6e7FL659nX9S2aw==}
    engines: {node: '>=16 || 14 >=14.17'}

  minizlib@3.0.2:
    resolution: {integrity: sha512-oG62iEk+CYt5Xj2YqI5Xi9xWUeZhDI8jjQmC5oThVH5JGCTgIjr7ciJDzC7MBzYd//WvR1OTmP5Q38Q8ShQtVA==}
    engines: {node: '>= 18'}

  mitt@3.0.1:
    resolution: {integrity: sha512-vKivATfr97l2/QBCYAkXYDbrIWPM2IIKEl7YPhjCvKlG3kE2gm+uBo6nEXK3M5/Ffh/FLpKExzOQ3JJoJGFKBw==}

  mkdirp@3.0.1:
    resolution: {integrity: sha512-+NsyUUAZDmo6YVHzL/stxSu3t9YS1iljliy3BSDrXJ/dkn1KYdmtZODGGjLcc9XLgVVpH4KshHB8XmZgMhaBXg==}
    engines: {node: '>=10'}
    hasBin: true

  mlly@1.7.4:
    resolution: {integrity: sha512-qmdSIPC4bDJXgZTCR7XosJiNKySV7O215tsPtDN9iEO/7q/76b/ijtgRu/+epFXSJhijtTCCGp3DWS549P3xKw==}

  module-definition@6.0.1:
    resolution: {integrity: sha512-FeVc50FTfVVQnolk/WQT8MX+2WVcDnTGiq6Wo+/+lJ2ET1bRVi3HG3YlJUfqagNMc/kUlFSoR96AJkxGpKz13g==}
    engines: {node: '>=18'}
    hasBin: true

  mri@1.2.0:
    resolution: {integrity: sha512-tzzskb3bG8LvYGFF/mDTpq3jpI6Q9wc3LEmBaghu+DdCssd1FakN7Bc0hVNmEyGq1bq3RgfkCb3cmQLpNPOroA==}
    engines: {node: '>=4'}

  ms@2.0.0:
    resolution: {integrity: sha512-Tpp60P6IUJDTuOq/5Z8cdskzJujfwqfOTkrwIwj7IRISpnkJnT6SyJ4PCPnGMoFjC9ddhal5KVIYtAt97ix05A==}

  ms@2.1.3:
    resolution: {integrity: sha512-6FlzubTLZG3J2a/NVCAleEhjzq5oxgHyaCU9yYXvcLsvoVaHJq/s5xXI6/XXP6tz7R9xAOtHnSO/tXtF3WRTlA==}

  muggle-string@0.4.1:
    resolution: {integrity: sha512-VNTrAak/KhO2i8dqqnqnAHOa3cYBwXEZe9h+D5h/1ZqFSTEFHdM65lR7RoIqq3tBBYavsOXV84NoHXZ0AkPyqQ==}

  murmurhash-js@1.0.0:
    resolution: {integrity: sha512-TvmkNhkv8yct0SVBSy+o8wYzXjE4Zz3PCesbfs8HiCXXdcTuocApFv11UWlNFWKYsP2okqrhb7JNlSm9InBhIw==}

  mz@2.7.0:
    resolution: {integrity: sha512-z81GNO7nnYMEhrGh9LeymoE4+Yr0Wn5McHIZMK5cfQCl+NDX08sCZgUc9/6MHni9IWuFLm1Z3HTCXu2z9fN62Q==}

  nanoid@3.3.11:
    resolution: {integrity: sha512-N8SpfPUnUp1bK+PMYW8qSWdl9U+wwNWI4QKxOYDy9JAro3WMX7p2OeVRF9v+347pnakNevPmiHhNmZ2HbFA76w==}
    engines: {node: ^10 || ^12 || ^13.7 || ^14 || >=15.0.1}
    hasBin: true

  napi-postinstall@0.3.0:
    resolution: {integrity: sha512-M7NqKyhODKV1gRLdkwE7pDsZP2/SC2a2vHkOYh9MCpKMbWVfyVfUw5MaH83Fv6XMjxr5jryUp3IDDL9rlxsTeA==}
    engines: {node: ^12.20.0 || ^14.18.0 || >=16.0.0}
    hasBin: true

  natural-compare@1.4.0:
    resolution: {integrity: sha512-OWND8ei3VtNC9h7V60qff3SVobHr996CTwgxubgyQYEpg290h9J0buyECNNJexkFm5sOajh5G116RYA1c8ZMSw==}

  negotiator@0.6.3:
    resolution: {integrity: sha512-+EUsqGPLsM+j/zdChZjsnX51g4XrHFOIXwfnCVPGlQk/k5giakcKsuxCObBRu6DSm9opw/O6slWbJdghQM4bBg==}
    engines: {node: '>= 0.6'}

  netlify@13.3.5:
    resolution: {integrity: sha512-Nc3loyVASW59W+8fLDZT1lncpG7llffyZ2o0UQLx/Fr20i7P8oP+lE7+TEcFvXj9IUWU6LjB9P3BH+iFGyp+mg==}
    engines: {node: ^14.16.0 || >=16.0.0}

  nice-try@1.0.5:
    resolution: {integrity: sha512-1nh45deeb5olNY7eX82BkPO7SSxR5SSYJiPTrTdFUVYwAl8CKMA5N9PjTYkHiRjisVcxcQ1HXdLhx2qxxJzLNQ==}

  nitropack@2.11.13:
    resolution: {integrity: sha512-xKng/szRZmFEsrB1Z+sFzYDhXL5KUtUkEouPCj9LiBPhJ7qV3jdOv1MSis++8H8zNI6dEurt51ZlK4VRDvedsA==}
    engines: {node: ^16.11.0 || >=17.0.0}
    hasBin: true
    peerDependencies:
      xml2js: ^0.6.2
    peerDependenciesMeta:
      xml2js:
        optional: true

  node-addon-api@7.1.1:
    resolution: {integrity: sha512-5m3bsyrjFWE1xf7nz7YXdN4udnVtXK6/Yfgn5qnahL6bCkf2yKt4k3nuTKAtT4r3IG8JNR2ncsIMdZuAzJjHQQ==}

  node-domexception@1.0.0:
    resolution: {integrity: sha512-/jKZoMpw0F8GRwl4/eLROPA3cfcXtLApP0QzLmUT/HuPCZWyB7IY9ZrMeKw2O/nFIqPQB3PVM9aYm0F312AXDQ==}
    engines: {node: '>=10.5.0'}
    deprecated: Use your platform's native DOMException instead

  node-fetch-native@1.6.6:
    resolution: {integrity: sha512-8Mc2HhqPdlIfedsuZoc3yioPuzp6b+L5jRCRY1QzuWZh2EGJVQrGppC6V6cF0bLdbW0+O2YpqCA25aF/1lvipQ==}

  node-fetch@2.7.0:
    resolution: {integrity: sha512-c4FRfUm/dbcWZ7U+1Wq0AwCyFL+3nt2bEw05wfxSz+DWpWsitgmSgYmy2dQdWyKC1694ELPqMs/YzUSNozLt8A==}
    engines: {node: 4.x || >=6.0.0}
    peerDependencies:
      encoding: ^0.1.0
    peerDependenciesMeta:
      encoding:
        optional: true

  node-fetch@3.3.2:
    resolution: {integrity: sha512-dRB78srN/l6gqWulah9SrxeYnxeddIG30+GOqK/9OlLVyLg3HPnr6SqOWTWOXKRwC2eGYCkZ59NNuSgvSrpgOA==}
    engines: {node: ^12.20.0 || ^14.13.1 || >=16.0.0}

  node-forge@1.3.1:
    resolution: {integrity: sha512-dPEtOeMvF9VMcYV/1Wb8CPoVAXtp6MKMlcbAt4ddqmGqUJ6fQZFXkNZNkNlfevtNkGtaSoXf/vNNNSvgrdXwtA==}
    engines: {node: '>= 6.13.0'}

  node-gyp-build@4.8.4:
    resolution: {integrity: sha512-LA4ZjwlnUblHVgq0oBF3Jl/6h/Nvs5fzBLwdEF4nuxnFdsfajde4WfxtJr3CaiH+F6ewcIB/q4jQ4UzPyid+CQ==}
    hasBin: true

  node-mock-http@1.0.1:
    resolution: {integrity: sha512-0gJJgENizp4ghds/Ywu2FCmcRsgBTmRQzYPZm61wy+Em2sBarSka0OhQS5huLBg6od1zkNpnWMCZloQDFVvOMQ==}

  node-releases@2.0.19:
    resolution: {integrity: sha512-xxOWJsBKtzAq7DY0J+DTzuz58K8e7sJbdgwkbMWQe8UYB6ekmsQ45q0M/tJDsGaZmbC+l7n57UV8Hl5tHxO9uw==}

  node-source-walk@7.0.1:
    resolution: {integrity: sha512-3VW/8JpPqPvnJvseXowjZcirPisssnBuDikk6JIZ8jQzF7KJQX52iPFX4RYYxLycYH7IbMRSPUOga/esVjy5Yg==}
    engines: {node: '>=18'}

  nopt@8.1.0:
    resolution: {integrity: sha512-ieGu42u/Qsa4TFktmaKEwM6MQH0pOWnaB3htzh0JRtx84+Mebc0cbZYN5bC+6WTZ4+77xrL9Pn5m7CV6VIkV7A==}
    engines: {node: ^18.17.0 || >=20.5.0}
    hasBin: true

  normalize-package-data@6.0.2:
    resolution: {integrity: sha512-V6gygoYb/5EmNI+MEGrWkC+e6+Rr7mTmfHrxDbLzxQogBkgzo76rkok0Am6thgSF7Mv2nLOajAJj5vDJZEFn7g==}
    engines: {node: ^16.14.0 || >=18.0.0}

  normalize-path@2.1.1:
    resolution: {integrity: sha512-3pKJwH184Xo/lnH6oyP1q2pMd7HcypqqmRs91/6/i2CGtWwIKGCkOOMTm/zXbgTEWHw1uNpNi/igc3ePOYHb6w==}
    engines: {node: '>=0.10.0'}

  normalize-path@3.0.0:
    resolution: {integrity: sha512-6eZs5Ls3WtCisHWp9S2GUy8dqkpGi4BVSz3GaqiE6ezub0512ESztXUwUB6C6IKbQkY2Pnb/mD4WYojCRwcwLA==}
    engines: {node: '>=0.10.0'}

  npm-run-path@2.0.2:
    resolution: {integrity: sha512-lJxZYlT4DW/bRUtFh1MQIWqmLwQfAxnqWG4HhEdjMlkrJYnJn0Jrr2u3mgxqaWsdiBc76TYkTG/mhrnYTuzfHw==}
    engines: {node: '>=4'}

  npm-run-path@5.3.0:
    resolution: {integrity: sha512-ppwTtiJZq0O/ai0z7yfudtBpWIoxM8yE6nHi1X47eFR2EWORqfbu6CnPlNsjeN683eT0qG6H/Pyf9fCcvjnnnQ==}
    engines: {node: ^12.20.0 || ^14.13.1 || >=16.0.0}

  nth-check@2.1.1:
    resolution: {integrity: sha512-lqjrjmaOoAnWfMmBPL+XNnynZh2+swxiX3WUE0s4yEHI6m+AwrK2UZOimIRl3X/4QctVqS8AiZjFqyOGrMXb/w==}

  nwsapi@2.2.20:
    resolution: {integrity: sha512-/ieB+mDe4MrrKMT8z+mQL8klXydZWGR5Dowt4RAGKbJ3kIGEx3X4ljUo+6V73IXtUPWgfOlU5B9MlGxFO5T+cA==}

  nypm@0.6.0:
    resolution: {integrity: sha512-mn8wBFV9G9+UFHIrq+pZ2r2zL4aPau/by3kJb3cM7+5tQHMt6HGQB8FDIeKFYp8o0D2pnH6nVsO88N4AmUxIWg==}
    engines: {node: ^14.16.0 || >=16.10.0}
    hasBin: true

  object-assign@4.1.1:
    resolution: {integrity: sha512-rJgTQnkUnH1sFw8yT6VSU3zD3sWmu6sZhIseY8VX+GRu3P6F7Fu+JNDoXfklElbLJSnc3FUQHVe4cU5hj+BcUg==}
    engines: {node: '>=0.10.0'}

  object-inspect@1.13.4:
    resolution: {integrity: sha512-W67iLl4J2EXEGTbfeHCffrjDfitvLANg0UlX3wFUUSTx92KXRFegMHUVgSqE+wvhAbi4WqjGg9czysTV2Epbew==}
    engines: {node: '>= 0.4'}

  object-keys@1.1.1:
    resolution: {integrity: sha512-NuAESUOUMrlIXOfHKzD6bpPu3tYt3xvjNdRIQ+FeT0lNb4K8WR70CaDxhuNguS2XG+GjkyMwOzsN5ZktImfhLA==}
    engines: {node: '>= 0.4'}

  object.assign@4.1.7:
    resolution: {integrity: sha512-nK28WOo+QIjBkDduTINE4JkF/UJJKyf2EJxvJKfblDpyg0Q+pkOHNTL0Qwy6NP6FhE/EnzV73BxxqcJaXY9anw==}
    engines: {node: '>= 0.4'}

  object.entries@1.1.9:
    resolution: {integrity: sha512-8u/hfXFRBD1O0hPUjioLhoWFHRmt6tKA4/vZPyckBr18l1KE9uHrFaFaUi8MDRTpi4uak2goyPTSNJLXX2k2Hw==}
    engines: {node: '>= 0.4'}

  object.fromentries@2.0.8:
    resolution: {integrity: sha512-k6E21FzySsSK5a21KRADBd/NGneRegFO5pLHfdQLpRDETUNJueLXs3WCzyQ3tFRDYgbq3KHGXfTbi2bs8WQ6rQ==}
    engines: {node: '>= 0.4'}

  object.values@1.2.1:
    resolution: {integrity: sha512-gXah6aZrcUxjWg2zR2MwouP2eHlCBzdV4pygudehaKXSGW4v2AsRQUK+lwwXhii6KFZcunEnmSUoYp5CXibxtA==}
    engines: {node: '>= 0.4'}

  ofetch@1.4.1:
    resolution: {integrity: sha512-QZj2DfGplQAr2oj9KzceK9Hwz6Whxazmn85yYeVuS3u9XTMOGMRx0kO95MQ+vLsj/S/NwBDMMLU5hpxvI6Tklw==}

  ohash@1.1.6:
    resolution: {integrity: sha512-TBu7PtV8YkAZn0tSxobKY2n2aAQva936lhRrj6957aDaCf9IEtqsKbgMzXE/F/sjqYOwmrukeORHNLe5glk7Cg==}

  ohash@2.0.11:
    resolution: {integrity: sha512-RdR9FQrFwNBNXAr4GixM8YaRZRJ5PUWbKYbE5eOsrwAjJW0q2REGcf79oYPsLyskQCZG1PLN+S/K1V00joZAoQ==}

  on-finished@2.4.1:
    resolution: {integrity: sha512-oVlzkg3ENAhCk2zdv7IJwd/QUD4z2RxRwpkcGY8psCVcCYZNq4wYnVWALHM+brtuJjePWiYF/ClmuDr8Ch5+kg==}
    engines: {node: '>= 0.8'}

  once@1.4.0:
    resolution: {integrity: sha512-lNaJgI+2Q5URQBkccEKHTQOPaXdUxnZZElQTZY0MFUAuaEqe1E+Nyvgdz/aIyNi6Z9MzO5dv1H8n58/GELp3+w==}

  one-time@1.0.0:
    resolution: {integrity: sha512-5DXOiRKwuSEcQ/l0kGCF6Q3jcADFv5tSmRaJck/OqkVFcOzutB134KRSfF0xDrL39MNnqxbHBbUUcjZIhTgb2g==}

  onetime@6.0.0:
    resolution: {integrity: sha512-1FlR+gjXK7X+AsAHso35MnyN5KqGwJRi/31ft6x0M194ht7S+rWAvd7PHss9xSKMzE0asv1pyIHaJYq+BbacAQ==}
    engines: {node: '>=12'}

  onetime@7.0.0:
    resolution: {integrity: sha512-VXJjc87FScF88uafS3JllDgvAm+c/Slfz06lorj2uAY34rlUu0Nt+v8wreiImcrgAjjIHp1rXpTDlLOGw29WwQ==}
    engines: {node: '>=18'}

  open@8.4.2:
    resolution: {integrity: sha512-7x81NCL719oNbsq/3mh+hVrAWmFuEYUqrq/Iw3kUzH8ReypT9QQ0BLoJS7/G9k6N81XjW4qHWtjWwe/9eLy1EQ==}
    engines: {node: '>=12'}

  optionator@0.9.4:
    resolution: {integrity: sha512-6IpQ7mKUxRcZNLIObR0hz7lxsapSSIYNZJwXPGeF0mTVqGKFIXj1DQcMoT22S3ROcLyY/rz0PWaWZ9ayWmad9g==}
    engines: {node: '>= 0.8.0'}

  os-tmpdir@1.0.2:
    resolution: {integrity: sha512-D2FR03Vir7FIu45XBY20mTb+/ZSWB00sjU9jdQXt83gDrI4Ztz5Fs7/yy74g2N5SVQY4xY1qDr4rNddwYRVX0g==}
    engines: {node: '>=0.10.0'}

  outdent@0.5.0:
    resolution: {integrity: sha512-/jHxFIzoMXdqPzTaCpFzAAWhpkSjZPF4Vsn6jAfNpmbH/ymsmd7Qc6VE9BGn0L6YMj6uwpQLxCECpus4ukKS9Q==}

  own-keys@1.0.1:
    resolution: {integrity: sha512-qFOyK5PjiWZd+QQIh+1jhdb9LpxTF0qs7Pm8o5QHYZ0M3vKqSqzsZaEB6oWlxZ+q2sJBMI/Ktgd2N5ZwQoRHfg==}
    engines: {node: '>= 0.4'}

  p-event@6.0.1:
    resolution: {integrity: sha512-Q6Bekk5wpzW5qIyUP4gdMEujObYstZl6DMMOSenwBvV0BlE5LkDwkjs5yHbZmdCEq2o4RJx4tE1vwxFVf2FG1w==}
    engines: {node: '>=16.17'}

  p-filter@2.1.0:
    resolution: {integrity: sha512-ZBxxZ5sL2HghephhpGAQdoskxplTwr7ICaehZwLIlfL6acuVgZPm8yBNuRAFBGEqtD/hmUeq9eqLg2ys9Xr/yw==}
    engines: {node: '>=8'}

  p-finally@1.0.0:
    resolution: {integrity: sha512-LICb2p9CB7FS+0eR1oqWnHhp0FljGLZCWBE9aix0Uye9W8LTQPwMTYVGWQWIw9RdQiDg4+epXQODwIYJtSJaow==}
    engines: {node: '>=4'}

  p-limit@2.3.0:
    resolution: {integrity: sha512-//88mFWSJx8lxCzwdAABTJL2MyWB12+eIY7MDL2SqLmAkeKU9qxRvWuSyTjm3FUmpBEMuFfckAIqEaVGUDxb6w==}
    engines: {node: '>=6'}

  p-limit@3.1.0:
    resolution: {integrity: sha512-TYOanM3wGwNGsZN2cVTYPArw454xnXj5qmWF1bEoAc4+cU/ol7GVh7odevjp1FNHduHc3KZMcFduxU5Xc6uJRQ==}
    engines: {node: '>=10'}

  p-limit@4.0.0:
    resolution: {integrity: sha512-5b0R4txpzjPWVw/cXXUResoD4hb6U/x9BH08L7nw+GN1sezDzPdxeRvpc9c433fZhBan/wusjbCsqwqm4EIBIQ==}
    engines: {node: ^12.20.0 || ^14.13.1 || >=16.0.0}

  p-locate@4.1.0:
    resolution: {integrity: sha512-R79ZZ/0wAxKGu3oYMlz8jy/kbhsNrS7SKZ7PxEHBgJ5+F2mtFW2fK2cOtBh1cHYkQsbzFV7I+EoRKe6Yt0oK7A==}
    engines: {node: '>=8'}

  p-locate@5.0.0:
    resolution: {integrity: sha512-LaNjtRWUBY++zB5nE/NwcaoMylSPk+S+ZHNB1TzdbMJMny6dynpAGt7X/tl/QYq3TIeE6nxHppbo2LGymrG5Pw==}
    engines: {node: '>=10'}

  p-locate@6.0.0:
    resolution: {integrity: sha512-wPrq66Llhl7/4AGC6I+cqxT07LhXvWL08LNXz1fENOw0Ap4sRZZ/gZpTTJ5jpurzzzfS2W/Ge9BY3LgLjCShcw==}
    engines: {node: ^12.20.0 || ^14.13.1 || >=16.0.0}

  p-map@2.1.0:
    resolution: {integrity: sha512-y3b8Kpd8OAN444hxfBbFfj1FY/RjtTd8tzYwhUqNYXx0fXx2iX4maP4Qr6qhIKbQXI02wTLAda4fYUbDagTUFw==}
    engines: {node: '>=6'}

  p-map@7.0.3:
    resolution: {integrity: sha512-VkndIv2fIB99swvQoA65bm+fsmt6UNdGeIB0oxBs+WhAhdh08QA04JXpI7rbB9r08/nkbysKoya9rtDERYOYMA==}
    engines: {node: '>=18'}

  p-timeout@6.1.4:
    resolution: {integrity: sha512-MyIV3ZA/PmyBN/ud8vV9XzwTrNtR4jFrObymZYnZqMmW0zA8Z17vnT0rBgFE/TlohB+YCHqXMgZzb3Csp49vqg==}
    engines: {node: '>=14.16'}

  p-try@2.2.0:
    resolution: {integrity: sha512-R4nPAVTAU0B9D35/Gk3uJf/7XYbQcyohSKdvAxIRSNghFl4e71hVoGnBNQz9cWaXxO2I10KTC+3jMdvvoKw6dQ==}
    engines: {node: '>=6'}

  p-wait-for@5.0.2:
    resolution: {integrity: sha512-lwx6u1CotQYPVju77R+D0vFomni/AqRfqLmqQ8hekklqZ6gAY9rONh7lBQ0uxWMkC2AuX9b2DVAl8To0NyP1JA==}
    engines: {node: '>=12'}

  package-json-from-dist@1.0.1:
    resolution: {integrity: sha512-UEZIS3/by4OC8vL3P2dTXRETpebLI2NiI5vIrjaD/5UtrkFX/tNbwjTSRAGC/+7CAo2pIcBaRgWmcBBHcsaCIw==}

  package-manager-detector@0.2.11:
    resolution: {integrity: sha512-BEnLolu+yuz22S56CU1SUKq3XC3PkwD5wv4ikR4MfGvnRVcmzXR9DwSlW2fEamyTPyXHomBJRzgapeuBvRNzJQ==}

  package-manager-detector@1.3.0:
    resolution: {integrity: sha512-ZsEbbZORsyHuO00lY1kV3/t72yp6Ysay6Pd17ZAlNGuGwmWDLCJxFpRs0IzfXfj1o4icJOkUEioexFHzyPurSQ==}

  parent-module@1.0.1:
    resolution: {integrity: sha512-GQ2EWRpQV8/o+Aw8YqtfZZPfNRWZYkbidE9k5rpl/hC3vtHHBfGm2Ifi6qWV+coDGkrUKZAxE3Lot5kcsRlh+g==}
    engines: {node: '>=6'}

  parse-gitignore@2.0.0:
    resolution: {integrity: sha512-RmVuCHWsfu0QPNW+mraxh/xjQVw/lhUCUru8Zni3Ctq3AoMhpDTq0OVdKS6iesd6Kqb7viCV3isAL43dciOSog==}
    engines: {node: '>=14'}

  parse-json@8.3.0:
    resolution: {integrity: sha512-ybiGyvspI+fAoRQbIPRddCcSTV9/LsJbf0e/S85VLowVGzRmokfneg2kwVW/KU5rOXrPSbF1qAKPMgNTqqROQQ==}
    engines: {node: '>=18'}

  parse5-htmlparser2-tree-adapter@7.1.0:
    resolution: {integrity: sha512-ruw5xyKs6lrpo9x9rCZqZZnIUntICjQAd0Wsmp396Ul9lN/h+ifgVV1x1gZHi8euej6wTfpqX8j+BFQxF0NS/g==}

  parse5-parser-stream@7.1.2:
    resolution: {integrity: sha512-JyeQc9iwFLn5TbvvqACIF/VXG6abODeB3Fwmv/TGdLk2LfbWkaySGY72at4+Ty7EkPZj854u4CrICqNk2qIbow==}

  parse5@7.3.0:
    resolution: {integrity: sha512-IInvU7fabl34qmi9gY8XOVxhYyMyuH2xUNpb2q8/Y+7552KlejkRvqvD19nMoUW/uQGGbqNpA6Tufu5FL5BZgw==}

  parseurl@1.3.3:
    resolution: {integrity: sha512-CiyeOxFT/JZyN5m0z9PfXw4SCBJ6Sygz1Dpl0wqjlhDEGGBP1GnsUVEL0p63hoG1fcj3fHynXi9NYO4nWOL+qQ==}
    engines: {node: '>= 0.8'}

  path-browserify@1.0.1:
    resolution: {integrity: sha512-b7uo2UCUOYZcnF/3ID0lulOJi/bafxa1xPe7ZPsammBSpjSWQkjNxlt635YGS2MiR9GjvuXCtz2emr3jbsz98g==}

  path-exists@4.0.0:
    resolution: {integrity: sha512-ak9Qy5Q7jYb2Wwcey5Fpvg2KoAc/ZIhLSLOSBmRmygPsGwkVVt0fZa0qrtMz+m6tJTAHfZQ8FnmB4MG4LWy7/w==}
    engines: {node: '>=8'}

  path-exists@5.0.0:
    resolution: {integrity: sha512-RjhtfwJOxzcFmNOi6ltcbcu4Iu+FL3zEj83dk4kAS+fVpTxXLO1b38RvJgT/0QwvV/L3aY9TAnyv0EOqW4GoMQ==}
    engines: {node: ^12.20.0 || ^14.13.1 || >=16.0.0}

  path-key@2.0.1:
    resolution: {integrity: sha512-fEHGKCSmUSDPv4uoj8AlD+joPlq3peND+HRYyxFz4KPw4z926S/b8rIuFs2FYJg3BwsxJf6A9/3eIdLaYC+9Dw==}
    engines: {node: '>=4'}

  path-key@3.1.1:
    resolution: {integrity: sha512-ojmeN0qd+y0jszEtoY48r0Peq5dwMEkIlCOu6Q5f41lfkswXuKtYrhgoTpLnyIcHm24Uhqx+5Tqm2InSwLhE6Q==}
    engines: {node: '>=8'}

  path-key@4.0.0:
    resolution: {integrity: sha512-haREypq7xkM7ErfgIyA0z+Bj4AGKlMSdlQE2jvJo6huWD1EdkKYV+G/T4nq0YEF2vgTT8kqMFKo1uHn950r4SQ==}
    engines: {node: '>=12'}

  path-parse@1.0.7:
    resolution: {integrity: sha512-LDJzPVEEEPR+y48z93A0Ed0yXb8pAByGWo/k5YYdYgpY2/2EsOsksJrq7lOHxryrVOn1ejG6oAp8ahvOIQD8sw==}

  path-scurry@1.11.1:
    resolution: {integrity: sha512-Xa4Nw17FS9ApQFJ9umLiJS4orGjm7ZzwUrwamcGQuHSzDyth9boKDaycYdDcZDuqYATXw4HFXgaqWTctW/v1HA==}
    engines: {node: '>=16 || 14 >=14.18'}

  path-to-regexp@0.1.12:
    resolution: {integrity: sha512-RA1GjUVMnvYFxuqovrEqZoxxW5NUZqbwKtYz/Tt7nXerk0LbLblQmrsgdeOxV5SFHf0UDggjS/bSeOZwt1pmEQ==}

  path-type@4.0.0:
    resolution: {integrity: sha512-gDKb8aZMDeD/tZWs9P6+q0J9Mwkdl6xMV8TjnGP3qJVJ06bdMgkbBlLU8IdfOsIsFz2BW1rNVT3XuNEl8zPAvw==}
    engines: {node: '>=8'}

  path-type@6.0.0:
    resolution: {integrity: sha512-Vj7sf++t5pBD637NSfkxpHSMfWaeig5+DKWLhcqIYx6mWQz5hdJTGDVMQiJcw1ZYkhs7AazKDGpRVji1LJCZUQ==}
    engines: {node: '>=18'}

  pathe@1.1.2:
    resolution: {integrity: sha512-whLdWMYL2TwI08hn8/ZqAbrVemu0LNaNNJZX73O6qaIdCTfXutsLhMkjdENX0qhsQ9uIimo4/aQOmXkoon2nDQ==}

  pathe@2.0.3:
    resolution: {integrity: sha512-WUjGcAqP1gQacoQe+OBJsFA7Ld4DyXuUIjZ5cc75cLHvJ7dtNsTugphxIADwspS+AraAUePCKrSVtPLFj/F88w==}

  pathval@2.0.1:
    resolution: {integrity: sha512-//nshmD55c46FuFw26xV/xFAaB5HF9Xdap7HJBBnrKdAd6/GxDBaNA1870O79+9ueg61cZLSVc+OaFlfmObYVQ==}
    engines: {node: '>= 14.16'}

  pend@1.2.0:
    resolution: {integrity: sha512-F3asv42UuXchdzt+xXqfW1OGlVBe+mxa2mqI0pg5yAHZPvFmY3Y6drSf/GQ1A86WgWEN9Kzh/WrgKa6iGcHXLg==}

  perfect-debounce@1.0.0:
    resolution: {integrity: sha512-xCy9V055GLEqoFaHoC1SoLIaLmWctgCUaBaWxDZ7/Zx4CTyX7cJQLJOok/orfjZAh9kEYpjJa4d0KcJmCbctZA==}

  pg-cloudflare@1.2.7:
    resolution: {integrity: sha512-YgCtzMH0ptvZJslLM1ffsY4EuGaU0cx4XSdXLRFae8bPP4dS5xL1tNB3k2o/N64cHJpwU7dxKli/nZ2lUa5fLg==}

  pg-connection-string@2.9.1:
    resolution: {integrity: sha512-nkc6NpDcvPVpZXxrreI/FOtX3XemeLl8E0qFr6F2Lrm/I8WOnaWNhIPK2Z7OHpw7gh5XJThi6j6ppgNoaT1w4w==}

  pg-int8@1.0.1:
    resolution: {integrity: sha512-WCtabS6t3c8SkpDBUlb1kjOs7l66xsGdKpIPZsg4wR+B3+u9UAum2odSsF9tnvxg80h4ZxLWMy4pRjOsFIqQpw==}
    engines: {node: '>=4.0.0'}

  pg-pool@3.10.1:
    resolution: {integrity: sha512-Tu8jMlcX+9d8+QVzKIvM/uJtp07PKr82IUOYEphaWcoBhIYkoHpLXN3qO59nAI11ripznDsEzEv8nUxBVWajGg==}
    peerDependencies:
      pg: '>=8.0'

  pg-protocol@1.10.3:
    resolution: {integrity: sha512-6DIBgBQaTKDJyxnXaLiLR8wBpQQcGWuAESkRBX/t6OwA8YsqP+iVSiond2EDy6Y/dsGk8rh/jtax3js5NeV7JQ==}

  pg-types@2.2.0:
    resolution: {integrity: sha512-qTAAlrEsl8s4OiEQY69wDvcMIdQN6wdz5ojQiOy6YRMuynxenON0O5oCpJI6lshc6scgAY8qvJ2On/p+CXY0GA==}
    engines: {node: '>=4'}

  pg@8.16.3:
    resolution: {integrity: sha512-enxc1h0jA/aq5oSDMvqyW3q89ra6XIIDZgCX9vkMrnz5DFTw/Ny3Li2lFQ+pt3L6MCgm/5o2o8HW9hiJji+xvw==}
    engines: {node: '>= 16.0.0'}
    peerDependencies:
      pg-native: '>=3.0.1'
    peerDependenciesMeta:
      pg-native:
        optional: true

  pgpass@1.0.5:
    resolution: {integrity: sha512-FdW9r/jQZhSeohs1Z3sI1yxFQNFvMcnmfuj4WBMUTxOrAyLMaTcE1aAMBiTlbMNaXvBCQuVi0R7hd8udDSP7ug==}

  picocolors@1.1.1:
    resolution: {integrity: sha512-xceH2snhtb5M9liqDsmEw56le376mTZkEX/jEb/RxNFyegNul7eNslCXP9FDj/Lcu0X8KEyMceP2ntpaHrDEVA==}

  picomatch@2.3.1:
    resolution: {integrity: sha512-JU3teHTNjmE2VCGFzuY8EXzCDVwEqB2a8fsIvwaStHhAWJEeVd1o1QD80CU6+ZdEXXSLbSsuLwJjkCBWqRQUVA==}
    engines: {node: '>=8.6'}

  picomatch@4.0.2:
    resolution: {integrity: sha512-M7BAV6Rlcy5u+m6oPhAPFgJTzAioX/6B0DxyvDlo9l8+T3nLKbrczg2WLUyzd45L8RqfUMyGPzekbMvX2Ldkwg==}
    engines: {node: '>=12'}

  pidtree@0.6.0:
    resolution: {integrity: sha512-eG2dWTVw5bzqGRztnHExczNxt5VGsE6OwTeCG3fdUf9KBsZzO3R5OIIIzWR+iZA0NtZ+RDVdaoE2dK1cn6jH4g==}
    engines: {node: '>=0.10'}
    hasBin: true

  pify@4.0.1:
    resolution: {integrity: sha512-uB80kBFb/tfd68bVleG9T5GGsGPjJrLAUpR5PZIrhBnIaRTQRjqdJSsIKkOP6OAIFbj7GOrcudc5pNjZ+geV2g==}
    engines: {node: '>=6'}

  pirates@4.0.7:
    resolution: {integrity: sha512-TfySrs/5nm8fQJDcBDuUng3VOUKsd7S+zqvbOTiGXHfxX4wK31ard+hoNuvkicM/2YFzlpDgABOevKSsB4G/FA==}
    engines: {node: '>= 6'}

  pkg-types@1.3.1:
    resolution: {integrity: sha512-/Jm5M4RvtBFVkKWRu2BLUTNP8/M2a+UwuAX+ae4770q1qVGtfjG+WTCupoZixokjmHiry8uI+dlY8KXYV5HVVQ==}

  pkg-types@2.2.0:
    resolution: {integrity: sha512-2SM/GZGAEkPp3KWORxQZns4M+WSeXbC2HEvmOIJe3Cmiv6ieAJvdVhDldtHqM5J1Y7MrR1XhkBT/rMlhh9FdqQ==}

  possible-typed-array-names@1.1.0:
    resolution: {integrity: sha512-/+5VFTchJDoVj3bhoqi6UeymcD00DAwb1nJwamzPvHEszJ4FpF6SNNbUbOS8yI56qHzdV8eK0qEfOSiodkTdxg==}
    engines: {node: '>= 0.4'}

  postcss-load-config@6.0.1:
    resolution: {integrity: sha512-oPtTM4oerL+UXmx+93ytZVN82RrlY/wPUV8IeDxFrzIjXOLF1pN+EmKPLbubvKHT2HC20xXsCAH2Z+CKV6Oz/g==}
    engines: {node: '>= 18'}
    peerDependencies:
      jiti: '>=1.21.0'
      postcss: '>=8.0.9'
      tsx: ^4.8.1
      yaml: ^2.4.2
    peerDependenciesMeta:
      jiti:
        optional: true
      postcss:
        optional: true
      tsx:
        optional: true
      yaml:
        optional: true

  postcss-values-parser@6.0.2:
    resolution: {integrity: sha512-YLJpK0N1brcNJrs9WatuJFtHaV9q5aAOj+S4DI5S7jgHlRfm0PIbDCAFRYMQD5SHq7Fy6xsDhyutgS0QOAs0qw==}
    engines: {node: '>=10'}
    peerDependencies:
      postcss: ^8.2.9

  postcss@8.5.6:
    resolution: {integrity: sha512-3Ybi1tAuwAP9s0r1UQ2J4n5Y0G05bJkpUIO0/bI9MhwmD70S5aTWbXGBwxHrelT+XM1k6dM0pk+SwNkpTRN7Pg==}
    engines: {node: ^10 || ^12 || >=14}

  postgres-array@2.0.0:
    resolution: {integrity: sha512-VpZrUqU5A69eQyW2c5CA1jtLecCsN2U/bD6VilrFDWq5+5UIEVO7nazS3TEcHf1zuPYO/sqGvUvW62g86RXZuA==}
    engines: {node: '>=4'}

  postgres-bytea@1.0.0:
    resolution: {integrity: sha512-xy3pmLuQqRBZBXDULy7KbaitYqLcmxigw14Q5sj8QBVLqEwXfeybIKVWiqAXTlcvdvb0+xkOtDbfQMOf4lST1w==}
    engines: {node: '>=0.10.0'}

  postgres-date@1.0.7:
    resolution: {integrity: sha512-suDmjLVQg78nMK2UZ454hAG+OAW+HQPZ6n++TNDUX+L0+uUlLywnoxJKDou51Zm+zTCjrCl0Nq6J9C5hP9vK/Q==}
    engines: {node: '>=0.10.0'}

  postgres-interval@1.2.0:
    resolution: {integrity: sha512-9ZhXKM/rw350N1ovuWHbGxnGh/SNJ4cnxHiM0rxE4VN41wsg8P8zWn9hv/buK00RP4WvlOyr/RBDiptyxVbkZQ==}
    engines: {node: '>=0.10.0'}

  postgres@3.4.7:
    resolution: {integrity: sha512-Jtc2612XINuBjIl/QTWsV5UvE8UHuNblcO3vVADSrKsrc6RqGX6lOW1cEo3CM2v0XG4Nat8nI+YM7/f26VxXLw==}
    engines: {node: '>=12'}

  precinct@12.2.0:
    resolution: {integrity: sha512-NFBMuwIfaJ4SocE9YXPU/n4AcNSoFMVFjP72nvl3cx69j/ke61/hPOWFREVxLkFhhEGnA8ZuVfTqJBa+PK3b5w==}
    engines: {node: '>=18'}
    hasBin: true

  prelude-ls@1.2.1:
    resolution: {integrity: sha512-vkcDPrRZo1QZLbn5RLGPpg/WmIQ65qoWWhcGKf/b5eplkkarX0m9z8ppCat4mlOqUsWpyNuYgO3VRyrYHSzX5g==}
    engines: {node: '>= 0.8.0'}

  prettier-linter-helpers@1.0.0:
    resolution: {integrity: sha512-GbK2cP9nraSSUF9N2XwUwqfzlAFlMNYYl+ShE/V+H8a9uNl/oUqB1w2EL54Jh0OlyRSd8RfWYJ3coVS4TROP2w==}
    engines: {node: '>=6.0.0'}

  prettier@2.8.8:
    resolution: {integrity: sha512-tdN8qQGvNjw4CHbY+XXk0JgCXn9QiF21a55rBe5LJAU+kDyC4WQn4+awm2Xfk2lQMk5fKup9XgzTZtGkjBdP9Q==}
    engines: {node: '>=10.13.0'}
    hasBin: true

  prettier@3.6.2:
    resolution: {integrity: sha512-I7AIg5boAr5R0FFtJ6rCfD+LFsWHp81dolrFD8S79U9tb8Az2nGrJncnMSnys+bpQJfRUzqs9hnA81OAA3hCuQ==}
    engines: {node: '>=14'}
    hasBin: true

  pretty-bytes@6.1.1:
    resolution: {integrity: sha512-mQUvGU6aUFQ+rNvTIAcZuWGRT9a6f6Yrg9bHs4ImKF+HZCEK+plBvnAZYSIQztknZF2qnzNtr6F8s0+IuptdlQ==}
    engines: {node: ^14.13.1 || >=16.0.0}

  pretty-format@27.5.1:
    resolution: {integrity: sha512-Qb1gy5OrP5+zDf2Bvnzdl3jsTf1qXVMazbvCoKhtKqVs4/YK4ozX4gKQJJVyNe+cajNPn0KoC0MC3FUmaHWEmQ==}
    engines: {node: ^10.13.0 || ^12.13.0 || ^14.15.0 || >=15.0.0}

  process-nextick-args@2.0.1:
    resolution: {integrity: sha512-3ouUOpQhtgrbOa17J7+uxOTpITYWaGP7/AhoR3+A+/1e9skrzelGi/dXzEYyvbxubEF6Wn2ypscTKiKJFFn1ag==}

  process@0.11.10:
    resolution: {integrity: sha512-cdGef/drWFoydD1JsMzuFf8100nZl+GT+yacc2bEced5f9Rjk4z+WtFUTBu9PhOi9j/jfmBPu0mMEY4wIdAF8A==}
    engines: {node: '>= 0.6.0'}

  prop-types@15.8.1:
    resolution: {integrity: sha512-oj87CgZICdulUohogVAR7AjlC0327U4el4L6eAvOqCeudMDVU0NThNaV+b9Df4dXgSP1gXMTnPdhfe/2qDH5cg==}

  proxy-addr@2.0.7:
    resolution: {integrity: sha512-llQsMLSUDUPT44jdrU/O37qlnifitDP+ZwrmmZcoSKyLKvtZxpyV0n2/bD/N4tBAAZ/gJEdZU7KMraoK1+XYAg==}
    engines: {node: '>= 0.10'}

  publint@0.3.12:
    resolution: {integrity: sha512-1w3MMtL9iotBjm1mmXtG3Nk06wnq9UhGNRpQ2j6n1Zq7YAD6gnxMMZMIxlRPAydVjVbjSm+n0lhwqsD1m4LD5w==}
    engines: {node: '>=18'}
    hasBin: true

  pump@3.0.3:
    resolution: {integrity: sha512-todwxLMY7/heScKmntwQG8CXVkWUOdYxIvY2s0VWAAMh/nd8SoYiRaKjlr7+iCs984f2P8zvrfWcDDYVb73NfA==}

  punycode.js@2.3.1:
    resolution: {integrity: sha512-uxFIHU0YlHYhDQtV4R9J6a52SLx28BCjT+4ieh7IGbgwVJWO+km431c4yRlREUAsAmt/uMjQUyQHNEPf0M39CA==}
    engines: {node: '>=6'}

  punycode@2.3.1:
    resolution: {integrity: sha512-vYt7UD1U9Wg6138shLtLOvdAu+8DsC/ilFtEVHcH+wydcSpNE20AfSOduf6MkRFahL5FY7X1oU7nKVZFtfq8Fg==}
    engines: {node: '>=6'}

  qs@6.13.0:
    resolution: {integrity: sha512-+38qI9SOr8tfZ4QmJNplMUxqjbe7LKvvZgWdExBOmd+egZTtjLB67Gu0HRX3u/XOq7UU2Nx6nsjvS16Z9uwfpg==}
    engines: {node: '>=0.6'}

  qs@6.14.0:
    resolution: {integrity: sha512-YWWTjgABSKcvs/nWBi9PycY/JiPJqOD4JA6o9Sej2AtvSGarXxKC3OQSk4pAarbdQlKAh5D4FCQkJNkW+GAn3w==}
    engines: {node: '>=0.6'}

  quansync@0.2.10:
    resolution: {integrity: sha512-t41VRkMYbkHyCYmOvx/6URnN80H7k4X0lLdBMGsz+maAwrJQYB1djpV6vHrQIBE0WBSGqhtEHrK9U3DWWH8v7A==}

  queue-microtask@1.2.3:
    resolution: {integrity: sha512-NuaNSa6flKT5JaSYQzJok04JzTL1CA6aGhv5rfLW3PgqA+M2ChpZQnAC8h8i4ZFkBS8X5RqkDBHA7r4hej3K9A==}

  quote-unquote@1.0.0:
    resolution: {integrity: sha512-twwRO/ilhlG/FIgYeKGFqyHhoEhqgnKVkcmqMKi2r524gz3ZbDTcyFt38E9xjJI2vT+KbRNHVbnJ/e0I25Azwg==}

  radix3@1.1.2:
    resolution: {integrity: sha512-b484I/7b8rDEdSDKckSSBA8knMpcdsXudlE/LNL639wFoHKwLbEkQFZHWEYwDC0wa0FKUcCY+GAF73Z7wxNVFA==}

  randombytes@2.1.0:
    resolution: {integrity: sha512-vYl3iOX+4CKUWuxGi9Ukhie6fsqXqS9FE2Zaic4tNFD2N2QQaXOMFbuKK4QmDHC0JO6B1Zp41J0LpT0oR68amQ==}

  range-parser@1.2.1:
    resolution: {integrity: sha512-Hrgsx+orqoygnmhFbKaHE6c296J+HTAQXoxEF6gNupROmmGJRoyzfG3ccAveqCBrwr/2yxQ5BVd/GTl5agOwSg==}
    engines: {node: '>= 0.6'}

  raw-body@2.5.2:
    resolution: {integrity: sha512-8zGqypfENjCIqGhgXToC8aB2r7YrBX+AQAfIPs/Mlk+BtPTztOvTS01NRW/3Eh60J+a48lt8qsCzirQ6loCVfA==}
    engines: {node: '>= 0.8'}

  rc9@2.1.2:
    resolution: {integrity: sha512-btXCnMmRIBINM2LDZoEmOogIZU7Qe7zn4BpomSKZ/ykbLObuBdvG+mFq11DL6fjH1DRwHhrlgtYWG96bJiC7Cg==}

  react-dom@19.1.0:
    resolution: {integrity: sha512-Xs1hdnE+DyKgeHJeJznQmYMIBG3TKIHJJT95Q58nHLSrElKlGQqDTR2HQ9fx5CN/Gk6Vh/kupBTDLU11/nDk/g==}
    peerDependencies:
      react: ^19.1.0

  react-is@16.13.1:
    resolution: {integrity: sha512-24e6ynE2H+OKt4kqsOvNd8kBpV65zoxbA4BVsEOB3ARVWQki/DHzaUoC5KuON/BiccDaCCTZBuOcfZs70kR8bQ==}

  react-is@17.0.2:
    resolution: {integrity: sha512-w2GsyukL62IJnlaff/nRegPQR94C/XXamvMWmSHRJ4y7Ts/4ocGRmTHvOs8PSE6pB3dWOrD/nueuU5sduBsQ4w==}

  react-refresh@0.17.0:
    resolution: {integrity: sha512-z6F7K9bV85EfseRCp2bzrpyQ0Gkw1uLoCel9XBVWPg/TjRj94SkJzUTGfOa4bs7iJvBWtQG0Wq7wnI0syw3EBQ==}
    engines: {node: '>=0.10.0'}

  react@19.1.0:
    resolution: {integrity: sha512-FS+XFBNvn3GTAWq26joslQgWNoFu08F4kl0J4CgdNKADkdSGXQyTCnKteIAJy96Br6YbpEU1LSzV5dYtjMkMDg==}
    engines: {node: '>=0.10.0'}

  read-package-up@11.0.0:
    resolution: {integrity: sha512-MbgfoNPANMdb4oRBNg5eqLbB2t2r+o5Ua1pNt8BqGp4I0FJZhuVSOj3PaBPni4azWuSzEdNn2evevzVmEk1ohQ==}
    engines: {node: '>=18'}

  read-pkg@9.0.1:
    resolution: {integrity: sha512-9viLL4/n1BJUCT1NXVTdS1jtm80yDEgR5T4yCelII49Mbj0v1rZdKqj7zCiYdbB0CuCgdrvHcNogAKTFPBocFA==}
    engines: {node: '>=18'}

  read-yaml-file@1.1.0:
    resolution: {integrity: sha512-VIMnQi/Z4HT2Fxuwg5KrY174U1VdUIASQVWXXyqtNRtxSr9IYkn1rsI6Tb6HsrHCmB7gVpNwX6JxPTHcH6IoTA==}
    engines: {node: '>=6'}

  readable-stream@2.3.8:
    resolution: {integrity: sha512-8p0AUk4XODgIewSi0l8Epjs+EVnWiK7NoDIEGU0HhE7+ZyY8D1IMY7odu5lRrFXGg71L15KG8QrPmum45RTtdA==}

  readable-stream@3.6.2:
    resolution: {integrity: sha512-9u/sniCrY3D5WdsERHzHE4G2YCXqoG5FTHUiCC4SIbr6XcLZBY05ya9EKjYek9O5xOAwjGq+1JdGBAS7Q9ScoA==}
    engines: {node: '>= 6'}

  readable-stream@4.7.0:
    resolution: {integrity: sha512-oIGGmcpTLwPga8Bn6/Z75SVaH1z5dUut2ibSyAMVhmUggWpmDn2dapB0n7f8nwaSiRtepAsfJyfXIO5DCVAODg==}
    engines: {node: ^12.22.0 || ^14.17.0 || >=16.0.0}

  readdir-glob@1.1.3:
    resolution: {integrity: sha512-v05I2k7xN8zXvPD9N+z/uhXPaj0sUFCe2rcWZIpBsqxfP7xXFQ0tipAd/wjj1YxWyWtUS5IDJpOG82JKt2EAVA==}

  readdirp@3.6.0:
    resolution: {integrity: sha512-hOS089on8RduqdbhvQ5Z37A0ESjsqz6qnRcffsMU3495FuTdqSm+7bhJ29JvIOsBDEEnan5DPu9t3To9VRlMzA==}
    engines: {node: '>=8.10.0'}

  readdirp@4.1.2:
    resolution: {integrity: sha512-GDhwkLfywWL2s6vEjyhri+eXmfH6j1L7JE27WhqLeYzoh/A3DBaYGEj2H/HFZCn/kMfim73FXxEJTw06WtxQwg==}
    engines: {node: '>= 14.18.0'}

  recast@0.23.11:
    resolution: {integrity: sha512-YTUo+Flmw4ZXiWfQKGcwwc11KnoRAYgzAE2E7mXKCjSviTKShtxBsN6YUUBB2gtaBzKzeKunxhUwNHQuRryhWA==}
    engines: {node: '>= 4'}

  rechoir@0.6.2:
    resolution: {integrity: sha512-HFM8rkZ+i3zrV+4LQjwQ0W+ez98pApMGM3HUrN04j3CqzPOzl9nmP15Y8YXNm8QHGv/eacOVEjqhmWpkRV0NAw==}
    engines: {node: '>= 0.10'}

  redent@3.0.0:
    resolution: {integrity: sha512-6tDA8g98We0zd0GvVeMT9arEOnTw9qM03L9cJXaCjrip1OO764RDBLBfrB4cwzNGDj5OA5ioymC9GkizgWJDUg==}
    engines: {node: '>=8'}

  redis-errors@1.2.0:
    resolution: {integrity: sha512-1qny3OExCf0UvUV/5wpYKf2YwPcOqXzkwKKSmKHiE6ZMQs5heeE/c8eXK+PNllPvmjgAbfnsbpkGZWy8cBpn9w==}
    engines: {node: '>=4'}

  redis-parser@3.0.0:
    resolution: {integrity: sha512-DJnGAeenTdpMEH6uAJRK/uiyEIH9WVsUmoLwzudwGJUwZPp80PDBWPHXSAGNPwNvIXAbe7MSUB1zQFugFml66A==}
    engines: {node: '>=4'}

  reflect.getprototypeof@1.0.10:
    resolution: {integrity: sha512-00o4I+DVrefhv+nX0ulyi3biSHCPDe+yLv5o/p6d/UVlirijB8E16FtfwSAi4g3tcqrQ4lRAqQSoFEZJehYEcw==}
    engines: {node: '>= 0.4'}

  regexp.prototype.flags@1.5.4:
    resolution: {integrity: sha512-dYqgNSZbDwkaJ2ceRd9ojCGjBq+mOm9LmtXnAnEGyHhN/5R7iDW2TRw3h+o/jCFxus3P2LfWIIiwowAjANm7IA==}
    engines: {node: '>= 0.4'}

  remove-trailing-separator@1.1.0:
    resolution: {integrity: sha512-/hS+Y0u3aOfIETiaiirUFwDBDzmXPvO+jAfKTitUngIPzdKc6Z0LoFjM/CK5PL4C+eKwHohlHAb6H0VFfmmUsw==}

  require-directory@2.1.1:
    resolution: {integrity: sha512-fGxEI7+wsG9xrvdjsrlmL22OMTTiHRwAMroiEeMgq8gzoLC/PQr7RsRDSTLUg/bZAZtF+TVIkHc6/4RIKrui+Q==}
    engines: {node: '>=0.10.0'}

  require-from-string@2.0.2:
    resolution: {integrity: sha512-Xf0nWe6RseziFMu+Ap9biiUbmplq6S9/p+7w7YXP/JBHhrUDDUhwa+vANyubuqfZWTveU//DYVGsDG7RKL/vEw==}
    engines: {node: '>=0.10.0'}

  require-package-name@2.0.1:
    resolution: {integrity: sha512-uuoJ1hU/k6M0779t3VMVIYpb2VMJk05cehCaABFhXaibcbvfgR8wKiozLjVFSzJPmQMRqIcO0HMyTFqfV09V6Q==}

  resolve-from@4.0.0:
    resolution: {integrity: sha512-pb/MYmXstAkysRFx8piNI1tGFNQIFA3vkE3Gq4EuA1dF6gHp/+vgZqsCGJapvy8N3Q+4o7FwvquPJcnZ7RYy4g==}
    engines: {node: '>=4'}

  resolve-from@5.0.0:
    resolution: {integrity: sha512-qYg9KP24dD5qka9J47d0aVky0N+b4fTU89LN9iDnjB5waksiC49rvMB0PrUJQGoTmH50XPiqOvAjDfaijGxYZw==}
    engines: {node: '>=8'}

  resolve-pkg-maps@1.0.0:
    resolution: {integrity: sha512-seS2Tj26TBVOC2NIc2rOe2y2ZO7efxITtLZcGSOnHHNOQ7CkiUBfw0Iw2ck6xkIhPwLhKNLS8BO+hEpngQlqzw==}

  resolve@1.22.10:
    resolution: {integrity: sha512-NPRy+/ncIMeDlTAsuqwKIiferiawhefFJtkNSW0qZJEqMEb+qBt/77B/jGeeek+F0uOeN05CDa6HXbbIgtVX4w==}
    engines: {node: '>= 0.4'}
    hasBin: true

  resolve@2.0.0-next.5:
    resolution: {integrity: sha512-U7WjGVG9sH8tvjW5SmGbQuui75FiyjAX72HX15DwBBwF9dNiQZRQAg9nnPhYy+TUnE0+VcrttuvNI8oSxZcocA==}
    hasBin: true

  restore-cursor@5.1.0:
    resolution: {integrity: sha512-oMA2dcrw6u0YfxJQXm342bFKX/E4sG9rbTzO9ptUcR/e8A33cHuvStiYOwH7fszkZlZ1z/ta9AAoPk2F4qIOHA==}
    engines: {node: '>=18'}

  reusify@1.1.0:
    resolution: {integrity: sha512-g6QUff04oZpHs0eG5p83rFLhHeV00ug/Yf9nZM6fLeUrPguBTkTQOdpAWWspMh55TZfVQDPaN3NQJfbVRAxdIw==}
    engines: {iojs: '>=1.0.0', node: '>=0.10.0'}

  rfdc@1.4.1:
    resolution: {integrity: sha512-q1b3N5QkRUWUl7iyylaaj3kOpIT0N2i9MqIEQXP73GVsN9cw3fdx8X63cEmWhJGi2PPCF23Ijp7ktmd39rawIA==}

  rollup-plugin-preserve-directives@0.4.0:
    resolution: {integrity: sha512-gx4nBxYm5BysmEQS+e2tAMrtFxrGvk+Pe5ppafRibQi0zlW7VYAbEGk6IKDw9sJGPdFWgVTE0o4BU4cdG0Fylg==}
    peerDependencies:
      rollup: 2.x || 3.x || 4.x

  rollup-plugin-visualizer@6.0.3:
    resolution: {integrity: sha512-ZU41GwrkDcCpVoffviuM9Clwjy5fcUxlz0oMoTXTYsK+tcIFzbdacnrr2n8TXcHxbGKKXtOdjxM2HUS4HjkwIw==}
    engines: {node: '>=18'}
    hasBin: true
    peerDependencies:
      rolldown: 1.x || ^1.0.0-beta
      rollup: 2.x || 3.x || 4.x
    peerDependenciesMeta:
      rolldown:
        optional: true
      rollup:
        optional: true

  rollup@4.45.1:
    resolution: {integrity: sha512-4iya7Jb76fVpQyLoiVpzUrsjQ12r3dM7fIVz+4NwoYvZOShknRmiv+iu9CClZml5ZLGb0XMcYLutK6w9tgxHDw==}
    engines: {node: '>=18.0.0', npm: '>=8.0.0'}
    hasBin: true

  rrweb-cssom@0.8.0:
    resolution: {integrity: sha512-guoltQEx+9aMf2gDZ0s62EcV8lsXR+0w8915TC3ITdn2YueuNjdAYh/levpU9nFaoChh9RUS5ZdQMrKfVEN9tw==}

  run-parallel@1.2.0:
    resolution: {integrity: sha512-5l4VyZR86LZ/lDxZTR6jqL8AFE2S0IFLMP26AbjsLVADxHdhB/c0GUsH+y39UfCi3dzz8OlQuPmnaJOMoDHQBA==}

  rxjs@7.8.2:
    resolution: {integrity: sha512-dhKf903U/PQZY6boNNtAGdWbG85WAbjT/1xYoZIC7FAY0yWapOBQVsVrDl58W86//e1VpMNBtRV4MaXfdMySFA==}

  sade@1.8.1:
    resolution: {integrity: sha512-xal3CZX1Xlo/k4ApwCFrHVACi9fBqJ7V+mwhBsuf/1IOKbBy098Fex+Wa/5QMubw09pSZ/u8EY8PWgevJsXp1A==}
    engines: {node: '>=6'}

  safe-array-concat@1.1.3:
    resolution: {integrity: sha512-AURm5f0jYEOydBj7VQlVvDrjeFgthDdEF5H1dP+6mNpoXOMo1quQqJ4wvJDyRZ9+pO3kGWoOdmV08cSv2aJV6Q==}
    engines: {node: '>=0.4'}

  safe-buffer@5.1.2:
    resolution: {integrity: sha512-Gd2UZBJDkXlY7GbJxfsE8/nvKkUEU1G38c1siN6QP6a9PT9MmHB8GnpscSmMJSoF8LOIrt8ud/wPtojys4G6+g==}

  safe-buffer@5.2.1:
    resolution: {integrity: sha512-rp3So07KcdmmKbGvgaNxQSJr7bGVSVk5S9Eq1F+ppbRo70+YeaDxkw5Dd8NPN+GD6bjnYm2VuPuCXmpuYvmCXQ==}

  safe-push-apply@1.0.0:
    resolution: {integrity: sha512-iKE9w/Z7xCzUMIZqdBsp6pEQvwuEebH4vdpjcDWnyzaI6yl6O9FHvVpmGelvEHNsoY6wGblkxR6Zty/h00WiSA==}
    engines: {node: '>= 0.4'}

  safe-regex-test@1.1.0:
    resolution: {integrity: sha512-x/+Cz4YrimQxQccJf5mKEbIa1NzeCRNI5Ecl/ekmlYaampdNLPalVyIcCZNNH3MvmqBugV5TMYZXv0ljslUlaw==}
    engines: {node: '>= 0.4'}

  safe-stable-stringify@2.5.0:
    resolution: {integrity: sha512-b3rppTKm9T+PsVCBEOUR46GWI7fdOs00VKZ1+9c1EWDaDMvjQc6tUwuFyIprgGgTcWoVHSKrU8H31ZHA2e0RHA==}
    engines: {node: '>=10'}

  safer-buffer@2.1.2:
    resolution: {integrity: sha512-YZo3K82SD7Riyi0E1EQPojLz7kpepnSQI9IyPbHHg1XXXevb5dJI7tpyN2ADxGcQbHG7vcyRHk0cbwqcQriUtg==}

  saxes@6.0.0:
    resolution: {integrity: sha512-xAg7SOnEhrm5zI3puOOKyy1OMcMlIJZYNJY7xLBwSze0UjhPLnWfj2GF2EpT0jmzaJKIWKHLsaSSajf35bcYnA==}
    engines: {node: '>=v12.22.7'}

  scheduler@0.26.0:
    resolution: {integrity: sha512-NlHwttCI/l5gCPR3D1nNXtWABUmBwvZpEQiD4IXSbIDq8BzLIK/7Ir5gTFSGZDUu37K5cMNp0hFtzO38sC7gWA==}

  scule@1.3.0:
    resolution: {integrity: sha512-6FtHJEvt+pVMIB9IBY+IcCJ6Z5f1iQnytgyfKMhDKgmzYG+TeH/wx1y3l27rshSbLiSanrR9ffZDrEsmjlQF2g==}

  semver@5.7.2:
    resolution: {integrity: sha512-cBznnQ9KjJqU67B52RMC65CMarK2600WFnbkcaiwWq3xy/5haFJlshgnpjovMVJ+Hff49d8GEn0b87C5pDQ10g==}
    hasBin: true

  semver@6.3.1:
    resolution: {integrity: sha512-BR7VvDCVHO+q2xBEWskxS6DJE1qRnb7DxzUrogb71CWoSficBxYsiAGd+Kl0mmq/MprG9yArRkyrQxTO6XjMzA==}
    hasBin: true

  semver@7.5.4:
    resolution: {integrity: sha512-1bCSESV6Pv+i21Hvpxp3Dx+pSD8lIPt8uVjRrxAUt/nbswYc+tK6Y2btiULjd4+fnq15PX+nqQDC7Oft7WkwcA==}
    engines: {node: '>=10'}
    hasBin: true

  semver@7.7.2:
    resolution: {integrity: sha512-RF0Fw+rO5AMf9MAyaRXI4AV0Ulj5lMHqVxxdSgiVbixSCXoEmmX/jk0CuJw4+3SqroYO9VoUh+HcuJivvtJemA==}
    engines: {node: '>=10'}
    hasBin: true

  send@0.19.0:
    resolution: {integrity: sha512-dW41u5VfLXu8SJh5bwRmyYUbAoSB3c9uQh6L8h/KtsFREPWpbX1lrljJo186Jc4nmci/sGUZ9a0a0J2zgfq2hw==}
    engines: {node: '>= 0.8.0'}

  send@1.2.0:
    resolution: {integrity: sha512-uaW0WwXKpL9blXE2o0bRhoL2EGXIrZxQ2ZQ4mgcfoBxdFmQold+qWsD2jLrfZ0trjKL6vOw0j//eAwcALFjKSw==}
    engines: {node: '>= 18'}

  serialize-javascript@6.0.2:
    resolution: {integrity: sha512-Saa1xPByTTq2gdeFZYLLo+RFE35NHZkAbqZeWNd3BpzppeVisAqpDjcp8dyf6uIvEqJRd46jemmyA4iFIeVk8g==}

  seroval-plugins@1.3.2:
    resolution: {integrity: sha512-0QvCV2lM3aj/U3YozDiVwx9zpH0q8A60CTWIv4Jszj/givcudPb48B+rkU5D51NJ0pTpweGMttHjboPa9/zoIQ==}
    engines: {node: '>=10'}
    peerDependencies:
      seroval: ^1.0

  seroval@1.3.2:
    resolution: {integrity: sha512-RbcPH1n5cfwKrru7v7+zrZvjLurgHhGyso3HTyGtRivGWgYjbOmGuivCQaORNELjNONoK35nj28EoWul9sb1zQ==}
    engines: {node: '>=10'}

  serve-placeholder@2.0.2:
    resolution: {integrity: sha512-/TMG8SboeiQbZJWRlfTCqMs2DD3SZgWp0kDQePz9yUuCnDfDh/92gf7/PxGhzXTKBIPASIHxFcZndoNbp6QOLQ==}

  serve-static@1.16.2:
    resolution: {integrity: sha512-VqpjJZKadQB/PEbEwvFdO43Ax5dFBZ2UECszz8bQ7pi7wt//PWe1P6MN7eCnjsatYtBT6EuiClbjSWP2WrIoTw==}
    engines: {node: '>= 0.8.0'}

  serve-static@2.2.0:
    resolution: {integrity: sha512-61g9pCh0Vnh7IutZjtLGGpTA355+OPn2TyDv/6ivP2h/AdAVX9azsoxmg2/M6nZeQZNYBEwIcsne1mJd9oQItQ==}
    engines: {node: '>= 18'}

  set-function-length@1.2.2:
    resolution: {integrity: sha512-pgRc4hJ4/sNjWCSS9AmnS40x3bNMDTknHgL5UaMBTMyJnU90EgWh1Rz+MC9eFu4BuN/UwZjKQuY/1v3rM7HMfg==}
    engines: {node: '>= 0.4'}

  set-function-name@2.0.2:
    resolution: {integrity: sha512-7PGFlmtwsEADb0WYyvCMa1t+yke6daIG4Wirafur5kcf+MhUnPms1UeR0CKQdTZD81yESwMHbtn+TR+dMviakQ==}
    engines: {node: '>= 0.4'}

  set-proto@1.0.0:
    resolution: {integrity: sha512-RJRdvCo6IAnPdsvP/7m6bsQqNnn1FCBX5ZNtFL98MmFF/4xAIJTIg1YbHW5DC2W5SKZanrC6i4HsJqlajw/dZw==}
    engines: {node: '>= 0.4'}

  setprototypeof@1.2.0:
    resolution: {integrity: sha512-E5LDX7Wrp85Kil5bhZv46j8jOeboKq5JMmYM3gVGdGH8xFpPWXUMsNrlODCrkoxMEeNi/XZIwuRvY4XNwYMJpw==}

  shebang-command@1.2.0:
    resolution: {integrity: sha512-EV3L1+UQWGor21OmnvojK36mhg+TyIKDh3iFBKBohr5xeXIhNBcx8oWdgkTEEQ+BEFFYdLRuqMfd5L84N1V5Vg==}
    engines: {node: '>=0.10.0'}

  shebang-command@2.0.0:
    resolution: {integrity: sha512-kHxr2zZpYtdmrN1qDjrrX/Z1rR1kG8Dx+gkpK1G4eXmvXswmcE1hTWBWYUzlraYw1/yZp6YuDY77YtvbN0dmDA==}
    engines: {node: '>=8'}

  shebang-regex@1.0.0:
    resolution: {integrity: sha512-wpoSFAxys6b2a2wHZ1XpDSgD7N9iVjg29Ph9uV/uaP9Ex/KXlkTZTeddxDPSYQpgvzKLGJke2UU0AzoGCjNIvQ==}
    engines: {node: '>=0.10.0'}

  shebang-regex@3.0.0:
    resolution: {integrity: sha512-7++dFhtcx3353uBaq8DDR4NuxBetBzC7ZQOhmTQInHEd6bSrXdiEyzCvG07Z44UYdLShWUyXt5M/yhz8ekcb1A==}
    engines: {node: '>=8'}

  shell-quote@1.8.3:
    resolution: {integrity: sha512-ObmnIF4hXNg1BqhnHmgbDETF8dLPCggZWBjkQfhZpbszZnYur5DUljTcCHii5LC3J5E0yeO/1LIMyH+UvHQgyw==}
    engines: {node: '>= 0.4'}

  shelljs@0.9.2:
    resolution: {integrity: sha512-S3I64fEiKgTZzKCC46zT/Ib9meqofLrQVbpSswtjFfAVDW+AZ54WTnAM/3/yENoxz/V1Cy6u3kiiEbQ4DNphvw==}
    engines: {node: '>=18'}
    hasBin: true

  shx@0.4.0:
    resolution: {integrity: sha512-Z0KixSIlGPpijKgcH6oCMCbltPImvaKy0sGH8AkLRXw1KyzpKtaCTizP2xen+hNDqVF4xxgvA0KXSb9o4Q6hnA==}
    engines: {node: '>=18'}
    hasBin: true

  side-channel-list@1.0.0:
    resolution: {integrity: sha512-FCLHtRD/gnpCiCHEiJLOwdmFP+wzCmDEkc9y7NsYxeF4u7Btsn1ZuwgwJGxImImHicJArLP4R0yX4c2KCrMrTA==}
    engines: {node: '>= 0.4'}

  side-channel-map@1.0.1:
    resolution: {integrity: sha512-VCjCNfgMsby3tTdo02nbjtM/ewra6jPHmpThenkTYh8pG9ucZ/1P8So4u4FGBek/BjpOVsDCMoLA/iuBKIFXRA==}
    engines: {node: '>= 0.4'}

  side-channel-weakmap@1.0.2:
    resolution: {integrity: sha512-WPS/HvHQTYnHisLo9McqBHOJk2FkHO/tlpvldyrnem4aeQp4hai3gythswg6p01oSoTl58rcpiFAjF2br2Ak2A==}
    engines: {node: '>= 0.4'}

  side-channel@1.1.0:
    resolution: {integrity: sha512-ZX99e6tRweoUXqR+VBrslhda51Nh5MTQwou5tnUDgbtyM0dBgmhEDtWGP/xbKn6hqfPRHujUNwz5fy/wbbhnpw==}
    engines: {node: '>= 0.4'}

  siginfo@2.0.0:
    resolution: {integrity: sha512-ybx0WO1/8bSBLEWXZvEd7gMW3Sn3JFlW3TvX1nREbDLRNQNaeNN8WK0meBwPdAaOI7TtRRRJn/Es1zhrrCHu7g==}

  signal-exit@3.0.7:
    resolution: {integrity: sha512-wnD2ZE+l+SPC/uoS0vXeE9L1+0wuaMqKlfz9AMUo38JsyLSBWSFcHR1Rri62LZc12vLr1gb3jl7iwQhgwpAbGQ==}

  signal-exit@4.1.0:
    resolution: {integrity: sha512-bzyZ1e88w9O1iNJbKnOlvYTrWPDl46O1bG0D3XInv+9tkPrxrN8jUUTiFlDkkmKWgn1M6CfIA13SuGqOa9Korw==}
    engines: {node: '>=14'}

  simple-git@3.28.0:
    resolution: {integrity: sha512-Rs/vQRwsn1ILH1oBUy8NucJlXmnnLeLCfcvbSehkPzbv3wwoFWIdtfd6Ndo6ZPhlPsCZ60CPI4rxurnwAa+a2w==}

  simple-swizzle@0.2.2:
    resolution: {integrity: sha512-JA//kQgZtbuY83m+xT+tXJkmJncGMTFT+C+g2h2R9uxkYIrE2yy9sgmcLhCnw57/WSD+Eh3J97FPEDFnbXnDUg==}

  slash@3.0.0:
    resolution: {integrity: sha512-g9Q1haeby36OSStwb4ntCGGGaKsaVSjQ68fBxoQcutl5fS1vuY18H3wSt3jFyFtrkx+Kz0V1G85A4MyAdDMi2Q==}
    engines: {node: '>=8'}

  slash@5.1.0:
    resolution: {integrity: sha512-ZA6oR3T/pEyuqwMgAKT0/hAv8oAXckzbkmR0UkUosQ+Mc4RxGoJkRmwHgHufaenlyAgE1Mxgpdcrf75y6XcnDg==}
    engines: {node: '>=14.16'}

  slice-ansi@5.0.0:
    resolution: {integrity: sha512-FC+lgizVPfie0kkhqUScwRu1O/lF6NOgJmlCgK+/LYxDCTk8sGelYaHDhFcDN+Sn3Cv+3VSa4Byeo+IMCzpMgQ==}
    engines: {node: '>=12'}

  slice-ansi@7.1.0:
    resolution: {integrity: sha512-bSiSngZ/jWeX93BqeIAbImyTbEihizcwNjFoRUIY/T1wWQsfsm2Vw1agPKylXvQTU7iASGdHhyqRlqQzfz+Htg==}
    engines: {node: '>=18'}

  smob@1.5.0:
    resolution: {integrity: sha512-g6T+p7QO8npa+/hNx9ohv1E5pVCmWrVCUzUXJyLdMmftX6ER0oiWY/w9knEonLpnOp6b6FenKnMfR8gqwWdwig==}

  sorted-btree@1.8.1:
    resolution: {integrity: sha512-395+XIP+wqNn3USkFSrNz7G3Ss/MXlZEqesxvzCRFwL14h6e8LukDHdLBePn5pwbm5OQ9vGu8mDyz2lLDIqamQ==}

  source-map-js@1.2.1:
    resolution: {integrity: sha512-UXWMKhLOwVKb728IUtQPXxfYU+usdybtUrK/8uGE8CQMvrhOpwvzDBwj0QhSL7MQc7vIsISBG8VQ8+IDQxpfQA==}
    engines: {node: '>=0.10.0'}

  source-map-support@0.5.21:
    resolution: {integrity: sha512-uBHU3L3czsIyYXKX88fdrGovxdSCoTGDRZ6SYXtSRxLZUzHg5P/66Ht6uoUlHu9EZod+inXhKo3qQgwXUT/y1w==}

  source-map@0.6.1:
    resolution: {integrity: sha512-UjgapumWlbMhkBgzT7Ykc5YXUT46F0iKu8SGXq0bcwP5dz/h0Plj6enJqjz1Zbq2l5WaqYnrVbwWOWMyF3F47g==}
    engines: {node: '>=0.10.0'}

  source-map@0.7.4:
    resolution: {integrity: sha512-l3BikUxvPOcn5E74dZiq5BGsTb5yEwhaTSzccU6t4sDOH8NWJCstKO5QT2CvtFoK6F0saL7p9xHAqHOlCPJygA==}
    engines: {node: '>= 8'}

  source-map@0.8.0-beta.0:
    resolution: {integrity: sha512-2ymg6oRBpebeZi9UUNsgQ89bhx01TcTkmNTGnNO88imTmbSgy4nfujrgVEFKWpMTEGA11EDkTt7mqObTPdigIA==}
    engines: {node: '>= 8'}

  spawndamnit@3.0.1:
    resolution: {integrity: sha512-MmnduQUuHCoFckZoWnXsTg7JaiLBJrKFj9UI2MbRPGaJeVpsLcVBu6P/IGZovziM/YBsellCmsprgNA+w0CzVg==}

  spdx-correct@3.2.0:
    resolution: {integrity: sha512-kN9dJbvnySHULIluDHy32WHRUu3Og7B9sbY7tsFLctQkIqnMh3hErYgdMjTYuqmcXX+lK5T1lnUt3G7zNswmZA==}

  spdx-exceptions@2.5.0:
    resolution: {integrity: sha512-PiU42r+xO4UbUS1buo3LPJkjlO7430Xn5SVAhdpzzsPHsjbYVflnnFdATgabnLude+Cqu25p6N+g2lw/PFsa4w==}

  spdx-expression-parse@3.0.1:
    resolution: {integrity: sha512-cbqHunsQWnJNE6KhVSMsMeH5H/L9EpymbzqTQ3uLwNCLZ1Q481oWaofqH7nO6V07xlXwY6PhQdQ2IedWx/ZK4Q==}

  spdx-license-ids@3.0.21:
    resolution: {integrity: sha512-Bvg/8F5XephndSK3JffaRqdT+gyhfqIPwDHpX80tJrF8QQRYMo8sNMeaZ2Dp5+jhwKnUmIOyFFQfHRkjJm5nXg==}

  split2@4.2.0:
    resolution: {integrity: sha512-UcjcJOWknrNkF6PLX83qcHM6KHgVKNkV62Y8a5uYDVv9ydGQVwAHMKqHdJje1VTWpljG0WYpCDhrCdAOYH4TWg==}
    engines: {node: '>= 10.x'}

  sprintf-js@1.0.3:
    resolution: {integrity: sha512-D9cPgkvLlV3t3IzL0D0YLvGA9Ahk4PcvVwUbN0dSGr1aP0Nrt4AEnTUbuGvquEC0mA64Gqt1fzirlRs5ibXx8g==}

  stable-hash-x@0.2.0:
    resolution: {integrity: sha512-o3yWv49B/o4QZk5ZcsALc6t0+eCelPc44zZsLtCQnZPDwFpDYSWcDnrv2TtMmMbQ7uKo3J0HTURCqckw23czNQ==}
    engines: {node: '>=12.0.0'}

  stack-trace@0.0.10:
    resolution: {integrity: sha512-KGzahc7puUKkzyMt+IqAep+TVNbKP+k2Lmwhub39m1AsTSkaDutx56aDCo+HLDzf/D26BIHTJWNiTG1KAJiQCg==}

  stackback@0.0.2:
    resolution: {integrity: sha512-1XMJE5fQo1jGH6Y/7ebnwPOBEkIEnT4QF32d5R1+VXdXveM0IBMJt8zfaxX1P3QhVwrYe+576+jkANtSS2mBbw==}

  standard-as-callback@2.1.0:
    resolution: {integrity: sha512-qoRRSyROncaz1z0mvYqIE4lCd9p2R90i6GxW3uZv5ucSu8tU7B5HXUP1gG8pVZsYNVaXjk8ClXHPttLyxAL48A==}

  statuses@2.0.1:
    resolution: {integrity: sha512-RwNA9Z/7PrK06rYLIzFMlaF+l73iwpzsqRIFgbMLbTcLD6cOao82TaWefPXQvB2fOC4AjuYSEndS7N/mTCbkdQ==}
    engines: {node: '>= 0.8'}

  statuses@2.0.2:
    resolution: {integrity: sha512-DvEy55V3DB7uknRo+4iOGT5fP1slR8wQohVdknigZPMpMstaKJQWhwiYBACJE3Ul2pTnATihhBYnRhZQHGBiRw==}
    engines: {node: '>= 0.8'}

  std-env@3.9.0:
    resolution: {integrity: sha512-UGvjygr6F6tpH7o2qyqR6QYpwraIjKSdtzyBdyytFOHmPZY917kwdwLG0RbOjWOnKmnm3PeHjaoLLMie7kPLQw==}

  stop-iteration-iterator@1.1.0:
    resolution: {integrity: sha512-eLoXW/DHyl62zxY4SCaIgnRhuMr6ri4juEYARS8E6sCEqzKpOiE521Ucofdx+KnDZl5xmvGYaaKCk5FEOxJCoQ==}
    engines: {node: '>= 0.4'}

  streamx@2.22.1:
    resolution: {integrity: sha512-znKXEBxfatz2GBNK02kRnCXjV+AA4kjZIUxeWSr3UGirZMJfTE9uiwKHobnbgxWyL/JWro8tTq+vOqAK1/qbSA==}

  string-argv@0.3.2:
    resolution: {integrity: sha512-aqD2Q0144Z+/RqG52NeHEkZauTAUWJO8c6yTftGJKO3Tja5tUgIfmIl6kExvhtxSDP7fXB6DvzkfMpCd/F3G+Q==}
    engines: {node: '>=0.6.19'}

  string-width@4.2.3:
    resolution: {integrity: sha512-wKyQRQpjJ0sIp62ErSZdGsjMJWsap5oRNihHhu6G7JVO/9jIB6UyevL+tXuOqrng8j/cxKTWyWUwvSTriiZz/g==}
    engines: {node: '>=8'}

  string-width@5.1.2:
    resolution: {integrity: sha512-HnLOCR3vjcY8beoNLtcjZ5/nxn2afmME6lhrDrebokqMap+XbeW8n9TXpPDOqdGK5qcI3oT0GKTW6wC7EMiVqA==}
    engines: {node: '>=12'}

  string-width@7.2.0:
    resolution: {integrity: sha512-tsaTIkKW9b4N+AEj+SVA+WhJzV7/zMhcSu78mLKWSk7cXMOSHsBKFWUs0fWwq8QyK3MgJBQRX6Gbi4kYbdvGkQ==}
    engines: {node: '>=18'}

  string.prototype.matchall@4.0.12:
    resolution: {integrity: sha512-6CC9uyBL+/48dYizRf7H7VAYCMCNTBeM78x/VTUe9bFEaxBepPJDa1Ow99LqI/1yF7kuy7Q3cQsYMrcjGUcskA==}
    engines: {node: '>= 0.4'}

  string.prototype.repeat@1.0.0:
    resolution: {integrity: sha512-0u/TldDbKD8bFCQ/4f5+mNRrXwZ8hg2w7ZR8wa16e8z9XpePWl3eGEcUD0OXpEH/VJH/2G3gjUtR3ZOiBe2S/w==}

  string.prototype.trim@1.2.10:
    resolution: {integrity: sha512-Rs66F0P/1kedk5lyYyH9uBzuiI/kNRmwJAR9quK6VOtIpZ2G+hMZd+HQbbv25MgCA6gEffoMZYxlTod4WcdrKA==}
    engines: {node: '>= 0.4'}

  string.prototype.trimend@1.0.9:
    resolution: {integrity: sha512-G7Ok5C6E/j4SGfyLCloXTrngQIQU3PWtXGst3yM7Bea9FRURf1S42ZHlZZtsNque2FN2PoUhfZXYLNWwEr4dLQ==}
    engines: {node: '>= 0.4'}

  string.prototype.trimstart@1.0.8:
    resolution: {integrity: sha512-UXSH262CSZY1tfu3G3Secr6uGLCFVPMhIqHjlgCUtCCcgihYc/xKs9djMTMUOb2j1mVSeU8EU6NWc/iQKU6Gfg==}
    engines: {node: '>= 0.4'}

  string_decoder@1.1.1:
    resolution: {integrity: sha512-n/ShnvDi6FHbbVfviro+WojiFzv+s8MPMHBczVePfUpDJLwoLT0ht1l4YwBCbi8pJAveEEdnkHyPyTP/mzRfwg==}

  string_decoder@1.3.0:
    resolution: {integrity: sha512-hkRX8U1WjJFd8LsDJ2yQ/wWWxaopEsABU1XfkM8A+j0+85JAGppt16cr1Whg6KIbb4okU6Mql6BOj+uup/wKeA==}

  strip-ansi@6.0.1:
    resolution: {integrity: sha512-Y38VPSHcqkFrCpFnQ9vuSXmquuv5oXOKpGeT6aGrr3o3Gc9AlVa6JBfUSOCnbxGGZF+/0ooI7KrPuUSztUdU5A==}
    engines: {node: '>=8'}

  strip-ansi@7.1.0:
    resolution: {integrity: sha512-iq6eVVI64nQQTRYq2KtEg2d2uU7LElhTJwsH4YzIHZshxlgZms/wIc4VoDQTlG/IvVIrBKG06CrZnp0qv7hkcQ==}
    engines: {node: '>=12'}

  strip-bom@3.0.0:
    resolution: {integrity: sha512-vavAMRXOgBVNF6nyEEmL3DBK19iRpDcoIwW+swQ+CbGiu7lju6t+JklA1MHweoWtadgt4ISVUsXLyDq34ddcwA==}
    engines: {node: '>=4'}

  strip-eof@1.0.0:
    resolution: {integrity: sha512-7FCwGGmx8mD5xQd3RPUvnSpUXHM3BWuzjtpD4TXsfcZ9EL4azvVVUscFYwD9nx8Kh+uCBC00XBtAykoMHwTh8Q==}
    engines: {node: '>=0.10.0'}

  strip-final-newline@3.0.0:
    resolution: {integrity: sha512-dOESqjYr96iWYylGObzd39EuNTa5VJxyvVAEm5Jnh7KGo75V43Hk1odPQkNDyXNmUR6k+gEiDVXnjB8HJ3crXw==}
    engines: {node: '>=12'}

  strip-indent@3.0.0:
    resolution: {integrity: sha512-laJTa3Jb+VQpaC6DseHhF7dXVqHTfJPCRDaEbid/drOhgitgYku/letMUqOXFoWV0zIIUbjpdH2t+tYj4bQMRQ==}
    engines: {node: '>=8'}

  strip-json-comments@3.1.1:
    resolution: {integrity: sha512-6fPc+R4ihwqP6N/aIv2f1gMH8lOVtWQHoqC4yK6oSDVVocumAsfCqjkXnqiYMhmMwS/mEHLp7Vehlt3ql6lEig==}
    engines: {node: '>=8'}

  strip-literal@3.0.0:
    resolution: {integrity: sha512-TcccoMhJOM3OebGhSBEmp3UZ2SfDMZUEBdRA/9ynfLi8yYajyWX3JiXArcJt4Umh4vISpspkQIY8ZZoCqjbviA==}

  sucrase@3.35.0:
    resolution: {integrity: sha512-8EbVDiu9iN/nESwxeSxDKe0dunta1GOlHufmSSXxMD2z2/tMZpDMpvXQGsc+ajGo8y2uYUmixaSRUc/QPoQ0GA==}
    engines: {node: '>=16 || 14 >=14.17'}
    hasBin: true

  supports-color@10.0.0:
    resolution: {integrity: sha512-HRVVSbCCMbj7/kdWF9Q+bbckjBHLtHMEoJWlkmYzzdwhYMkjkOwubLM6t7NbWKjgKamGDrWL1++KrjUO1t9oAQ==}
    engines: {node: '>=18'}

  supports-color@7.2.0:
    resolution: {integrity: sha512-qpCAvRl9stuOHveKsn7HncJRvv501qIacKzQlO/+Lwxc9+0q2wLyv4Dfvt80/DPn2pqOBsJdDiogXGR9+OvwRw==}
    engines: {node: '>=8'}

  supports-color@8.1.1:
    resolution: {integrity: sha512-MpUEN2OodtUzxvKQl72cUF7RQ5EiHsGvSsVG0ia9c5RbWGL2CI4C7EpPS8UTBIplnlzZiNuV56w+FuNxy3ty2Q==}
    engines: {node: '>=10'}

  supports-preserve-symlinks-flag@1.0.0:
    resolution: {integrity: sha512-ot0WnXS9fgdkgIcePe6RHNk1WA8+muPa6cSjeR3V8K27q9BB1rTE3R1p7Hv0z1ZyAc8s6Vvv8DIyWf681MAt0w==}
    engines: {node: '>= 0.4'}

  symbol-tree@3.2.4:
    resolution: {integrity: sha512-9QNk5KwDF+Bvz+PyObkmSYjI5ksVUYtjW7AU22r2NKcfLJcXp96hkDWU3+XndOsUb+AQ9QhfzfCT2O+CNWT5Tw==}

  synckit@0.11.8:
    resolution: {integrity: sha512-+XZ+r1XGIJGeQk3VvXhT6xx/VpbHsRzsTkGgF6E5RX9TTXD0118l87puaEBZ566FhqblC6U0d4XnubznJDm30A==}
    engines: {node: ^14.18.0 || >=16.0.0}

  system-architecture@0.1.0:
    resolution: {integrity: sha512-ulAk51I9UVUyJgxlv9M6lFot2WP3e7t8Kz9+IS6D4rVba1tR9kON+Ey69f+1R4Q8cd45Lod6a4IcJIxnzGc/zA==}
    engines: {node: '>=18'}

  tailwindcss@4.1.11:
    resolution: {integrity: sha512-2E9TBm6MDD/xKYe+dvJZAmg3yxIEDNRc0jwlNyDg/4Fil2QcSLjFKGVff0lAf1jjeaArlG/M75Ey/EYr/OJtBA==}

  tapable@2.2.2:
    resolution: {integrity: sha512-Re10+NauLTMCudc7T5WLFLAwDhQ0JWdrMK+9B2M8zR5hRExKmsRDCBA7/aV/pNJFltmBFO5BAMlQFi/vq3nKOg==}
    engines: {node: '>=6'}

  tar-stream@3.1.7:
    resolution: {integrity: sha512-qJj60CXt7IU1Ffyc3NJMjh6EkuCFej46zUqJ4J7pqYlThyd9bO0XBTmcOIhSzZJVWfsLks0+nle/j538YAW9RQ==}

  tar@7.4.3:
    resolution: {integrity: sha512-5S7Va8hKfV7W5U6g3aYxXmlPoZVAwUMy9AOKyF2fVuZa2UD3qZjg578OrLRt8PcNN1PleVaL/5/yYATNL0ICUw==}
    engines: {node: '>=18'}

  term-size@2.2.1:
    resolution: {integrity: sha512-wK0Ri4fOGjv/XPy8SBHZChl8CM7uMc5VML7SqiQ0zG7+J5Vr+RMQDoHa2CNT6KHUnTGIXH34UDMkPzAUyapBZg==}
    engines: {node: '>=8'}

  terser@5.43.1:
    resolution: {integrity: sha512-+6erLbBm0+LROX2sPXlUYx/ux5PyE9K/a92Wrt6oA+WDAoFTdpHE5tCYCI5PNzq2y8df4rA+QgHLJuR4jNymsg==}
    engines: {node: '>=10'}
    hasBin: true

  test-exclude@7.0.1:
    resolution: {integrity: sha512-pFYqmTw68LXVjeWJMST4+borgQP2AyMNbg1BpZh9LbyhUeNkeaPF9gzfPGUAnSMV3qPYdWUwDIjjCLiSDOl7vg==}
    engines: {node: '>=18'}

  text-decoder@1.2.3:
    resolution: {integrity: sha512-3/o9z3X0X0fTupwsYvR03pJ/DjWuqqrfwBgTQzdWDiQSm9KitAyz/9WqsT2JQW7KV2m+bC2ol/zqpW37NHxLaA==}

  text-extensions@2.4.0:
    resolution: {integrity: sha512-te/NtwBwfiNRLf9Ijqx3T0nlqZiQ2XrrtBvu+cLL8ZRrGkO0NHTug8MYFKyoSrv/sHTaSKfilUkizV6XhxMJ3g==}
    engines: {node: '>=8'}

  text-hex@1.0.0:
    resolution: {integrity: sha512-uuVGNWzgJ4yhRaNSiubPY7OjISw4sw4E5Uv0wbjp+OzcbmVU/rsT8ujgcXJhn9ypzsgr5vlzpPqP+MBBKcGvbg==}

  thenify-all@1.6.0:
    resolution: {integrity: sha512-RNxQH/qI8/t3thXJDwcstUO4zeqo64+Uy/+sNVRBx4Xn2OX+OZ9oP+iJnNFqplFra2ZUVeKCSa2oVWi3T4uVmA==}
    engines: {node: '>=0.8'}

  thenify@3.3.1:
    resolution: {integrity: sha512-RVZSIV5IG10Hk3enotrhvz0T9em6cyHBLkH/YAZuKqd8hRkKhSfCGIcP2KUY0EPxndzANBmNllzWPwak+bheSw==}

  through@2.3.8:
    resolution: {integrity: sha512-w89qg7PI8wAdvX60bMDP+bFoD5Dvhm9oLheFp5O4a2QF0cSBGsBX4qZmadPMvVqlLJBBci+WqGGOAPvcDeNSVg==}

  tiny-invariant@1.3.3:
    resolution: {integrity: sha512-+FbBPE1o9QAYvviau/qC5SE3caw21q3xkvWKBtja5vgqOWIHHJ3ioaq1VPfn/Szqctz2bU/oYeKd9/z5BL+PVg==}

  tiny-warning@1.0.3:
    resolution: {integrity: sha512-lBN9zLN/oAf68o3zNXYrdCt1kP8WsiGW8Oo2ka41b2IM5JL/S1CTyX1rW0mb/zSuJun0ZUrDxx4sqvYS2FWzPA==}

  tinybench@2.9.0:
    resolution: {integrity: sha512-0+DUvqWMValLmha6lr4kD8iAMK1HzV0/aKnCtWb9v9641TnP/MFb7Pc2bxoxQjTXAErryXVgUOfv2YqNllqGeg==}

  tinyexec@0.3.2:
    resolution: {integrity: sha512-KQQR9yN7R5+OSwaK0XQoj22pwHoTlgYqmUscPYoknOoWCWfj/5/ABTMRi69FrKU5ffPVh5QcFikpWJI/P1ocHA==}

  tinyglobby@0.2.14:
    resolution: {integrity: sha512-tX5e7OM1HnYr2+a2C/4V0htOcSQcoSTH9KgJnVvNm5zm/cyEWKJ7j7YutsH9CxMdtOkkLFy2AHrMci9IM8IPZQ==}
    engines: {node: '>=12.0.0'}

  tinypool@1.1.1:
    resolution: {integrity: sha512-Zba82s87IFq9A9XmjiX5uZA/ARWDrB03OHlq+Vw1fSdt0I+4/Kutwy8BP4Y/y/aORMo61FQ0vIb5j44vSo5Pkg==}
    engines: {node: ^18.0.0 || >=20.0.0}

  tinyrainbow@2.0.0:
    resolution: {integrity: sha512-op4nsTR47R6p0vMUUoYl/a+ljLFVtlfaXkLQmqfLR1qHma1h/ysYk4hEXZ880bf2CYgTskvTa/e196Vd5dDQXw==}
    engines: {node: '>=14.0.0'}

  tinyspy@4.0.3:
    resolution: {integrity: sha512-t2T/WLB2WRgZ9EpE4jgPJ9w+i66UZfDc8wHh0xrwiRNN+UwH98GIJkTeZqX9rg0i0ptwzqW+uYeIF0T4F8LR7A==}
    engines: {node: '>=14.0.0'}

  tldts-core@6.1.86:
    resolution: {integrity: sha512-Je6p7pkk+KMzMv2XXKmAE3McmolOQFdxkKw0R8EYNr7sELW46JqnNeTX8ybPiQgvg1ymCoF8LXs5fzFaZvJPTA==}

  tldts@6.1.86:
    resolution: {integrity: sha512-WMi/OQ2axVTf/ykqCQgXiIct+mSQDFdH2fkwhPwgEwvJ1kSzZRiinb0zF2Xb8u4+OqPChmyI6MEu4EezNJz+FQ==}
    hasBin: true

  tmp-promise@3.0.3:
    resolution: {integrity: sha512-RwM7MoPojPxsOBYnyd2hy0bxtIlVrihNs9pj5SUvY8Zz1sQcQG2tG1hSr8PDxfgEB8RNKDhqbIlroIarSNDNsQ==}

  tmp@0.0.33:
    resolution: {integrity: sha512-jRCJlojKnZ3addtTOjdIqoRuPEKBvNXcGYqzO6zWZX8KfKEpnGY5jfggJQ3EjKuu8D4bJRr0y+cYJFmYbImXGw==}
    engines: {node: '>=0.6.0'}

  tmp@0.2.3:
    resolution: {integrity: sha512-nZD7m9iCPC5g0pYmcaxogYKggSfLsdxl8of3Q/oIbqCqLLIO9IAF0GWjX1z9NZRHPiXv8Wex4yDCaZsgEw0Y8w==}
    engines: {node: '>=14.14'}

  to-regex-range@5.0.1:
    resolution: {integrity: sha512-65P7iz6X5yEr1cwcgvQxbbIw7Uk3gOy5dIdtZ4rDveLqhrdJP+Li/Hx6tyK0NEb+2GCyneCMJiGqrADCSNk8sQ==}
    engines: {node: '>=8.0'}

  toidentifier@1.0.1:
    resolution: {integrity: sha512-o5sSPKEkg/DIQNmH43V0/uerLrpzVedkUh8tGNvaeXpfpuwjKenlSox/2O/BTlZUtEe+JG7s5YhEz608PlAHRA==}
    engines: {node: '>=0.6'}

  toml@3.0.0:
    resolution: {integrity: sha512-y/mWCZinnvxjTKYhJ+pYxwD0mRLVvOtdS2Awbgxln6iEnt4rk0yBxeSBHkGJcPucRiG0e55mwWp+g/05rsrd6w==}

  tough-cookie@5.1.2:
    resolution: {integrity: sha512-FVDYdxtnj0G6Qm/DhNPSb8Ju59ULcup3tuJxkFb5K8Bv2pUXILbf0xZWU8PX8Ov19OXljbUyveOFwRMwkXzO+A==}
    engines: {node: '>=16'}

  tr46@0.0.3:
    resolution: {integrity: sha512-N3WMsuqV66lT30CrXNbEjx4GEwlow3v6rr4mCcv6prnfwhS01rkgyFdjPNBYd9br7LpXV1+Emh01fHnq2Gdgrw==}

  tr46@1.0.1:
    resolution: {integrity: sha512-dTpowEjclQ7Kgx5SdBkqRzVhERQXov8/l9Ft9dVM9fmg0W0KQSVaXX9T4i6twCPNtYiZM53lpSSUAwJbFPOHxA==}

  tr46@5.1.1:
    resolution: {integrity: sha512-hdF5ZgjTqgAntKkklYw0R03MG2x/bSzTtkxmIRw/sTNV8YXsCJ1tfLAX23lhxhHJlEf3CRCOCGGWw3vI3GaSPw==}
    engines: {node: '>=18'}

  trailbase@0.7.1:
    resolution: {integrity: sha512-QP11ZDMtulR8Vt1ubxTtraS2TQMrvDnPcyr1S0Y17k/fVaNbMhrMqAyuJVvjX4h+X2Fz9ppBQ/o28sOykewyGQ==}

  tree-kill@1.2.2:
    resolution: {integrity: sha512-L0Orpi8qGpRG//Nd+H90vFB+3iHnue1zSSGmNOOCh1GLJ7rUKVwV2HvijphGQS2UmhUZewS9VgvxYIdgr+fG1A==}
    hasBin: true

  triple-beam@1.4.1:
    resolution: {integrity: sha512-aZbgViZrg1QNcG+LULa7nhZpJTZSLm/mXnHXnbAbjmN5aSa0y7V+wvv6+4WaBtpISJzThKy+PIPxc1Nq1EJ9mg==}
    engines: {node: '>= 14.0.0'}

  ts-api-utils@2.1.0:
    resolution: {integrity: sha512-CUgTZL1irw8u29bzrOD/nH85jqyc74D6SshFgujOIA7osm2Rz7dYH77agkx7H4FBNxDq7Cjf+IjaX/8zwFW+ZQ==}
    engines: {node: '>=18.12'}
    peerDependencies:
      typescript: '>=4.8.4'

  ts-declaration-location@1.0.7:
    resolution: {integrity: sha512-EDyGAwH1gO0Ausm9gV6T2nUvBgXT5kGoCMJPllOaooZ+4VvJiKBdZE7wK18N1deEowhcUptS+5GXZK8U/fvpwA==}
    peerDependencies:
      typescript: '>=4.0.0'

  ts-interface-checker@0.1.13:
    resolution: {integrity: sha512-Y/arvbn+rrz3JCKl9C4kVNfTfSm2/mEp5FSz5EsZSANGPSlQrpRI5M4PKF+mJnE52jOO90PnPSc3Ur3bTQw0gA==}

  tsconfck@3.1.6:
    resolution: {integrity: sha512-ks6Vjr/jEw0P1gmOVwutM3B7fWxoWBL2KRDb1JfqGVawBmO5UsvmWOQFGHBPl5yxYz4eERr19E6L7NMv+Fej4w==}
    engines: {node: ^18 || >=20}
    hasBin: true
    peerDependencies:
      typescript: ^5.0.0
    peerDependenciesMeta:
      typescript:
        optional: true

  tslib@2.8.1:
    resolution: {integrity: sha512-oJFu94HQb+KVduSUQL7wnpmqnfmLsOA/nAh6b6EH0wCEoK0/mPeXU6c3wKDV83MkOuHPRHtSXKKU99IBazS/2w==}

  tsup@8.5.0:
    resolution: {integrity: sha512-VmBp77lWNQq6PfuMqCHD3xWl22vEoWsKajkF8t+yMBawlUS8JzEI+vOVMeuNZIuMML8qXRizFKi9oD5glKQVcQ==}
    engines: {node: '>=18'}
    hasBin: true
    peerDependencies:
      '@microsoft/api-extractor': ^7.36.0
      '@swc/core': ^1
      postcss: ^8.4.12
      typescript: '>=4.5.0'
    peerDependenciesMeta:
      '@microsoft/api-extractor':
        optional: true
      '@swc/core':
        optional: true
      postcss:
        optional: true
      typescript:
        optional: true

  tsx@4.20.3:
    resolution: {integrity: sha512-qjbnuR9Tr+FJOMBqJCW5ehvIo/buZq7vH7qD7JziU98h6l3qGy0a/yPFjwO+y0/T7GFpNgNAvEcPPVfyT8rrPQ==}
    engines: {node: '>=18.0.0'}
    hasBin: true

  type-check@0.4.0:
    resolution: {integrity: sha512-XleUoc9uwGXqjWwXaUTZAmzMcFZ5858QA2vvx1Ur5xIcixXIP+8LnFDgRplU30us6teqdlskFfu+ae4K79Ooew==}
    engines: {node: '>= 0.8.0'}

  type-fest@4.41.0:
    resolution: {integrity: sha512-TeTSQ6H5YHvpqVwBRcnLDCBnDOHWYu7IvGbHT6N8AOymcr9PJGjc1GTtiWZTYg0NCgYwvnYWEkVChQAr9bjfwA==}
    engines: {node: '>=16'}

  type-is@1.6.18:
    resolution: {integrity: sha512-TkRKr9sUTxEH8MdfuCSP7VizJyzRNMjj2J2do2Jr3Kym598JVdEksuzPQCnlFPW4ky9Q+iA+ma9BGm06XQBy8g==}
    engines: {node: '>= 0.6'}

  typed-array-buffer@1.0.3:
    resolution: {integrity: sha512-nAYYwfY3qnzX30IkA6AQZjVbtK6duGontcQm1WSG1MD94YLqK0515GNApXkoxKOWMusVssAHWLh9SeaoefYFGw==}
    engines: {node: '>= 0.4'}

  typed-array-byte-length@1.0.3:
    resolution: {integrity: sha512-BaXgOuIxz8n8pIq3e7Atg/7s+DpiYrxn4vdot3w9KbnBhcRQq6o3xemQdIfynqSeXeDrF32x+WvfzmOjPiY9lg==}
    engines: {node: '>= 0.4'}

  typed-array-byte-offset@1.0.4:
    resolution: {integrity: sha512-bTlAFB/FBYMcuX81gbL4OcpH5PmlFHqlCCpAl8AlEzMz5k53oNDvN8p1PNOWLEmI2x4orp3raOFB51tv9X+MFQ==}
    engines: {node: '>= 0.4'}

  typed-array-length@1.0.7:
    resolution: {integrity: sha512-3KS2b+kL7fsuk/eJZ7EQdnEmQoaho/r6KUef7hxvltNA5DR8NAUM+8wJMbJyZ4G9/7i3v5zPBIMN5aybAh2/Jg==}
    engines: {node: '>= 0.4'}

  typedoc-plugin-frontmatter@1.3.0:
    resolution: {integrity: sha512-xYQFMAecMlsRUjmf9oM/Sq2FVz4zlgcbIeVFNLdO118CHTN06gIKJNSlyExh9+Xl8sK0YhIvoQwViUURxritWA==}
    peerDependencies:
      typedoc-plugin-markdown: '>=4.5.0'

  typedoc-plugin-markdown@4.7.0:
    resolution: {integrity: sha512-PitbnAps2vpcqK2gargKoiFXLWFttvwUbyns/E6zGIFG5Gz8ZQJGttHnYR9csOlcSjB/uyjd8tnoayrtsXG17w==}
    engines: {node: '>= 18'}
    peerDependencies:
      typedoc: 0.28.x

  typedoc@0.27.9:
    resolution: {integrity: sha512-/z585740YHURLl9DN2jCWe6OW7zKYm6VoQ93H0sxZ1cwHQEQrUn5BJrEnkWhfzUdyO+BLGjnKUZ9iz9hKloFDw==}
    engines: {node: '>= 18'}
    hasBin: true
    peerDependencies:
      typescript: 5.0.x || 5.1.x || 5.2.x || 5.3.x || 5.4.x || 5.5.x || 5.6.x || 5.7.x || 5.8.x

  typescript-eslint@8.37.0:
    resolution: {integrity: sha512-TnbEjzkE9EmcO0Q2zM+GE8NQLItNAJpMmED1BdgoBMYNdqMhzlbqfdSwiRlAzEK2pA9UzVW0gzaaIzXWg2BjfA==}
    engines: {node: ^18.18.0 || ^20.9.0 || >=21.1.0}
    peerDependencies:
      eslint: ^8.57.0 || ^9.0.0
      typescript: '>=4.8.4 <5.9.0'

  typescript@5.4.2:
    resolution: {integrity: sha512-+2/g0Fds1ERlP6JsakQQDXjZdZMM+rqpamFZJEKh4kwTIn3iDkgKtby0CeNd5ATNZ4Ry1ax15TMx0W2V+miizQ==}
    engines: {node: '>=14.17'}
    hasBin: true

  typescript@5.8.3:
    resolution: {integrity: sha512-p1diW6TqL9L07nNxvRMM7hMMw4c5XOo/1ibL4aAIGmSAt9slTE1Xgw5KWuof2uTOvCg9BY7ZRi+GaF+7sfgPeQ==}
    engines: {node: '>=14.17'}
    hasBin: true

  uc.micro@2.1.0:
    resolution: {integrity: sha512-ARDJmphmdvUk6Glw7y9DQ2bFkKBHwQHLi2lsaH6PPmz/Ka9sFOBsBluozhDltWmnv9u/cF6Rt87znRTPV+yp/A==}

  ufo@1.6.1:
    resolution: {integrity: sha512-9a4/uxlTWJ4+a5i0ooc1rU7C7YOw3wT+UGqdeNNHWnOF9qcMBgLRS+4IYUqbczewFx4mLEig6gawh7X6mFlEkA==}

  ultrahtml@1.6.0:
    resolution: {integrity: sha512-R9fBn90VTJrqqLDwyMph+HGne8eqY1iPfYhPzZrvKpIfwkWZbcYlfpsb8B9dTvBfpy1/hqAD7Wi8EKfP9e8zdw==}

  unbox-primitive@1.1.0:
    resolution: {integrity: sha512-nWJ91DjeOkej/TA8pXQ3myruKpKEYgqvpw9lz4OPHj/NWFNluYrjbz9j01CJ8yKQd2g4jFoOkINCTW2I5LEEyw==}
    engines: {node: '>= 0.4'}

  uncrypto@0.1.3:
    resolution: {integrity: sha512-Ql87qFHB3s/De2ClA9e0gsnS6zXG27SkTiSJwjCc9MebbfapQfuPzumMIUMi38ezPZVNFcHI9sUIepeQfw8J8Q==}

  unctx@2.4.1:
    resolution: {integrity: sha512-AbaYw0Nm4mK4qjhns67C+kgxR2YWiwlDBPzxrN8h8C6VtAdCgditAY5Dezu3IJy4XVqAnbrXt9oQJvsn3fyozg==}

  undici-types@6.21.0:
    resolution: {integrity: sha512-iwDZqg0QAGrg9Rav5H4n0M64c3mkR59cJ6wQp+7C4nI0gsmExaedaYLNO44eT4AtBBwjbTiGPMlt2Md0T9H9JQ==}

  undici@7.11.0:
    resolution: {integrity: sha512-heTSIac3iLhsmZhUCjyS3JQEkZELateufzZuBaVM5RHXdSBMb1LPMQf5x+FH7qjsZYDP0ttAc3nnVpUB+wYbOg==}
    engines: {node: '>=20.18.1'}

  unenv@1.10.0:
    resolution: {integrity: sha512-wY5bskBQFL9n3Eca5XnhH6KbUo/tfvkwm9OpcdCvLaeA7piBNbavbOKJySEwQ1V0RH6HvNlSAFRTpvTqgKRQXQ==}

  unenv@2.0.0-rc.18:
    resolution: {integrity: sha512-O0oVQVJ2X3Q8H4HITJr4e2cWxMYBeZ+p8S25yoKCxVCgDWtIJDcgwWNonYz12tI3ylVQCRyPV/Bdq0KJeXo7AA==}

  unicorn-magic@0.1.0:
    resolution: {integrity: sha512-lRfVq8fE8gz6QMBuDM6a+LO3IAzTi05H6gCVaUpir2E1Rwpo4ZUog45KpNXKC/Mn3Yb9UDuHumeFTo9iV/D9FQ==}
    engines: {node: '>=18'}

  unicorn-magic@0.3.0:
    resolution: {integrity: sha512-+QBBXBCvifc56fsbuxZQ6Sic3wqqc3WWaqxs58gvJrcOuN83HGTCwz3oS5phzU9LthRNE9VrJCFCLUgHeeFnfA==}
    engines: {node: '>=18'}

  unimport@5.1.0:
    resolution: {integrity: sha512-wMmuG+wkzeHh2KCE6yiDlHmKelN8iE/maxkUYMbmrS6iV8+n6eP1TH3yKKlepuF4hrkepinEGmBXdfo9XZUvAw==}
    engines: {node: '>=18.12.0'}

  universalify@0.1.2:
    resolution: {integrity: sha512-rBJeI5CXAlmy1pV+617WB9J63U6XcazHHF2f2dbJix4XzpUF0RS3Zbj0FGIOCAva5P/d/GBOYaACQ1w+0azUkg==}
    engines: {node: '>= 4.0.0'}

  universalify@2.0.1:
    resolution: {integrity: sha512-gptHNQghINnc/vTGIk0SOFGFNXw7JVrlRUtConJRlvaw6DuX0wO5Jeko9sWrMBhh+PsYAZ7oXAiOnf/UKogyiw==}
    engines: {node: '>= 10.0.0'}

  unixify@1.0.0:
    resolution: {integrity: sha512-6bc58dPYhCMHHuwxldQxO3RRNZ4eCogZ/st++0+fcC1nr0jiGUtAdBJ2qzmLQWSxbtz42pWt4QQMiZ9HvZf5cg==}
    engines: {node: '>=0.10.0'}

  unpipe@1.0.0:
    resolution: {integrity: sha512-pjy2bYhSsufwWlKwPc+l3cN7+wuJlK6uz0YdJEOlQDbl6jo/YlPi4mb8agUkVC8BF7V8NuzeyPNqRksA3hztKQ==}
    engines: {node: '>= 0.8'}

  unplugin-utils@0.2.4:
    resolution: {integrity: sha512-8U/MtpkPkkk3Atewj1+RcKIjb5WBimZ/WSLhhR3w6SsIj8XJuKTacSP8g+2JhfSGw0Cb125Y+2zA/IzJZDVbhA==}
    engines: {node: '>=18.12.0'}

  unplugin@1.16.1:
    resolution: {integrity: sha512-4/u/j4FrCKdi17jaxuJA0jClGxB1AvU2hw/IuayPc4ay1XGaJs/rbb4v5WKwAjNifjmXK9PIFyuPiaK8azyR9w==}
    engines: {node: '>=14.0.0'}

  unplugin@2.3.5:
    resolution: {integrity: sha512-RyWSb5AHmGtjjNQ6gIlA67sHOsWpsbWpwDokLwTcejVdOjEkJZh7QKu14J00gDDVSh8kGH4KYC/TNBceXFZhtw==}
    engines: {node: '>=18.12.0'}

  unrs-resolver@1.11.1:
    resolution: {integrity: sha512-bSjt9pjaEBnNiGgc9rUiHGKv5l4/TGzDmYw3RhnkJGtLhbnnA/5qJj7x3dNDCRx/PJxu774LlH8lCOlB4hEfKg==}

  unstorage@1.16.1:
    resolution: {integrity: sha512-gdpZ3guLDhz+zWIlYP1UwQ259tG5T5vYRzDaHMkQ1bBY1SQPutvZnrRjTFaWUUpseErJIgAZS51h6NOcZVZiqQ==}
    peerDependencies:
      '@azure/app-configuration': ^1.8.0
      '@azure/cosmos': ^4.2.0
      '@azure/data-tables': ^13.3.0
      '@azure/identity': ^4.6.0
      '@azure/keyvault-secrets': ^4.9.0
      '@azure/storage-blob': ^12.26.0
      '@capacitor/preferences': ^6.0.3 || ^7.0.0
      '@deno/kv': '>=0.9.0'
      '@netlify/blobs': ^6.5.0 || ^7.0.0 || ^8.1.0 || ^9.0.0 || ^10.0.0
      '@planetscale/database': ^1.19.0
      '@upstash/redis': ^1.34.3
      '@vercel/blob': '>=0.27.1'
      '@vercel/kv': ^1.0.1
      aws4fetch: ^1.0.20
      db0: '>=0.2.1'
      idb-keyval: ^6.2.1
      ioredis: ^5.4.2
      uploadthing: ^7.4.4
    peerDependenciesMeta:
      '@azure/app-configuration':
        optional: true
      '@azure/cosmos':
        optional: true
      '@azure/data-tables':
        optional: true
      '@azure/identity':
        optional: true
      '@azure/keyvault-secrets':
        optional: true
      '@azure/storage-blob':
        optional: true
      '@capacitor/preferences':
        optional: true
      '@deno/kv':
        optional: true
      '@netlify/blobs':
        optional: true
      '@planetscale/database':
        optional: true
      '@upstash/redis':
        optional: true
      '@vercel/blob':
        optional: true
      '@vercel/kv':
        optional: true
      aws4fetch:
        optional: true
      db0:
        optional: true
      idb-keyval:
        optional: true
      ioredis:
        optional: true
      uploadthing:
        optional: true

  untun@0.1.3:
    resolution: {integrity: sha512-4luGP9LMYszMRZwsvyUd9MrxgEGZdZuZgpVQHEEX0lCYFESasVRvZd0EYpCkOIbJKHMuv0LskpXc/8Un+MJzEQ==}
    hasBin: true

  untyped@2.0.0:
    resolution: {integrity: sha512-nwNCjxJTjNuLCgFr42fEak5OcLuB3ecca+9ksPFNvtfYSLpjf+iJqSIaSnIile6ZPbKYxI5k2AfXqeopGudK/g==}
    hasBin: true

  unwasm@0.3.9:
    resolution: {integrity: sha512-LDxTx/2DkFURUd+BU1vUsF/moj0JsoTvl+2tcg2AUOiEzVturhGGx17/IMgGvKUYdZwr33EJHtChCJuhu9Ouvg==}

  update-browserslist-db@1.1.3:
    resolution: {integrity: sha512-UxhIZQ+QInVdunkDAaiazvvT/+fXL5Osr0JZlJulepYu6Jd7qJtDZjlur0emRlT71EN3ScPoE7gvsuIKKNavKw==}
    hasBin: true
    peerDependencies:
      browserslist: '>= 4.21.0'

  uqr@0.1.2:
    resolution: {integrity: sha512-MJu7ypHq6QasgF5YRTjqscSzQp/W11zoUk6kvmlH+fmWEs63Y0Eib13hYFwAzagRJcVY8WVnlV+eBDUGMJ5IbA==}

  uri-js@4.4.1:
    resolution: {integrity: sha512-7rKUyy33Q1yc98pQ1DAmLtwX109F7TIfWlW1Ydo8Wl1ii1SeHieeh0HHfPeL2fMXK6z0s8ecKs9frCuLJvndBg==}

  urlpattern-polyfill@10.1.0:
    resolution: {integrity: sha512-IGjKp/o0NL3Bso1PymYURCJxMPNAf/ILOpendP9f5B6e1rTJgdgiOvgfoT8VxCAdY+Wisb9uhGaJJf3yZ2V9nw==}

  urlpattern-polyfill@8.0.2:
    resolution: {integrity: sha512-Qp95D4TPJl1kC9SKigDcqgyM2VDVO4RiJc2d4qe5GrYm+zbIQCWWKAFaJNQ4BhdFeDGwBmAxqJBwWSJDb9T3BQ==}

  use-sync-external-store@1.5.0:
    resolution: {integrity: sha512-Rb46I4cGGVBmjamjphe8L/UnvJD+uPPtTkNvX5mZgqdbavhI4EbgIWJiIHXJ8bc/i9EQGPRh4DwEURJ552Do0A==}
    peerDependencies:
      react: ^16.8.0 || ^17.0.0 || ^18.0.0 || ^19.0.0

  util-deprecate@1.0.2:
    resolution: {integrity: sha512-EPD5q1uXyFxJpCrLnCc1nHnq3gOa6DZBocAIiI2TaSCA7VCJ1UJDMagCzIkXNsUYfD1daK//LTEQ8xiIbrHtcw==}

  utils-merge@1.0.1:
    resolution: {integrity: sha512-pMZTvIkT1d+TFGvDOqodOclx0QWkkgi6Tdoa8gC8ffGAAqz9pzPTZWAybbsHHoED/ztMtkv/VoYTYyShUn81hA==}
    engines: {node: '>= 0.4.0'}

  uuid@11.1.0:
    resolution: {integrity: sha512-0/A9rDy9P7cJ+8w1c9WD9V//9Wj15Ce2MPz8Ri6032usz+NfePxx5AcN3bN+r6ZL6jEo066/yNYB3tn4pQEx+A==}
    hasBin: true

  validate-npm-package-license@3.0.4:
    resolution: {integrity: sha512-DpKm2Ui/xN7/HQKCtpZxoRWBhZ9Z0kqtygG8XCgNQ8ZlDnxuQmWhj566j8fN4Cu3/JmbhsDo7fcAJq4s9h27Ew==}

  vary@1.1.2:
    resolution: {integrity: sha512-BNGbWLfd0eUPabhkXUVm0j8uuvREyTh5ovRa/dyow/BqAbZJyC+5fU+IzQOzmAKzYqYRAISoRhdQr3eIZ/PXqg==}
    engines: {node: '>= 0.8'}

  vite-node@3.2.4:
    resolution: {integrity: sha512-EbKSKh+bh1E1IFxeO0pg1n4dvoOTt0UDiXMd/qn++r98+jPO1xtJilvXldeuQ8giIB5IkpjCgMleHMNEsGH6pg==}
    engines: {node: ^18.0.0 || ^20.0.0 || >=22.0.0}
    hasBin: true

  vite-plugin-dts@4.2.3:
    resolution: {integrity: sha512-O5NalzHANQRwVw1xj8KQun3Bv8OSDAlNJXrnqoAz10BOuW8FVvY5g4ygj+DlJZL5mtSPuMu9vd3OfrdW5d4k6w==}
    engines: {node: ^14.18.0 || >=16.0.0}
    peerDependencies:
      typescript: '*'
      vite: '*'
    peerDependenciesMeta:
      vite:
        optional: true

  vite-plugin-externalize-deps@0.9.0:
    resolution: {integrity: sha512-wg3qb5gCy2d1KpPKyD9wkXMcYJ84yjgziHrStq9/8R7chhUC73mhQz+tVtvhFiICQHsBn1pnkY4IBbPqF9JHNw==}
    peerDependencies:
      vite: ^2.0.0 || ^3.0.0 || ^4.0.0 || ^5.0.0 || ^6.0.0

  vite-tsconfig-paths@5.1.4:
    resolution: {integrity: sha512-cYj0LRuLV2c2sMqhqhGpaO3LretdtMn/BVX4cPLanIZuwwrkVl+lK84E/miEXkCHWXuq65rhNN4rXsBcOB3S4w==}
    peerDependencies:
      vite: '*'
    peerDependenciesMeta:
      vite:
        optional: true

  vite@6.3.5:
    resolution: {integrity: sha512-cZn6NDFE7wdTpINgs++ZJ4N49W2vRp8LCKrn3Ob1kYNtOo21vfDoaV5GzBfLU4MovSAB8uNRm4jgzVQZ+mBzPQ==}
    engines: {node: ^18.0.0 || ^20.0.0 || >=22.0.0}
    hasBin: true
    peerDependencies:
      '@types/node': ^18.0.0 || ^20.0.0 || >=22.0.0
      jiti: '>=1.21.0'
      less: '*'
      lightningcss: ^1.21.0
      sass: '*'
      sass-embedded: '*'
      stylus: '*'
      sugarss: '*'
      terser: ^5.16.0
      tsx: ^4.8.1
      yaml: ^2.4.2
    peerDependenciesMeta:
      '@types/node':
        optional: true
      jiti:
        optional: true
      less:
        optional: true
      lightningcss:
        optional: true
      sass:
        optional: true
      sass-embedded:
        optional: true
      stylus:
        optional: true
      sugarss:
        optional: true
      terser:
        optional: true
      tsx:
        optional: true
      yaml:
        optional: true

  vitest@3.2.4:
    resolution: {integrity: sha512-LUCP5ev3GURDysTWiP47wRRUpLKMOfPh+yKTx3kVIEiu5KOMeqzpnYNsKyOoVrULivR8tLcks4+lga33Whn90A==}
    engines: {node: ^18.0.0 || ^20.0.0 || >=22.0.0}
    hasBin: true
    peerDependencies:
      '@edge-runtime/vm': '*'
      '@types/debug': ^4.1.12
      '@types/node': ^18.0.0 || ^20.0.0 || >=22.0.0
      '@vitest/browser': 3.2.4
      '@vitest/ui': 3.2.4
      happy-dom: '*'
      jsdom: '*'
    peerDependenciesMeta:
      '@edge-runtime/vm':
        optional: true
      '@types/debug':
        optional: true
      '@types/node':
        optional: true
      '@vitest/browser':
        optional: true
      '@vitest/ui':
        optional: true
      happy-dom:
        optional: true
      jsdom:
        optional: true

  vscode-uri@3.1.0:
    resolution: {integrity: sha512-/BpdSx+yCQGnCvecbyXdxHDkuk55/G3xwnC0GqY4gmQ3j+A+g8kzzgB4Nk/SINjqn6+waqw3EgbVF2QKExkRxQ==}

  vue-eslint-parser@9.4.3:
    resolution: {integrity: sha512-2rYRLWlIpaiN8xbPiDyXZXRgLGOtWxERV7ND5fFAv5qo1D2N9Fu9MNajBNc6o13lZ+24DAWCkQCvj4klgmcITg==}
    engines: {node: ^14.17.0 || >=16.0.0}
    peerDependencies:
      eslint: '>=6.0.0'

  vue@3.5.17:
    resolution: {integrity: sha512-LbHV3xPN9BeljML+Xctq4lbz2lVHCR6DtbpTf5XIO6gugpXUN49j2QQPcMj086r9+AkJ0FfUT8xjulKKBkkr9g==}
    peerDependencies:
      typescript: '*'
    peerDependenciesMeta:
      typescript:
        optional: true

  w3c-xmlserializer@5.0.0:
    resolution: {integrity: sha512-o8qghlI8NZHU1lLPrpi2+Uq7abh4GGPpYANlalzWxyWteJOCsr/P+oPBA49TOLu5FTZO4d3F9MnWJfiMo4BkmA==}
    engines: {node: '>=18'}

  web-streams-polyfill@3.3.3:
    resolution: {integrity: sha512-d2JWLCivmZYTSIoge9MsgFCZrt571BikcWGYkjC1khllbTeDlGqZ2D8vD8E/lJa8WGWbb7Plm8/XJYV7IJHZZw==}
    engines: {node: '>= 8'}

  webidl-conversions@3.0.1:
    resolution: {integrity: sha512-2JAn3z8AR6rjK8Sm8orRC0h/bcl/DqL7tRPdGZ4I1CjdF+EaMLmYxBHyXuKL849eucPFhvBoxMsflfOb8kxaeQ==}

  webidl-conversions@4.0.2:
    resolution: {integrity: sha512-YQ+BmxuTgd6UXZW3+ICGfyqRyHXVlD5GtQr5+qjiNW7bF0cqrzX500HVXPBOvgXb5YnzDd+h0zqyv61KUD7+Sg==}

  webidl-conversions@7.0.0:
    resolution: {integrity: sha512-VwddBukDzu71offAQR975unBIGqfKZpM+8ZX6ySk8nYhVoo5CYaZyzt3YBvYtRtO+aoGlqxPg/B87NGVZ/fu6g==}
    engines: {node: '>=12'}

  webpack-virtual-modules@0.6.2:
    resolution: {integrity: sha512-66/V2i5hQanC51vBQKPH4aI8NMAcBW59FVBs+rC7eGHupMyfn34q7rZIE+ETlJ+XTevqfUhVVBgSUNSW2flEUQ==}

  whatwg-encoding@3.1.1:
    resolution: {integrity: sha512-6qN4hJdMwfYBtE3YBTTHhoeuUrDBPZmbQaxWAqSALV/MeEnR5z1xd8UKud2RAkFoPkmB+hli1TZSnyi84xz1vQ==}
    engines: {node: '>=18'}

  whatwg-mimetype@4.0.0:
    resolution: {integrity: sha512-QaKxh0eNIi2mE9p2vEdzfagOKHCcj1pJ56EEHGQOVxp8r9/iszLUUV7v89x9O1p/T+NlTM5W7jW6+cz4Fq1YVg==}
    engines: {node: '>=18'}

  whatwg-url@14.2.0:
    resolution: {integrity: sha512-De72GdQZzNTUBBChsXueQUnPKDkg/5A5zp7pFDuQAj5UFoENpiACU0wlCvzpAGnTkj++ihpKwKyYewn/XNUbKw==}
    engines: {node: '>=18'}

  whatwg-url@5.0.0:
    resolution: {integrity: sha512-saE57nupxk6v3HY35+jzBwYa0rKSy0XR8JSxZPwgLr7ys0IBzhGviA1/TUGJLmSVqs8pb9AnvICXEuOHLprYTw==}

  whatwg-url@7.1.0:
    resolution: {integrity: sha512-WUu7Rg1DroM7oQvGWfOiAK21n74Gg+T4elXEQYkOhtyLeWiJFoOGLXPKI/9gzIie9CtwVLm8wtw6YJdKyxSjeg==}

  which-boxed-primitive@1.1.1:
    resolution: {integrity: sha512-TbX3mj8n0odCBFVlY8AxkqcHASw3L60jIuF8jFP78az3C2YhmGvqbHBpAjTRH2/xqYunrJ9g1jSyjCjpoWzIAA==}
    engines: {node: '>= 0.4'}

  which-builtin-type@1.2.1:
    resolution: {integrity: sha512-6iBczoX+kDQ7a3+YJBnh3T+KZRxM/iYNPXicqk66/Qfm1b93iu+yOImkg0zHbj5LNOcNv1TEADiZ0xa34B4q6Q==}
    engines: {node: '>= 0.4'}

  which-collection@1.0.2:
    resolution: {integrity: sha512-K4jVyjnBdgvc86Y6BkaLZEN933SwYOuBFkdmBu9ZfkcAbdVbpITnDmjvZ/aQjRXQrv5EPkTnD1s39GiiqbngCw==}
    engines: {node: '>= 0.4'}

  which-typed-array@1.1.19:
    resolution: {integrity: sha512-rEvr90Bck4WZt9HHFC4DJMsjvu7x+r6bImz0/BrbWb7A2djJ8hnZMrWnHo9F8ssv0OMErasDhftrfROTyqSDrw==}
    engines: {node: '>= 0.4'}

  which@1.3.1:
    resolution: {integrity: sha512-HxJdYWq1MTIQbJ3nw0cqssHoTNU267KlrDuGZ1WYlxDStUtKUhOaJmh112/TZmHxxUfuJqPXSOm7tDyas0OSIQ==}
    hasBin: true

  which@2.0.2:
    resolution: {integrity: sha512-BLI3Tl1TW3Pvl70l3yq3Y64i+awpwXqsGBYWkkqMtnbXgrMD+yj7rhW0kuEDxzJaYXGjEW5ogapKNMEKNMjibA==}
    engines: {node: '>= 8'}
    hasBin: true

  which@4.0.0:
    resolution: {integrity: sha512-GlaYyEb07DPxYCKhKzplCWBJtvxZcZMrL+4UkrTSJHHPyZU4mYYTv3qaOe77H7EODLSSopAUFAc6W8U4yqvscg==}
    engines: {node: ^16.13.0 || >=18.0.0}
    hasBin: true

  why-is-node-running@2.3.0:
    resolution: {integrity: sha512-hUrmaWBdVDcxvYqnyh09zunKzROWjbZTiNy8dBEjkS7ehEDQibXJ7XvlmtbwuTclUiIyN+CyXQD4Vmko8fNm8w==}
    engines: {node: '>=8'}
    hasBin: true

  winston-transport@4.9.0:
    resolution: {integrity: sha512-8drMJ4rkgaPo1Me4zD/3WLfI/zPdA9o2IipKODunnGDcuqbHwjsbB79ylv04LCGGzU0xQ6vTznOMpQGaLhhm6A==}
    engines: {node: '>= 12.0.0'}

  winston@3.17.0:
    resolution: {integrity: sha512-DLiFIXYC5fMPxaRg832S6F5mJYvePtmO5G9v9IgUFPhXm9/GkXarH/TUrBAVzhTCzAj9anE/+GjrgXp/54nOgw==}
    engines: {node: '>= 12.0.0'}

  word-wrap@1.2.5:
    resolution: {integrity: sha512-BN22B5eaMMI9UMtjrGd5g5eCYPpCPDUy0FJXbYsaT5zYxjFOckS53SQDE3pWkVoWpHXVb3BrYcEN4Twa55B5cA==}
    engines: {node: '>=0.10.0'}

  wrap-ansi@7.0.0:
    resolution: {integrity: sha512-YVGIj2kamLSTxw6NsZjoBxfSwsn0ycdesmc4p+Q21c5zPuZ1pl+NfxVdxPtdHvmNVOQ6XSYG4AUtyt/Fi7D16Q==}
    engines: {node: '>=10'}

  wrap-ansi@8.1.0:
    resolution: {integrity: sha512-si7QWI6zUMq56bESFvagtmzMdGOtoxfR+Sez11Mobfc7tm+VkUckk9bW2UeffTGVUbOksxmSw0AA2gs8g71NCQ==}
    engines: {node: '>=12'}

  wrap-ansi@9.0.0:
    resolution: {integrity: sha512-G8ura3S+3Z2G+mkgNRq8dqaFZAuxfsxpBB8OCTGRTCtp+l/v9nbFNmCUP1BZMts3G1142MsZfn6eeUKrr4PD1Q==}
    engines: {node: '>=18'}

  wrappy@1.0.2:
    resolution: {integrity: sha512-l4Sp/DRseor9wL6EvV2+TuQn63dMkPjZ/sp9XkghTEbV9KlPS1xUsZ3u7/IQO4wxtcFB4bgpQPRcR3QCvezPcQ==}

  write-file-atomic@6.0.0:
    resolution: {integrity: sha512-GmqrO8WJ1NuzJ2DrziEI2o57jKAVIQNf8a18W3nCYU3H7PNWqCCVTeH6/NQE93CIllIgQS98rrmVkYgTX9fFJQ==}
    engines: {node: ^18.17.0 || >=20.5.0}

  ws@8.18.3:
    resolution: {integrity: sha512-PEIGCY5tSlUt50cqyMXfCzX+oOPqN0vuGqWzbcJ2xvnkzkq46oOpz7dQaTDBdfICb4N14+GARUDw2XV2N4tvzg==}
    engines: {node: '>=10.0.0'}
    peerDependencies:
      bufferutil: ^4.0.1
      utf-8-validate: '>=5.0.2'
    peerDependenciesMeta:
      bufferutil:
        optional: true
      utf-8-validate:
        optional: true

  xml-name-validator@5.0.0:
    resolution: {integrity: sha512-EvGK8EJ3DhaHfbRlETOWAS5pO9MZITeauHKJyb8wyajUfQUenkIg2MvLDTZ4T/TgIcm3HU0TFBgWWboAZ30UHg==}
    engines: {node: '>=18'}

  xmlbuilder2@3.1.1:
    resolution: {integrity: sha512-WCSfbfZnQDdLQLiMdGUQpMxxckeQ4oZNMNhLVkcekTu7xhD4tuUDyAPoY8CwXvBYE6LwBHd6QW2WZXlOWr1vCw==}
    engines: {node: '>=12.0'}

  xmlchars@2.2.0:
    resolution: {integrity: sha512-JZnDKK8B0RCDw84FNdDAIpZK+JuJw+s7Lz8nksI7SIuU3UXJJslUthsi+uWBUYOwPFwW7W7PRLRfUKpxjtjFCw==}

  xtend@4.0.2:
    resolution: {integrity: sha512-LKYU1iAXJXUgAXn9URjiu+MWhyUXHsvfp7mcuYm9dSUKK0/CjtrUwFAxD82/mCWbtLsGjFIad0wIsod4zrTAEQ==}
    engines: {node: '>=0.4'}

  y18n@5.0.8:
    resolution: {integrity: sha512-0pfFzegeDWJHJIAmTLRP2DwHjdF5s7jo9tuztdQxAhINCdvS+3nGINqPd00AphqJR/0LhANUS6/+7SCb98YOfA==}
    engines: {node: '>=10'}

  yallist@3.1.1:
    resolution: {integrity: sha512-a4UGQaWPH59mOXUYnAG2ewncQS4i4F43Tv3JoAM+s2VDAmS9NsK8GpDMLrCHPksFT7h3K6TOoUNn2pb7RoXx4g==}

  yallist@4.0.0:
    resolution: {integrity: sha512-3wdGidZyq5PB084XLES5TpOSRA3wjXAlIWMhum2kRcv/41Sn2emQ0dycQW4uZXLejwKvg6EsvbdlVL+FYEct7A==}

  yallist@5.0.0:
    resolution: {integrity: sha512-YgvUTfwqyc7UXVMrB+SImsVYSmTS8X/tSrtdNZMImM+n7+QTriRXyXim0mBrTXNeqzVF0KWGgHPeiyViFFrNDw==}
    engines: {node: '>=18'}

  yaml@2.8.0:
    resolution: {integrity: sha512-4lLa/EcQCB0cJkyts+FpIRx5G/llPxfP6VQU5KByHEhLxY3IJCH0f0Hy1MHI8sClTvsIb8qwRJ6R/ZdlDJ/leQ==}
    engines: {node: '>= 14.6'}
    hasBin: true

  yargs-parser@21.1.1:
    resolution: {integrity: sha512-tVpsJW7DdjecAiFpbIB1e3qxIQsE6NoPc5/eTdrbbIC4h0LVsWhnoa3g+m2HclBIujHzsxZ4VJVA+GUuc2/LBw==}
    engines: {node: '>=12'}

  yargs@17.7.2:
    resolution: {integrity: sha512-7dSzzRQ++CKnNI/krKnYRV7JKKPUXMEh61soaHKg9mrWEhzFWhFnxPxGl+69cD1Ou63C13NUPCnmIcrvqCuM6w==}
    engines: {node: '>=12'}

  yauzl@2.10.0:
    resolution: {integrity: sha512-p4a9I6X6nu6IhoGmBqAcbJy1mlC4j27vEPZX9F4L4/vZT3Lyq1VkFHw/V/PUcB9Buo+DG3iHkT0x3Qya58zc3g==}

  yocto-queue@0.1.0:
    resolution: {integrity: sha512-rVksvsnNCdJ/ohGc6xgPwyN8eheCxsiLM8mxuE/t/mOVqJewPuO1miLpTHQiRgTKCLexL4MeAFVagts7HmNZ2Q==}
    engines: {node: '>=10'}

  yocto-queue@1.2.1:
    resolution: {integrity: sha512-AyeEbWOu/TAXdxlV9wmGcR0+yh2j3vYPGOECcIj2S7MkrLyC7ne+oye2BKTItt0ii2PHk4cDy+95+LshzbXnGg==}
    engines: {node: '>=12.20'}

  youch-core@0.3.3:
    resolution: {integrity: sha512-ho7XuGjLaJ2hWHoK8yFnsUGy2Y5uDpqSTq1FkHLK4/oqKtyUU1AFbOOxY4IpC9f0fTLjwYbslUz0Po5BpD1wrA==}

  youch@4.1.0-beta.8:
    resolution: {integrity: sha512-rY2A2lSF7zC+l7HH9Mq+83D1dLlsPnEvy8jTouzaptDZM6geqZ3aJe/b7ULCwRURPtWV3vbDjA2DDMdoBol0HQ==}
    engines: {node: '>=18'}

  zip-stream@6.0.1:
    resolution: {integrity: sha512-zK7YHHz4ZXpW89AHXUPbQVGKI7uvkd3hzusTdotCg1UxyaVtg0zFJSTfW/Dq5f7OBBVnq6cZIaC8Ti4hb6dtCA==}
    engines: {node: '>= 14'}

  zod@3.25.76:
    resolution: {integrity: sha512-gzUt/qt81nXsFGKIFcC3YnfEAx5NkunCfnDlvuBSSFS02bcXu4Lmea0AFIUwbLWxWPx3d9p8S5QoaujKcNQxcQ==}

snapshots:

  '@adobe/css-tools@4.4.3': {}

  '@ampproject/remapping@2.3.0':
    dependencies:
      '@jridgewell/gen-mapping': 0.3.12
      '@jridgewell/trace-mapping': 0.3.29

  '@asamuzakjp/css-color@3.2.0':
    dependencies:
      '@csstools/css-calc': 2.1.4(@csstools/css-parser-algorithms@3.0.5(@csstools/css-tokenizer@3.0.4))(@csstools/css-tokenizer@3.0.4)
      '@csstools/css-color-parser': 3.0.10(@csstools/css-parser-algorithms@3.0.5(@csstools/css-tokenizer@3.0.4))(@csstools/css-tokenizer@3.0.4)
      '@csstools/css-parser-algorithms': 3.0.5(@csstools/css-tokenizer@3.0.4)
      '@csstools/css-tokenizer': 3.0.4
      lru-cache: 10.4.3

  '@babel/code-frame@7.26.2':
    dependencies:
      '@babel/helper-validator-identifier': 7.27.1
      js-tokens: 4.0.0
      picocolors: 1.1.1

  '@babel/code-frame@7.27.1':
    dependencies:
      '@babel/helper-validator-identifier': 7.27.1
      js-tokens: 4.0.0
      picocolors: 1.1.1

  '@babel/compat-data@7.28.0': {}

  '@babel/core@7.28.0':
    dependencies:
      '@ampproject/remapping': 2.3.0
      '@babel/code-frame': 7.27.1
      '@babel/generator': 7.28.0
      '@babel/helper-compilation-targets': 7.27.2
      '@babel/helper-module-transforms': 7.27.3(@babel/core@7.28.0)
      '@babel/helpers': 7.27.6
      '@babel/parser': 7.28.0
      '@babel/template': 7.27.2
      '@babel/traverse': 7.28.0
      '@babel/types': 7.28.1
      convert-source-map: 2.0.0
      debug: 4.4.1
      gensync: 1.0.0-beta.2
      json5: 2.2.3
      semver: 6.3.1
    transitivePeerDependencies:
      - supports-color

  '@babel/generator@7.28.0':
    dependencies:
      '@babel/parser': 7.28.0
      '@babel/types': 7.28.1
      '@jridgewell/gen-mapping': 0.3.12
      '@jridgewell/trace-mapping': 0.3.29
      jsesc: 3.1.0

  '@babel/helper-annotate-as-pure@7.27.3':
    dependencies:
      '@babel/types': 7.28.1

  '@babel/helper-compilation-targets@7.27.2':
    dependencies:
      '@babel/compat-data': 7.28.0
      '@babel/helper-validator-option': 7.27.1
      browserslist: 4.25.1
      lru-cache: 5.1.1
      semver: 6.3.1

  '@babel/helper-create-class-features-plugin@7.27.1(@babel/core@7.28.0)':
    dependencies:
      '@babel/core': 7.28.0
      '@babel/helper-annotate-as-pure': 7.27.3
      '@babel/helper-member-expression-to-functions': 7.27.1
      '@babel/helper-optimise-call-expression': 7.27.1
      '@babel/helper-replace-supers': 7.27.1(@babel/core@7.28.0)
      '@babel/helper-skip-transparent-expression-wrappers': 7.27.1
      '@babel/traverse': 7.28.0
      semver: 6.3.1
    transitivePeerDependencies:
      - supports-color

  '@babel/helper-globals@7.28.0': {}

  '@babel/helper-member-expression-to-functions@7.27.1':
    dependencies:
      '@babel/traverse': 7.28.0
      '@babel/types': 7.28.1
    transitivePeerDependencies:
      - supports-color

  '@babel/helper-module-imports@7.27.1':
    dependencies:
      '@babel/traverse': 7.28.0
      '@babel/types': 7.28.1
    transitivePeerDependencies:
      - supports-color

  '@babel/helper-module-transforms@7.27.3(@babel/core@7.28.0)':
    dependencies:
      '@babel/core': 7.28.0
      '@babel/helper-module-imports': 7.27.1
      '@babel/helper-validator-identifier': 7.27.1
      '@babel/traverse': 7.28.0
    transitivePeerDependencies:
      - supports-color

  '@babel/helper-optimise-call-expression@7.27.1':
    dependencies:
      '@babel/types': 7.28.1

  '@babel/helper-plugin-utils@7.27.1': {}

  '@babel/helper-replace-supers@7.27.1(@babel/core@7.28.0)':
    dependencies:
      '@babel/core': 7.28.0
      '@babel/helper-member-expression-to-functions': 7.27.1
      '@babel/helper-optimise-call-expression': 7.27.1
      '@babel/traverse': 7.28.0
    transitivePeerDependencies:
      - supports-color

  '@babel/helper-skip-transparent-expression-wrappers@7.27.1':
    dependencies:
      '@babel/traverse': 7.28.0
      '@babel/types': 7.28.1
    transitivePeerDependencies:
      - supports-color

  '@babel/helper-string-parser@7.27.1': {}

  '@babel/helper-validator-identifier@7.27.1': {}

  '@babel/helper-validator-option@7.27.1': {}

  '@babel/helpers@7.27.6':
    dependencies:
      '@babel/template': 7.27.2
<<<<<<< HEAD
      '@babel/types': 7.28.0
=======
      '@babel/types': 7.28.1
>>>>>>> 5b8f1d49

  '@babel/parser@7.28.0':
    dependencies:
      '@babel/types': 7.28.1

  '@babel/plugin-syntax-jsx@7.27.1(@babel/core@7.28.0)':
    dependencies:
      '@babel/core': 7.28.0
      '@babel/helper-plugin-utils': 7.27.1

  '@babel/plugin-syntax-typescript@7.27.1(@babel/core@7.28.0)':
    dependencies:
      '@babel/core': 7.28.0
      '@babel/helper-plugin-utils': 7.27.1

  '@babel/plugin-transform-modules-commonjs@7.27.1(@babel/core@7.28.0)':
    dependencies:
      '@babel/core': 7.28.0
      '@babel/helper-module-transforms': 7.27.3(@babel/core@7.28.0)
      '@babel/helper-plugin-utils': 7.27.1
    transitivePeerDependencies:
      - supports-color

  '@babel/plugin-transform-react-jsx-self@7.27.1(@babel/core@7.28.0)':
    dependencies:
      '@babel/core': 7.28.0
      '@babel/helper-plugin-utils': 7.27.1

  '@babel/plugin-transform-react-jsx-source@7.27.1(@babel/core@7.28.0)':
    dependencies:
      '@babel/core': 7.28.0
      '@babel/helper-plugin-utils': 7.27.1

  '@babel/plugin-transform-typescript@7.28.0(@babel/core@7.28.0)':
    dependencies:
      '@babel/core': 7.28.0
      '@babel/helper-annotate-as-pure': 7.27.3
      '@babel/helper-create-class-features-plugin': 7.27.1(@babel/core@7.28.0)
      '@babel/helper-plugin-utils': 7.27.1
      '@babel/helper-skip-transparent-expression-wrappers': 7.27.1
      '@babel/plugin-syntax-typescript': 7.27.1(@babel/core@7.28.0)
    transitivePeerDependencies:
      - supports-color

  '@babel/preset-typescript@7.27.1(@babel/core@7.28.0)':
    dependencies:
      '@babel/core': 7.28.0
      '@babel/helper-plugin-utils': 7.27.1
      '@babel/helper-validator-option': 7.27.1
      '@babel/plugin-syntax-jsx': 7.27.1(@babel/core@7.28.0)
      '@babel/plugin-transform-modules-commonjs': 7.27.1(@babel/core@7.28.0)
      '@babel/plugin-transform-typescript': 7.28.0(@babel/core@7.28.0)
    transitivePeerDependencies:
      - supports-color

  '@babel/runtime@7.27.6': {}

  '@babel/template@7.27.2':
    dependencies:
      '@babel/code-frame': 7.27.1
      '@babel/parser': 7.28.0
      '@babel/types': 7.28.1

  '@babel/traverse@7.28.0':
    dependencies:
      '@babel/code-frame': 7.27.1
      '@babel/generator': 7.28.0
      '@babel/helper-globals': 7.28.0
      '@babel/parser': 7.28.0
      '@babel/template': 7.27.2
      '@babel/types': 7.28.1
      debug: 4.4.1
    transitivePeerDependencies:
      - supports-color

  '@babel/types@7.28.0':
<<<<<<< HEAD
=======
    dependencies:
      '@babel/helper-string-parser': 7.27.1
      '@babel/helper-validator-identifier': 7.27.1

  '@babel/types@7.28.1':
>>>>>>> 5b8f1d49
    dependencies:
      '@babel/helper-string-parser': 7.27.1
      '@babel/helper-validator-identifier': 7.27.1

  '@changesets/apply-release-plan@7.0.12':
    dependencies:
      '@changesets/config': 3.1.1
      '@changesets/get-version-range-type': 0.4.0
      '@changesets/git': 3.0.4
      '@changesets/should-skip-package': 0.1.2
      '@changesets/types': 6.1.0
      '@manypkg/get-packages': 1.1.3
      detect-indent: 6.1.0
      fs-extra: 7.0.1
      lodash.startcase: 4.4.0
      outdent: 0.5.0
      prettier: 2.8.8
      resolve-from: 5.0.0
      semver: 7.7.2

  '@changesets/assemble-release-plan@6.0.9':
    dependencies:
      '@changesets/errors': 0.2.0
      '@changesets/get-dependents-graph': 2.1.3
      '@changesets/should-skip-package': 0.1.2
      '@changesets/types': 6.1.0
      '@manypkg/get-packages': 1.1.3
      semver: 7.7.2

  '@changesets/changelog-git@0.2.1':
    dependencies:
      '@changesets/types': 6.1.0

  '@changesets/cli@2.29.5':
    dependencies:
      '@changesets/apply-release-plan': 7.0.12
      '@changesets/assemble-release-plan': 6.0.9
      '@changesets/changelog-git': 0.2.1
      '@changesets/config': 3.1.1
      '@changesets/errors': 0.2.0
      '@changesets/get-dependents-graph': 2.1.3
      '@changesets/get-release-plan': 4.0.13
      '@changesets/git': 3.0.4
      '@changesets/logger': 0.1.1
      '@changesets/pre': 2.0.2
      '@changesets/read': 0.6.5
      '@changesets/should-skip-package': 0.1.2
      '@changesets/types': 6.1.0
      '@changesets/write': 0.4.0
      '@manypkg/get-packages': 1.1.3
      ansi-colors: 4.1.3
      ci-info: 3.9.0
      enquirer: 2.4.1
      external-editor: 3.1.0
      fs-extra: 7.0.1
      mri: 1.2.0
      p-limit: 2.3.0
      package-manager-detector: 0.2.11
      picocolors: 1.1.1
      resolve-from: 5.0.0
      semver: 7.7.2
      spawndamnit: 3.0.1
      term-size: 2.2.1

  '@changesets/config@3.1.1':
    dependencies:
      '@changesets/errors': 0.2.0
      '@changesets/get-dependents-graph': 2.1.3
      '@changesets/logger': 0.1.1
      '@changesets/types': 6.1.0
      '@manypkg/get-packages': 1.1.3
      fs-extra: 7.0.1
      micromatch: 4.0.8

  '@changesets/errors@0.2.0':
    dependencies:
      extendable-error: 0.1.7

  '@changesets/get-dependents-graph@2.1.3':
    dependencies:
      '@changesets/types': 6.1.0
      '@manypkg/get-packages': 1.1.3
      picocolors: 1.1.1
      semver: 7.7.2

  '@changesets/get-github-info@0.6.0':
    dependencies:
      dataloader: 1.4.0
      node-fetch: 2.7.0
    transitivePeerDependencies:
      - encoding

  '@changesets/get-release-plan@4.0.13':
    dependencies:
      '@changesets/assemble-release-plan': 6.0.9
      '@changesets/config': 3.1.1
      '@changesets/pre': 2.0.2
      '@changesets/read': 0.6.5
      '@changesets/types': 6.1.0
      '@manypkg/get-packages': 1.1.3

  '@changesets/get-version-range-type@0.4.0': {}

  '@changesets/git@3.0.4':
    dependencies:
      '@changesets/errors': 0.2.0
      '@manypkg/get-packages': 1.1.3
      is-subdir: 1.2.0
      micromatch: 4.0.8
      spawndamnit: 3.0.1

  '@changesets/logger@0.1.1':
    dependencies:
      picocolors: 1.1.1

  '@changesets/parse@0.4.1':
    dependencies:
      '@changesets/types': 6.1.0
      js-yaml: 3.14.1

  '@changesets/pre@2.0.2':
    dependencies:
      '@changesets/errors': 0.2.0
      '@changesets/types': 6.1.0
      '@manypkg/get-packages': 1.1.3
      fs-extra: 7.0.1

  '@changesets/read@0.6.5':
    dependencies:
      '@changesets/git': 3.0.4
      '@changesets/logger': 0.1.1
      '@changesets/parse': 0.4.1
      '@changesets/types': 6.1.0
      fs-extra: 7.0.1
      p-filter: 2.1.0
      picocolors: 1.1.1

  '@changesets/should-skip-package@0.1.2':
    dependencies:
      '@changesets/types': 6.1.0
      '@manypkg/get-packages': 1.1.3

  '@changesets/types@4.1.0': {}

  '@changesets/types@6.1.0': {}

  '@changesets/write@0.4.0':
    dependencies:
      '@changesets/types': 6.1.0
      fs-extra: 7.0.1
      human-id: 4.1.1
      prettier: 2.8.8

  '@cloudflare/kv-asset-handler@0.4.0':
    dependencies:
      mime: 3.0.0

  '@colors/colors@1.6.0': {}

  '@commitlint/parse@19.8.1':
    dependencies:
      '@commitlint/types': 19.8.1
      conventional-changelog-angular: 7.0.0
      conventional-commits-parser: 5.0.0

  '@commitlint/types@19.8.1':
    dependencies:
      '@types/conventional-commits-parser': 5.0.1
      chalk: 5.4.1

  '@csstools/color-helpers@5.0.2': {}

  '@csstools/css-calc@2.1.4(@csstools/css-parser-algorithms@3.0.5(@csstools/css-tokenizer@3.0.4))(@csstools/css-tokenizer@3.0.4)':
    dependencies:
      '@csstools/css-parser-algorithms': 3.0.5(@csstools/css-tokenizer@3.0.4)
      '@csstools/css-tokenizer': 3.0.4

  '@csstools/css-color-parser@3.0.10(@csstools/css-parser-algorithms@3.0.5(@csstools/css-tokenizer@3.0.4))(@csstools/css-tokenizer@3.0.4)':
    dependencies:
      '@csstools/color-helpers': 5.0.2
      '@csstools/css-calc': 2.1.4(@csstools/css-parser-algorithms@3.0.5(@csstools/css-tokenizer@3.0.4))(@csstools/css-tokenizer@3.0.4)
      '@csstools/css-parser-algorithms': 3.0.5(@csstools/css-tokenizer@3.0.4)
      '@csstools/css-tokenizer': 3.0.4

  '@csstools/css-parser-algorithms@3.0.5(@csstools/css-tokenizer@3.0.4)':
    dependencies:
      '@csstools/css-tokenizer': 3.0.4

  '@csstools/css-tokenizer@3.0.4': {}

  '@dabh/diagnostics@2.0.3':
    dependencies:
      colorspace: 1.1.4
      enabled: 2.0.0
      kuler: 2.0.0

  '@dependents/detective-less@5.0.1':
    dependencies:
      gonzales-pe: 4.3.0
      node-source-walk: 7.0.1

  '@drizzle-team/brocli@0.10.2': {}

  '@electric-sql/client@1.0.0':
    optionalDependencies:
      '@rollup/rollup-darwin-arm64': 4.45.1

  '@electric-sql/d2mini@0.1.7':
    dependencies:
      fractional-indexing: 3.2.0
      murmurhash-js: 1.0.0
      sorted-btree: 1.8.1

  '@emnapi/core@1.4.4':
    dependencies:
      '@emnapi/wasi-threads': 1.0.3
      tslib: 2.8.1
    optional: true

  '@emnapi/runtime@1.4.4':
    dependencies:
      tslib: 2.8.1
    optional: true

  '@emnapi/wasi-threads@1.0.3':
    dependencies:
      tslib: 2.8.1
    optional: true

  '@esbuild-kit/core-utils@3.3.2':
    dependencies:
      esbuild: 0.18.20
      source-map-support: 0.5.21

  '@esbuild-kit/esm-loader@2.6.5':
    dependencies:
      '@esbuild-kit/core-utils': 3.3.2
      get-tsconfig: 4.10.1

  '@esbuild/aix-ppc64@0.19.12':
    optional: true

  '@esbuild/aix-ppc64@0.25.5':
    optional: true

  '@esbuild/aix-ppc64@0.25.6':
    optional: true

  '@esbuild/android-arm64@0.18.20':
    optional: true

  '@esbuild/android-arm64@0.19.12':
    optional: true

  '@esbuild/android-arm64@0.25.5':
    optional: true

  '@esbuild/android-arm64@0.25.6':
    optional: true

  '@esbuild/android-arm@0.18.20':
    optional: true

  '@esbuild/android-arm@0.19.12':
    optional: true

  '@esbuild/android-arm@0.25.5':
    optional: true

  '@esbuild/android-arm@0.25.6':
    optional: true

  '@esbuild/android-x64@0.18.20':
    optional: true

  '@esbuild/android-x64@0.19.12':
    optional: true

  '@esbuild/android-x64@0.25.5':
    optional: true

  '@esbuild/android-x64@0.25.6':
    optional: true

  '@esbuild/darwin-arm64@0.18.20':
    optional: true

  '@esbuild/darwin-arm64@0.19.12':
    optional: true

  '@esbuild/darwin-arm64@0.25.5':
    optional: true

  '@esbuild/darwin-arm64@0.25.6':
    optional: true

  '@esbuild/darwin-x64@0.18.20':
    optional: true

  '@esbuild/darwin-x64@0.19.12':
    optional: true

  '@esbuild/darwin-x64@0.25.5':
    optional: true

  '@esbuild/darwin-x64@0.25.6':
    optional: true

  '@esbuild/freebsd-arm64@0.18.20':
    optional: true

  '@esbuild/freebsd-arm64@0.19.12':
    optional: true

  '@esbuild/freebsd-arm64@0.25.5':
    optional: true

  '@esbuild/freebsd-arm64@0.25.6':
    optional: true

  '@esbuild/freebsd-x64@0.18.20':
    optional: true

  '@esbuild/freebsd-x64@0.19.12':
    optional: true

  '@esbuild/freebsd-x64@0.25.5':
    optional: true

  '@esbuild/freebsd-x64@0.25.6':
    optional: true

  '@esbuild/linux-arm64@0.18.20':
    optional: true

  '@esbuild/linux-arm64@0.19.12':
    optional: true

  '@esbuild/linux-arm64@0.25.5':
    optional: true

  '@esbuild/linux-arm64@0.25.6':
    optional: true

  '@esbuild/linux-arm@0.18.20':
    optional: true

  '@esbuild/linux-arm@0.19.12':
    optional: true

  '@esbuild/linux-arm@0.25.5':
    optional: true

  '@esbuild/linux-arm@0.25.6':
    optional: true

  '@esbuild/linux-ia32@0.18.20':
    optional: true

  '@esbuild/linux-ia32@0.19.12':
    optional: true

  '@esbuild/linux-ia32@0.25.5':
    optional: true

  '@esbuild/linux-ia32@0.25.6':
    optional: true

  '@esbuild/linux-loong64@0.18.20':
    optional: true

  '@esbuild/linux-loong64@0.19.12':
    optional: true

  '@esbuild/linux-loong64@0.25.5':
    optional: true

  '@esbuild/linux-loong64@0.25.6':
    optional: true

  '@esbuild/linux-mips64el@0.18.20':
    optional: true

  '@esbuild/linux-mips64el@0.19.12':
    optional: true

  '@esbuild/linux-mips64el@0.25.5':
    optional: true

  '@esbuild/linux-mips64el@0.25.6':
    optional: true

  '@esbuild/linux-ppc64@0.18.20':
    optional: true

  '@esbuild/linux-ppc64@0.19.12':
    optional: true

  '@esbuild/linux-ppc64@0.25.5':
    optional: true

  '@esbuild/linux-ppc64@0.25.6':
    optional: true

  '@esbuild/linux-riscv64@0.18.20':
    optional: true

  '@esbuild/linux-riscv64@0.19.12':
    optional: true

  '@esbuild/linux-riscv64@0.25.5':
    optional: true

  '@esbuild/linux-riscv64@0.25.6':
    optional: true

  '@esbuild/linux-s390x@0.18.20':
    optional: true

  '@esbuild/linux-s390x@0.19.12':
    optional: true

  '@esbuild/linux-s390x@0.25.5':
    optional: true

  '@esbuild/linux-s390x@0.25.6':
    optional: true

  '@esbuild/linux-x64@0.18.20':
    optional: true

  '@esbuild/linux-x64@0.19.12':
    optional: true

  '@esbuild/linux-x64@0.25.5':
    optional: true

  '@esbuild/linux-x64@0.25.6':
    optional: true

  '@esbuild/netbsd-arm64@0.25.5':
    optional: true

  '@esbuild/netbsd-arm64@0.25.6':
    optional: true

  '@esbuild/netbsd-x64@0.18.20':
    optional: true

  '@esbuild/netbsd-x64@0.19.12':
    optional: true

  '@esbuild/netbsd-x64@0.25.5':
    optional: true

  '@esbuild/netbsd-x64@0.25.6':
    optional: true

  '@esbuild/openbsd-arm64@0.25.5':
    optional: true

  '@esbuild/openbsd-arm64@0.25.6':
    optional: true

  '@esbuild/openbsd-x64@0.18.20':
    optional: true

  '@esbuild/openbsd-x64@0.19.12':
    optional: true

  '@esbuild/openbsd-x64@0.25.5':
    optional: true

  '@esbuild/openbsd-x64@0.25.6':
    optional: true

  '@esbuild/openharmony-arm64@0.25.6':
    optional: true

  '@esbuild/sunos-x64@0.18.20':
    optional: true

  '@esbuild/sunos-x64@0.19.12':
    optional: true

  '@esbuild/sunos-x64@0.25.5':
    optional: true

  '@esbuild/sunos-x64@0.25.6':
    optional: true

  '@esbuild/win32-arm64@0.18.20':
    optional: true

  '@esbuild/win32-arm64@0.19.12':
    optional: true

  '@esbuild/win32-arm64@0.25.5':
    optional: true

  '@esbuild/win32-arm64@0.25.6':
    optional: true

  '@esbuild/win32-ia32@0.18.20':
    optional: true

  '@esbuild/win32-ia32@0.19.12':
    optional: true

  '@esbuild/win32-ia32@0.25.5':
    optional: true

  '@esbuild/win32-ia32@0.25.6':
    optional: true

  '@esbuild/win32-x64@0.18.20':
    optional: true

  '@esbuild/win32-x64@0.19.12':
    optional: true

  '@esbuild/win32-x64@0.25.5':
    optional: true

  '@esbuild/win32-x64@0.25.6':
    optional: true

  '@eslint-community/eslint-utils@4.7.0(eslint@9.31.0(jiti@2.4.2))':
    dependencies:
      eslint: 9.31.0(jiti@2.4.2)
      eslint-visitor-keys: 3.4.3

  '@eslint-community/regexpp@4.12.1': {}

  '@eslint/config-array@0.21.0':
    dependencies:
      '@eslint/object-schema': 2.1.6
      debug: 4.4.1
      minimatch: 3.1.2
    transitivePeerDependencies:
      - supports-color

  '@eslint/config-helpers@0.3.0': {}

  '@eslint/core@0.15.1':
    dependencies:
      '@types/json-schema': 7.0.15

  '@eslint/eslintrc@3.3.1':
    dependencies:
      ajv: 6.12.6
      debug: 4.4.1
      espree: 10.4.0
      globals: 14.0.0
      ignore: 5.3.2
      import-fresh: 3.3.1
      js-yaml: 4.1.0
      minimatch: 3.1.2
      strip-json-comments: 3.1.1
    transitivePeerDependencies:
      - supports-color

  '@eslint/js@9.31.0': {}

  '@eslint/object-schema@2.1.6': {}

  '@eslint/plugin-kit@0.3.3':
    dependencies:
      '@eslint/core': 0.15.1
      levn: 0.4.1

  '@fastify/busboy@3.1.1': {}

  '@gerrit0/mini-shiki@1.27.2':
    dependencies:
      '@shikijs/engine-oniguruma': 1.29.2
      '@shikijs/types': 1.29.2
      '@shikijs/vscode-textmate': 10.0.2

  '@humanfs/core@0.19.1': {}

  '@humanfs/node@0.16.6':
    dependencies:
      '@humanfs/core': 0.19.1
      '@humanwhocodes/retry': 0.3.1

  '@humanwhocodes/module-importer@1.0.1': {}

  '@humanwhocodes/retry@0.3.1': {}

  '@humanwhocodes/retry@0.4.3': {}

  '@ioredis/commands@1.2.0': {}

  '@isaacs/balanced-match@4.0.1': {}

  '@isaacs/brace-expansion@5.0.0':
    dependencies:
      '@isaacs/balanced-match': 4.0.1

  '@isaacs/cliui@8.0.2':
    dependencies:
      string-width: 5.1.2
      string-width-cjs: string-width@4.2.3
      strip-ansi: 7.1.0
      strip-ansi-cjs: strip-ansi@6.0.1
      wrap-ansi: 8.1.0
      wrap-ansi-cjs: wrap-ansi@7.0.0

  '@isaacs/fs-minipass@4.0.1':
    dependencies:
      minipass: 7.1.2

  '@istanbuljs/schema@0.1.3': {}

  '@jridgewell/gen-mapping@0.3.12':
    dependencies:
      '@jridgewell/sourcemap-codec': 1.5.4
      '@jridgewell/trace-mapping': 0.3.29

  '@jridgewell/resolve-uri@3.1.2': {}

  '@jridgewell/source-map@0.3.10':
    dependencies:
      '@jridgewell/gen-mapping': 0.3.12
      '@jridgewell/trace-mapping': 0.3.29

  '@jridgewell/sourcemap-codec@1.5.4': {}

  '@jridgewell/trace-mapping@0.3.29':
    dependencies:
      '@jridgewell/resolve-uri': 3.1.2
      '@jridgewell/sourcemap-codec': 1.5.4

  '@kwsites/file-exists@1.1.1':
    dependencies:
      debug: 4.4.1
    transitivePeerDependencies:
      - supports-color

  '@kwsites/promise-deferred@1.1.1': {}

  '@manypkg/find-root@1.1.0':
    dependencies:
      '@babel/runtime': 7.27.6
      '@types/node': 12.20.55
      find-up: 4.1.0
      fs-extra: 8.1.0

  '@manypkg/get-packages@1.1.3':
    dependencies:
      '@babel/runtime': 7.27.6
      '@changesets/types': 4.1.0
      '@manypkg/find-root': 1.1.0
      fs-extra: 8.1.0
      globby: 11.1.0
      read-yaml-file: 1.1.0

  '@mapbox/node-pre-gyp@2.0.0':
    dependencies:
      consola: 3.4.2
      detect-libc: 2.0.4
      https-proxy-agent: 7.0.6
      node-fetch: 2.7.0
      nopt: 8.1.0
      semver: 7.7.2
      tar: 7.4.3
    transitivePeerDependencies:
      - encoding
      - supports-color

  '@microsoft/api-extractor-model@7.29.6(@types/node@22.16.4)':
    dependencies:
      '@microsoft/tsdoc': 0.15.1
      '@microsoft/tsdoc-config': 0.17.1
      '@rushstack/node-core-library': 5.7.0(@types/node@22.16.4)
    transitivePeerDependencies:
      - '@types/node'

  '@microsoft/api-extractor@7.47.7(@types/node@22.16.4)':
    dependencies:
      '@microsoft/api-extractor-model': 7.29.6(@types/node@22.16.4)
      '@microsoft/tsdoc': 0.15.1
      '@microsoft/tsdoc-config': 0.17.1
      '@rushstack/node-core-library': 5.7.0(@types/node@22.16.4)
      '@rushstack/rig-package': 0.5.3
      '@rushstack/terminal': 0.14.0(@types/node@22.16.4)
      '@rushstack/ts-command-line': 4.22.6(@types/node@22.16.4)
      lodash: 4.17.21
      minimatch: 3.0.8
      resolve: 1.22.10
      semver: 7.5.4
      source-map: 0.6.1
      typescript: 5.4.2
    transitivePeerDependencies:
      - '@types/node'

  '@microsoft/tsdoc-config@0.17.1':
    dependencies:
      '@microsoft/tsdoc': 0.15.1
      ajv: 8.12.0
      jju: 1.4.0
      resolve: 1.22.10

  '@microsoft/tsdoc@0.15.1': {}

  '@napi-rs/wasm-runtime@0.2.12':
    dependencies:
      '@emnapi/core': 1.4.4
      '@emnapi/runtime': 1.4.4
      '@tybys/wasm-util': 0.10.0
    optional: true

  '@netlify/binary-info@1.0.0': {}

  '@netlify/blobs@9.1.2':
    dependencies:
      '@netlify/dev-utils': 2.2.0
      '@netlify/runtime-utils': 1.3.1

  '@netlify/dev-utils@2.2.0':
    dependencies:
      '@whatwg-node/server': 0.9.71
      chokidar: 4.0.3
      decache: 4.6.2
      dot-prop: 9.0.0
      env-paths: 3.0.0
      find-up: 7.0.0
      lodash.debounce: 4.0.8
      netlify: 13.3.5
      parse-gitignore: 2.0.0
      uuid: 11.1.0
      write-file-atomic: 6.0.0

  '@netlify/functions@3.1.10(rollup@4.45.1)':
    dependencies:
      '@netlify/blobs': 9.1.2
      '@netlify/dev-utils': 2.2.0
      '@netlify/serverless-functions-api': 1.41.2
      '@netlify/zip-it-and-ship-it': 12.2.1(rollup@4.45.1)
      cron-parser: 4.9.0
      decache: 4.6.2
      extract-zip: 2.0.1
      is-stream: 4.0.1
      jwt-decode: 4.0.0
      lambda-local: 2.2.0
      read-package-up: 11.0.0
      source-map-support: 0.5.21
    transitivePeerDependencies:
      - encoding
      - rollup
      - supports-color

  '@netlify/open-api@2.37.0': {}

  '@netlify/runtime-utils@1.3.1': {}

  '@netlify/serverless-functions-api@1.41.2': {}

  '@netlify/serverless-functions-api@2.1.3': {}

  '@netlify/zip-it-and-ship-it@12.2.1(rollup@4.45.1)':
    dependencies:
      '@babel/parser': 7.28.0
      '@babel/types': 7.28.0
      '@netlify/binary-info': 1.0.0
      '@netlify/serverless-functions-api': 2.1.3
      '@vercel/nft': 0.29.4(rollup@4.45.1)
      archiver: 7.0.1
      common-path-prefix: 3.0.0
      copy-file: 11.0.0
      es-module-lexer: 1.7.0
      esbuild: 0.25.5
      execa: 8.0.1
      fast-glob: 3.3.3
      filter-obj: 6.1.0
      find-up: 7.0.0
      is-builtin-module: 3.2.1
      is-path-inside: 4.0.0
      junk: 4.0.1
      locate-path: 7.2.0
      merge-options: 3.0.4
      minimatch: 9.0.5
      normalize-path: 3.0.0
      p-map: 7.0.3
      path-exists: 5.0.0
      precinct: 12.2.0
      require-package-name: 2.0.1
      resolve: 2.0.0-next.5
      semver: 7.7.2
      tmp-promise: 3.0.3
      toml: 3.0.0
      unixify: 1.0.0
      urlpattern-polyfill: 8.0.2
      yargs: 17.7.2
      zod: 3.25.76
    transitivePeerDependencies:
      - encoding
      - rollup
      - supports-color

  '@nodelib/fs.scandir@2.1.5':
    dependencies:
      '@nodelib/fs.stat': 2.0.5
      run-parallel: 1.2.0

  '@nodelib/fs.stat@2.0.5': {}

  '@nodelib/fs.walk@1.2.8':
    dependencies:
      '@nodelib/fs.scandir': 2.1.5
      fastq: 1.19.1

  '@oozcitak/dom@1.15.10':
    dependencies:
      '@oozcitak/infra': 1.0.8
      '@oozcitak/url': 1.0.4
      '@oozcitak/util': 8.3.8

  '@oozcitak/infra@1.0.8':
    dependencies:
      '@oozcitak/util': 8.3.8

  '@oozcitak/url@1.0.4':
    dependencies:
      '@oozcitak/infra': 1.0.8
      '@oozcitak/util': 8.3.8

  '@oozcitak/util@8.3.8': {}

  '@parcel/watcher-android-arm64@2.5.1':
    optional: true

  '@parcel/watcher-darwin-arm64@2.5.1':
    optional: true

  '@parcel/watcher-darwin-x64@2.5.1':
    optional: true

  '@parcel/watcher-freebsd-x64@2.5.1':
    optional: true

  '@parcel/watcher-linux-arm-glibc@2.5.1':
    optional: true

  '@parcel/watcher-linux-arm-musl@2.5.1':
    optional: true

  '@parcel/watcher-linux-arm64-glibc@2.5.1':
    optional: true

  '@parcel/watcher-linux-arm64-musl@2.5.1':
    optional: true

  '@parcel/watcher-linux-x64-glibc@2.5.1':
    optional: true

  '@parcel/watcher-linux-x64-musl@2.5.1':
    optional: true

  '@parcel/watcher-wasm@2.5.1':
    dependencies:
      is-glob: 4.0.3
      micromatch: 4.0.8

  '@parcel/watcher-win32-arm64@2.5.1':
    optional: true

  '@parcel/watcher-win32-ia32@2.5.1':
    optional: true

  '@parcel/watcher-win32-x64@2.5.1':
    optional: true

  '@parcel/watcher@2.5.1':
    dependencies:
      detect-libc: 1.0.3
      is-glob: 4.0.3
      micromatch: 4.0.8
      node-addon-api: 7.1.1
    optionalDependencies:
      '@parcel/watcher-android-arm64': 2.5.1
      '@parcel/watcher-darwin-arm64': 2.5.1
      '@parcel/watcher-darwin-x64': 2.5.1
      '@parcel/watcher-freebsd-x64': 2.5.1
      '@parcel/watcher-linux-arm-glibc': 2.5.1
      '@parcel/watcher-linux-arm-musl': 2.5.1
      '@parcel/watcher-linux-arm64-glibc': 2.5.1
      '@parcel/watcher-linux-arm64-musl': 2.5.1
      '@parcel/watcher-linux-x64-glibc': 2.5.1
      '@parcel/watcher-linux-x64-musl': 2.5.1
      '@parcel/watcher-win32-arm64': 2.5.1
      '@parcel/watcher-win32-ia32': 2.5.1
      '@parcel/watcher-win32-x64': 2.5.1

  '@petamoriken/float16@3.9.2': {}

  '@pkgjs/parseargs@0.11.0':
    optional: true

  '@pkgr/core@0.2.7': {}

  '@poppinss/colors@4.1.5':
    dependencies:
      kleur: 4.1.5

  '@poppinss/dumper@0.6.4':
    dependencies:
      '@poppinss/colors': 4.1.5
      '@sindresorhus/is': 7.0.2
      supports-color: 10.0.0

  '@poppinss/exception@1.2.2': {}

  '@publint/pack@0.1.2': {}

  '@rolldown/pluginutils@1.0.0-beta.19': {}

  '@rollup/plugin-alias@5.1.1(rollup@4.45.1)':
    optionalDependencies:
      rollup: 4.45.1

  '@rollup/plugin-commonjs@28.0.6(rollup@4.45.1)':
    dependencies:
      '@rollup/pluginutils': 5.2.0(rollup@4.45.1)
      commondir: 1.0.1
      estree-walker: 2.0.2
      fdir: 6.4.6(picomatch@4.0.2)
      is-reference: 1.2.1
      magic-string: 0.30.17
      picomatch: 4.0.2
    optionalDependencies:
      rollup: 4.45.1

  '@rollup/plugin-inject@5.0.5(rollup@4.45.1)':
    dependencies:
      '@rollup/pluginutils': 5.2.0(rollup@4.45.1)
      estree-walker: 2.0.2
      magic-string: 0.30.17
    optionalDependencies:
      rollup: 4.45.1

  '@rollup/plugin-json@6.1.0(rollup@4.45.1)':
    dependencies:
      '@rollup/pluginutils': 5.2.0(rollup@4.45.1)
    optionalDependencies:
      rollup: 4.45.1

  '@rollup/plugin-node-resolve@16.0.1(rollup@4.45.1)':
    dependencies:
      '@rollup/pluginutils': 5.2.0(rollup@4.45.1)
      '@types/resolve': 1.20.2
      deepmerge: 4.3.1
      is-module: 1.0.0
      resolve: 1.22.10
    optionalDependencies:
      rollup: 4.45.1

  '@rollup/plugin-replace@6.0.2(rollup@4.45.1)':
    dependencies:
      '@rollup/pluginutils': 5.2.0(rollup@4.45.1)
      magic-string: 0.30.17
    optionalDependencies:
      rollup: 4.45.1

  '@rollup/plugin-terser@0.4.4(rollup@4.45.1)':
    dependencies:
      serialize-javascript: 6.0.2
      smob: 1.5.0
      terser: 5.43.1
    optionalDependencies:
      rollup: 4.45.1

  '@rollup/pluginutils@5.2.0(rollup@4.45.1)':
    dependencies:
      '@types/estree': 1.0.8
      estree-walker: 2.0.2
      picomatch: 4.0.2
    optionalDependencies:
      rollup: 4.45.1

  '@rollup/rollup-android-arm-eabi@4.45.1':
    optional: true

  '@rollup/rollup-android-arm64@4.45.1':
    optional: true

  '@rollup/rollup-darwin-arm64@4.45.1':
    optional: true

  '@rollup/rollup-darwin-x64@4.45.1':
    optional: true

  '@rollup/rollup-freebsd-arm64@4.45.1':
    optional: true

  '@rollup/rollup-freebsd-x64@4.45.1':
    optional: true

  '@rollup/rollup-linux-arm-gnueabihf@4.45.1':
    optional: true

  '@rollup/rollup-linux-arm-musleabihf@4.45.1':
    optional: true

  '@rollup/rollup-linux-arm64-gnu@4.45.1':
    optional: true

  '@rollup/rollup-linux-arm64-musl@4.45.1':
    optional: true

  '@rollup/rollup-linux-loongarch64-gnu@4.45.1':
    optional: true

  '@rollup/rollup-linux-powerpc64le-gnu@4.45.1':
    optional: true

  '@rollup/rollup-linux-riscv64-gnu@4.45.1':
    optional: true

  '@rollup/rollup-linux-riscv64-musl@4.45.1':
    optional: true

  '@rollup/rollup-linux-s390x-gnu@4.45.1':
    optional: true

  '@rollup/rollup-linux-x64-gnu@4.45.1':
    optional: true

  '@rollup/rollup-linux-x64-musl@4.45.1':
    optional: true

  '@rollup/rollup-win32-arm64-msvc@4.45.1':
    optional: true

  '@rollup/rollup-win32-ia32-msvc@4.45.1':
    optional: true

  '@rollup/rollup-win32-x64-msvc@4.45.1':
    optional: true

  '@rushstack/node-core-library@5.7.0(@types/node@22.16.4)':
    dependencies:
      ajv: 8.13.0
      ajv-draft-04: 1.0.0(ajv@8.13.0)
      ajv-formats: 3.0.1(ajv@8.13.0)
      fs-extra: 7.0.1
      import-lazy: 4.0.0
      jju: 1.4.0
      resolve: 1.22.10
      semver: 7.5.4
    optionalDependencies:
      '@types/node': 22.16.4

  '@rushstack/rig-package@0.5.3':
    dependencies:
      resolve: 1.22.10
      strip-json-comments: 3.1.1

  '@rushstack/terminal@0.14.0(@types/node@22.16.4)':
    dependencies:
      '@rushstack/node-core-library': 5.7.0(@types/node@22.16.4)
      supports-color: 8.1.1
    optionalDependencies:
      '@types/node': 22.16.4

  '@rushstack/ts-command-line@4.22.6(@types/node@22.16.4)':
    dependencies:
      '@rushstack/terminal': 0.14.0(@types/node@22.16.4)
      '@types/argparse': 1.0.38
      argparse: 1.0.10
      string-argv: 0.3.2
    transitivePeerDependencies:
      - '@types/node'

  '@shikijs/engine-oniguruma@1.29.2':
    dependencies:
      '@shikijs/types': 1.29.2
      '@shikijs/vscode-textmate': 10.0.2

  '@shikijs/types@1.29.2':
    dependencies:
      '@shikijs/vscode-textmate': 10.0.2
      '@types/hast': 3.0.4

  '@shikijs/vscode-textmate@10.0.2': {}

  '@sindresorhus/is@7.0.2': {}

  '@sindresorhus/merge-streams@2.3.0': {}

  '@speed-highlight/core@1.2.7': {}

  '@standard-schema/spec@1.0.0': {}

  '@stylistic/eslint-plugin-js@4.4.1(eslint@9.31.0(jiti@2.4.2))':
    dependencies:
      eslint: 9.31.0(jiti@2.4.2)
      eslint-visitor-keys: 4.2.1
      espree: 10.4.0

  '@stylistic/eslint-plugin@4.4.1(eslint@9.31.0(jiti@2.4.2))(typescript@5.8.3)':
    dependencies:
      '@typescript-eslint/utils': 8.37.0(eslint@9.31.0(jiti@2.4.2))(typescript@5.8.3)
      eslint: 9.31.0(jiti@2.4.2)
      eslint-visitor-keys: 4.2.1
      espree: 10.4.0
      estraverse: 5.3.0
      picomatch: 4.0.2
    transitivePeerDependencies:
      - supports-color
      - typescript

  '@svitejs/changesets-changelog-github-compact@1.2.0':
    dependencies:
      '@changesets/get-github-info': 0.6.0
      dotenv: 16.6.1
    transitivePeerDependencies:
      - encoding

  '@tailwindcss/node@4.1.11':
    dependencies:
      '@ampproject/remapping': 2.3.0
      enhanced-resolve: 5.18.2
      jiti: 2.4.2
      lightningcss: 1.30.1
      magic-string: 0.30.17
      source-map-js: 1.2.1
      tailwindcss: 4.1.11

  '@tailwindcss/oxide-android-arm64@4.1.11':
    optional: true

  '@tailwindcss/oxide-darwin-arm64@4.1.11':
    optional: true

  '@tailwindcss/oxide-darwin-x64@4.1.11':
    optional: true

  '@tailwindcss/oxide-freebsd-x64@4.1.11':
    optional: true

  '@tailwindcss/oxide-linux-arm-gnueabihf@4.1.11':
    optional: true

  '@tailwindcss/oxide-linux-arm64-gnu@4.1.11':
    optional: true

  '@tailwindcss/oxide-linux-arm64-musl@4.1.11':
    optional: true

  '@tailwindcss/oxide-linux-x64-gnu@4.1.11':
    optional: true

  '@tailwindcss/oxide-linux-x64-musl@4.1.11':
    optional: true

  '@tailwindcss/oxide-wasm32-wasi@4.1.11':
    optional: true

  '@tailwindcss/oxide-win32-arm64-msvc@4.1.11':
    optional: true

  '@tailwindcss/oxide-win32-x64-msvc@4.1.11':
    optional: true

  '@tailwindcss/oxide@4.1.11':
    dependencies:
      detect-libc: 2.0.4
      tar: 7.4.3
    optionalDependencies:
      '@tailwindcss/oxide-android-arm64': 4.1.11
      '@tailwindcss/oxide-darwin-arm64': 4.1.11
      '@tailwindcss/oxide-darwin-x64': 4.1.11
      '@tailwindcss/oxide-freebsd-x64': 4.1.11
      '@tailwindcss/oxide-linux-arm-gnueabihf': 4.1.11
      '@tailwindcss/oxide-linux-arm64-gnu': 4.1.11
      '@tailwindcss/oxide-linux-arm64-musl': 4.1.11
      '@tailwindcss/oxide-linux-x64-gnu': 4.1.11
      '@tailwindcss/oxide-linux-x64-musl': 4.1.11
      '@tailwindcss/oxide-wasm32-wasi': 4.1.11
      '@tailwindcss/oxide-win32-arm64-msvc': 4.1.11
      '@tailwindcss/oxide-win32-x64-msvc': 4.1.11

  '@tailwindcss/vite@4.1.11(vite@6.3.5(@types/node@22.16.4)(jiti@2.4.2)(lightningcss@1.30.1)(terser@5.43.1)(tsx@4.20.3)(yaml@2.8.0))':
    dependencies:
      '@tailwindcss/node': 4.1.11
      '@tailwindcss/oxide': 4.1.11
      tailwindcss: 4.1.11
      vite: 6.3.5(@types/node@22.16.4)(jiti@2.4.2)(lightningcss@1.30.1)(terser@5.43.1)(tsx@4.20.3)(yaml@2.8.0)

  '@tanstack/config@0.17.1(@types/node@22.16.4)(@typescript-eslint/utils@8.37.0(eslint@9.31.0(jiti@2.4.2))(typescript@5.8.3))(eslint@9.31.0(jiti@2.4.2))(rollup@4.45.1)(typescript@5.8.3)(vite@6.3.5(@types/node@22.16.4)(jiti@2.4.2)(lightningcss@1.30.1)(terser@5.43.1)(tsx@4.20.3)(yaml@2.8.0))':
    dependencies:
      '@tanstack/eslint-config': 0.1.0(@typescript-eslint/utils@8.37.0(eslint@9.31.0(jiti@2.4.2))(typescript@5.8.3))(eslint@9.31.0(jiti@2.4.2))(typescript@5.8.3)
      '@tanstack/publish-config': 0.1.0
      '@tanstack/typedoc-config': 0.1.0(typescript@5.8.3)
      '@tanstack/vite-config': 0.1.0(@types/node@22.16.4)(rollup@4.45.1)(typescript@5.8.3)(vite@6.3.5(@types/node@22.16.4)(jiti@2.4.2)(lightningcss@1.30.1)(terser@5.43.1)(tsx@4.20.3)(yaml@2.8.0))
    transitivePeerDependencies:
      - '@types/node'
      - '@typescript-eslint/utils'
      - eslint
      - eslint-import-resolver-node
      - rollup
      - supports-color
      - typescript
      - vite

  '@tanstack/directive-functions-plugin@1.124.1(vite@6.3.5(@types/node@22.16.4)(jiti@2.4.2)(lightningcss@1.30.1)(terser@5.43.1)(tsx@4.20.3)(yaml@2.8.0))':
    dependencies:
      '@babel/code-frame': 7.27.1
      '@babel/core': 7.28.0
      '@babel/traverse': 7.28.0
      '@babel/types': 7.28.1
      '@tanstack/router-utils': 1.121.21
      babel-dead-code-elimination: 1.0.10
      tiny-invariant: 1.3.3
      vite: 6.3.5(@types/node@22.16.4)(jiti@2.4.2)(lightningcss@1.30.1)(terser@5.43.1)(tsx@4.20.3)(yaml@2.8.0)
    transitivePeerDependencies:
      - supports-color

  '@tanstack/eslint-config@0.1.0(@typescript-eslint/utils@8.37.0(eslint@9.31.0(jiti@2.4.2))(typescript@5.8.3))(eslint@9.31.0(jiti@2.4.2))(typescript@5.8.3)':
    dependencies:
      '@eslint/js': 9.31.0
      '@stylistic/eslint-plugin-js': 4.4.1(eslint@9.31.0(jiti@2.4.2))
      eslint-plugin-import-x: 4.16.1(@typescript-eslint/utils@8.37.0(eslint@9.31.0(jiti@2.4.2))(typescript@5.8.3))(eslint@9.31.0(jiti@2.4.2))
      eslint-plugin-n: 17.21.0(eslint@9.31.0(jiti@2.4.2))(typescript@5.8.3)
      globals: 16.3.0
      typescript-eslint: 8.37.0(eslint@9.31.0(jiti@2.4.2))(typescript@5.8.3)
      vue-eslint-parser: 9.4.3(eslint@9.31.0(jiti@2.4.2))
    transitivePeerDependencies:
      - '@typescript-eslint/utils'
      - eslint
      - eslint-import-resolver-node
      - supports-color
      - typescript

  '@tanstack/history@1.121.34': {}

  '@tanstack/publish-config@0.1.0':
    dependencies:
      '@commitlint/parse': 19.8.1
      jsonfile: 6.1.0
      semver: 7.7.2
      simple-git: 3.28.0
    transitivePeerDependencies:
      - supports-color

  '@tanstack/query-core@5.83.0': {}

  '@tanstack/react-router@1.127.8(react-dom@19.1.0(react@19.1.0))(react@19.1.0)':
    dependencies:
      '@tanstack/history': 1.121.34
      '@tanstack/react-store': 0.7.3(react-dom@19.1.0(react@19.1.0))(react@19.1.0)
      '@tanstack/router-core': 1.127.8
      isbot: 5.1.28
      react: 19.1.0
      react-dom: 19.1.0(react@19.1.0)
      tiny-invariant: 1.3.3
      tiny-warning: 1.0.3

  '@tanstack/react-start-client@1.127.8(react-dom@19.1.0(react@19.1.0))(react@19.1.0)':
    dependencies:
      '@tanstack/react-router': 1.127.8(react-dom@19.1.0(react@19.1.0))(react@19.1.0)
      '@tanstack/router-core': 1.127.8
      '@tanstack/start-client-core': 1.127.8
      cookie-es: 1.2.2
      react: 19.1.0
      react-dom: 19.1.0(react@19.1.0)
      tiny-invariant: 1.3.3
      tiny-warning: 1.0.3

  '@tanstack/react-start-plugin@1.127.8(@netlify/blobs@9.1.2)(@tanstack/react-router@1.127.8(react-dom@19.1.0(react@19.1.0))(react@19.1.0))(@vitejs/plugin-react@4.6.0(vite@6.3.5(@types/node@22.16.4)(jiti@2.4.2)(lightningcss@1.30.1)(terser@5.43.1)(tsx@4.20.3)(yaml@2.8.0)))(drizzle-orm@0.40.1(@types/pg@8.15.4)(gel@2.1.1)(pg@8.16.3)(postgres@3.4.7))(vite@6.3.5(@types/node@22.16.4)(jiti@2.4.2)(lightningcss@1.30.1)(terser@5.43.1)(tsx@4.20.3)(yaml@2.8.0))':
    dependencies:
      '@tanstack/start-plugin-core': 1.127.8(@netlify/blobs@9.1.2)(@tanstack/react-router@1.127.8(react-dom@19.1.0(react@19.1.0))(react@19.1.0))(drizzle-orm@0.40.1(@types/pg@8.15.4)(gel@2.1.1)(pg@8.16.3)(postgres@3.4.7))(vite@6.3.5(@types/node@22.16.4)(jiti@2.4.2)(lightningcss@1.30.1)(terser@5.43.1)(tsx@4.20.3)(yaml@2.8.0))
      '@vitejs/plugin-react': 4.6.0(vite@6.3.5(@types/node@22.16.4)(jiti@2.4.2)(lightningcss@1.30.1)(terser@5.43.1)(tsx@4.20.3)(yaml@2.8.0))
      vite: 6.3.5(@types/node@22.16.4)(jiti@2.4.2)(lightningcss@1.30.1)(terser@5.43.1)(tsx@4.20.3)(yaml@2.8.0)
      zod: 3.25.76
    transitivePeerDependencies:
      - '@azure/app-configuration'
      - '@azure/cosmos'
      - '@azure/data-tables'
      - '@azure/identity'
      - '@azure/keyvault-secrets'
      - '@azure/storage-blob'
      - '@capacitor/preferences'
      - '@deno/kv'
      - '@electric-sql/pglite'
      - '@libsql/client'
      - '@netlify/blobs'
      - '@planetscale/database'
      - '@rsbuild/core'
      - '@tanstack/react-router'
      - '@upstash/redis'
      - '@vercel/blob'
      - '@vercel/kv'
      - aws4fetch
      - better-sqlite3
      - drizzle-orm
      - encoding
      - idb-keyval
      - mysql2
      - rolldown
      - sqlite3
      - supports-color
      - uploadthing
      - vite-plugin-solid
      - webpack
      - xml2js

  '@tanstack/react-start-server@1.127.8(react-dom@19.1.0(react@19.1.0))(react@19.1.0)':
    dependencies:
      '@tanstack/history': 1.121.34
      '@tanstack/react-router': 1.127.8(react-dom@19.1.0(react@19.1.0))(react@19.1.0)
      '@tanstack/router-core': 1.127.8
      '@tanstack/start-client-core': 1.127.8
      '@tanstack/start-server-core': 1.127.8
      h3: 1.13.0
      isbot: 5.1.28
      react: 19.1.0
      react-dom: 19.1.0(react@19.1.0)

  '@tanstack/react-start@1.127.8(@netlify/blobs@9.1.2)(@tanstack/react-router@1.127.8(react-dom@19.1.0(react@19.1.0))(react@19.1.0))(@vitejs/plugin-react@4.6.0(vite@6.3.5(@types/node@22.16.4)(jiti@2.4.2)(lightningcss@1.30.1)(terser@5.43.1)(tsx@4.20.3)(yaml@2.8.0)))(drizzle-orm@0.40.1(@types/pg@8.15.4)(gel@2.1.1)(pg@8.16.3)(postgres@3.4.7))(react-dom@19.1.0(react@19.1.0))(react@19.1.0)(vite@6.3.5(@types/node@22.16.4)(jiti@2.4.2)(lightningcss@1.30.1)(terser@5.43.1)(tsx@4.20.3)(yaml@2.8.0))':
    dependencies:
      '@tanstack/react-start-client': 1.127.8(react-dom@19.1.0(react@19.1.0))(react@19.1.0)
      '@tanstack/react-start-plugin': 1.127.8(@netlify/blobs@9.1.2)(@tanstack/react-router@1.127.8(react-dom@19.1.0(react@19.1.0))(react@19.1.0))(@vitejs/plugin-react@4.6.0(vite@6.3.5(@types/node@22.16.4)(jiti@2.4.2)(lightningcss@1.30.1)(terser@5.43.1)(tsx@4.20.3)(yaml@2.8.0)))(drizzle-orm@0.40.1(@types/pg@8.15.4)(gel@2.1.1)(pg@8.16.3)(postgres@3.4.7))(vite@6.3.5(@types/node@22.16.4)(jiti@2.4.2)(lightningcss@1.30.1)(terser@5.43.1)(tsx@4.20.3)(yaml@2.8.0))
      '@tanstack/react-start-server': 1.127.8(react-dom@19.1.0(react@19.1.0))(react@19.1.0)
      '@tanstack/start-server-functions-client': 1.127.8(vite@6.3.5(@types/node@22.16.4)(jiti@2.4.2)(lightningcss@1.30.1)(terser@5.43.1)(tsx@4.20.3)(yaml@2.8.0))
      '@tanstack/start-server-functions-server': 1.127.4(vite@6.3.5(@types/node@22.16.4)(jiti@2.4.2)(lightningcss@1.30.1)(terser@5.43.1)(tsx@4.20.3)(yaml@2.8.0))
      '@vitejs/plugin-react': 4.6.0(vite@6.3.5(@types/node@22.16.4)(jiti@2.4.2)(lightningcss@1.30.1)(terser@5.43.1)(tsx@4.20.3)(yaml@2.8.0))
      react: 19.1.0
      react-dom: 19.1.0(react@19.1.0)
      vite: 6.3.5(@types/node@22.16.4)(jiti@2.4.2)(lightningcss@1.30.1)(terser@5.43.1)(tsx@4.20.3)(yaml@2.8.0)
    transitivePeerDependencies:
      - '@azure/app-configuration'
      - '@azure/cosmos'
      - '@azure/data-tables'
      - '@azure/identity'
      - '@azure/keyvault-secrets'
      - '@azure/storage-blob'
      - '@capacitor/preferences'
      - '@deno/kv'
      - '@electric-sql/pglite'
      - '@libsql/client'
      - '@netlify/blobs'
      - '@planetscale/database'
      - '@rsbuild/core'
      - '@tanstack/react-router'
      - '@upstash/redis'
      - '@vercel/blob'
      - '@vercel/kv'
      - aws4fetch
      - better-sqlite3
      - drizzle-orm
      - encoding
      - idb-keyval
      - mysql2
      - rolldown
      - sqlite3
      - supports-color
      - uploadthing
      - vite-plugin-solid
      - webpack
      - xml2js

  '@tanstack/react-store@0.7.3(react-dom@19.1.0(react@19.1.0))(react@19.1.0)':
    dependencies:
      '@tanstack/store': 0.7.2
      react: 19.1.0
      react-dom: 19.1.0(react@19.1.0)
      use-sync-external-store: 1.5.0(react@19.1.0)

  '@tanstack/router-core@1.127.8':
    dependencies:
      '@tanstack/history': 1.121.34
      '@tanstack/store': 0.7.2
      cookie-es: 1.2.2
      seroval: 1.3.2
      seroval-plugins: 1.3.2(seroval@1.3.2)
      tiny-invariant: 1.3.3
      tiny-warning: 1.0.3

  '@tanstack/router-generator@1.127.8':
    dependencies:
      '@tanstack/router-core': 1.127.8
      '@tanstack/router-utils': 1.121.21
      '@tanstack/virtual-file-routes': 1.121.21
      prettier: 3.6.2
      recast: 0.23.11
      source-map: 0.7.4
      tsx: 4.20.3
      zod: 3.25.76
    transitivePeerDependencies:
      - supports-color

  '@tanstack/router-plugin@1.127.8(@tanstack/react-router@1.127.8(react-dom@19.1.0(react@19.1.0))(react@19.1.0))(vite@6.3.5(@types/node@22.16.4)(jiti@2.4.2)(lightningcss@1.30.1)(terser@5.43.1)(tsx@4.20.3)(yaml@2.8.0))':
    dependencies:
      '@babel/core': 7.28.0
      '@babel/plugin-syntax-jsx': 7.27.1(@babel/core@7.28.0)
      '@babel/plugin-syntax-typescript': 7.27.1(@babel/core@7.28.0)
      '@babel/template': 7.27.2
      '@babel/traverse': 7.28.0
      '@babel/types': 7.28.1
      '@tanstack/router-core': 1.127.8
      '@tanstack/router-generator': 1.127.8
      '@tanstack/router-utils': 1.121.21
      '@tanstack/virtual-file-routes': 1.121.21
      babel-dead-code-elimination: 1.0.10
      chokidar: 3.6.0
      unplugin: 2.3.5
      zod: 3.25.76
    optionalDependencies:
      '@tanstack/react-router': 1.127.8(react-dom@19.1.0(react@19.1.0))(react@19.1.0)
      vite: 6.3.5(@types/node@22.16.4)(jiti@2.4.2)(lightningcss@1.30.1)(terser@5.43.1)(tsx@4.20.3)(yaml@2.8.0)
    transitivePeerDependencies:
      - supports-color

  '@tanstack/router-utils@1.121.21':
    dependencies:
      '@babel/core': 7.28.0
      '@babel/generator': 7.28.0
      '@babel/parser': 7.28.0
      '@babel/preset-typescript': 7.27.1(@babel/core@7.28.0)
      ansis: 4.1.0
      diff: 8.0.2
    transitivePeerDependencies:
      - supports-color

  '@tanstack/server-functions-plugin@1.124.1(vite@6.3.5(@types/node@22.16.4)(jiti@2.4.2)(lightningcss@1.30.1)(terser@5.43.1)(tsx@4.20.3)(yaml@2.8.0))':
    dependencies:
      '@babel/code-frame': 7.27.1
      '@babel/core': 7.28.0
      '@babel/plugin-syntax-jsx': 7.27.1(@babel/core@7.28.0)
      '@babel/plugin-syntax-typescript': 7.27.1(@babel/core@7.28.0)
      '@babel/template': 7.27.2
      '@babel/traverse': 7.28.0
      '@babel/types': 7.28.1
      '@tanstack/directive-functions-plugin': 1.124.1(vite@6.3.5(@types/node@22.16.4)(jiti@2.4.2)(lightningcss@1.30.1)(terser@5.43.1)(tsx@4.20.3)(yaml@2.8.0))
      babel-dead-code-elimination: 1.0.10
      tiny-invariant: 1.3.3
    transitivePeerDependencies:
      - supports-color
      - vite

  '@tanstack/start-client-core@1.127.8':
    dependencies:
      '@tanstack/router-core': 1.127.8
      cookie-es: 1.2.2
      tiny-invariant: 1.3.3
      tiny-warning: 1.0.3

  '@tanstack/start-plugin-core@1.127.8(@netlify/blobs@9.1.2)(@tanstack/react-router@1.127.8(react-dom@19.1.0(react@19.1.0))(react@19.1.0))(drizzle-orm@0.40.1(@types/pg@8.15.4)(gel@2.1.1)(pg@8.16.3)(postgres@3.4.7))(vite@6.3.5(@types/node@22.16.4)(jiti@2.4.2)(lightningcss@1.30.1)(terser@5.43.1)(tsx@4.20.3)(yaml@2.8.0))':
    dependencies:
      '@babel/code-frame': 7.26.2
      '@babel/core': 7.28.0
      '@babel/types': 7.28.1
      '@tanstack/router-core': 1.127.8
      '@tanstack/router-generator': 1.127.8
      '@tanstack/router-plugin': 1.127.8(@tanstack/react-router@1.127.8(react-dom@19.1.0(react@19.1.0))(react@19.1.0))(vite@6.3.5(@types/node@22.16.4)(jiti@2.4.2)(lightningcss@1.30.1)(terser@5.43.1)(tsx@4.20.3)(yaml@2.8.0))
      '@tanstack/router-utils': 1.121.21
      '@tanstack/server-functions-plugin': 1.124.1(vite@6.3.5(@types/node@22.16.4)(jiti@2.4.2)(lightningcss@1.30.1)(terser@5.43.1)(tsx@4.20.3)(yaml@2.8.0))
      '@tanstack/start-server-core': 1.127.8
      '@types/babel__code-frame': 7.0.6
      '@types/babel__core': 7.20.5
      babel-dead-code-elimination: 1.0.10
      cheerio: 1.1.0
      h3: 1.13.0
      nitropack: 2.11.13(@netlify/blobs@9.1.2)(drizzle-orm@0.40.1(@types/pg@8.15.4)(gel@2.1.1)(pg@8.16.3)(postgres@3.4.7))
      pathe: 2.0.3
      ufo: 1.6.1
      vite: 6.3.5(@types/node@22.16.4)(jiti@2.4.2)(lightningcss@1.30.1)(terser@5.43.1)(tsx@4.20.3)(yaml@2.8.0)
      xmlbuilder2: 3.1.1
      zod: 3.25.76
    transitivePeerDependencies:
      - '@azure/app-configuration'
      - '@azure/cosmos'
      - '@azure/data-tables'
      - '@azure/identity'
      - '@azure/keyvault-secrets'
      - '@azure/storage-blob'
      - '@capacitor/preferences'
      - '@deno/kv'
      - '@electric-sql/pglite'
      - '@libsql/client'
      - '@netlify/blobs'
      - '@planetscale/database'
      - '@rsbuild/core'
      - '@tanstack/react-router'
      - '@upstash/redis'
      - '@vercel/blob'
      - '@vercel/kv'
      - aws4fetch
      - better-sqlite3
      - drizzle-orm
      - encoding
      - idb-keyval
      - mysql2
      - rolldown
      - sqlite3
      - supports-color
      - uploadthing
      - vite-plugin-solid
      - webpack
      - xml2js

  '@tanstack/start-server-core@1.127.8':
    dependencies:
      '@tanstack/history': 1.121.34
      '@tanstack/router-core': 1.127.8
      '@tanstack/start-client-core': 1.127.8
      h3: 1.13.0
      isbot: 5.1.28
      tiny-invariant: 1.3.3
      tiny-warning: 1.0.3
      unctx: 2.4.1

  '@tanstack/start-server-functions-client@1.127.8(vite@6.3.5(@types/node@22.16.4)(jiti@2.4.2)(lightningcss@1.30.1)(terser@5.43.1)(tsx@4.20.3)(yaml@2.8.0))':
    dependencies:
      '@tanstack/server-functions-plugin': 1.124.1(vite@6.3.5(@types/node@22.16.4)(jiti@2.4.2)(lightningcss@1.30.1)(terser@5.43.1)(tsx@4.20.3)(yaml@2.8.0))
      '@tanstack/start-server-functions-fetcher': 1.127.8
    transitivePeerDependencies:
      - supports-color
      - vite

  '@tanstack/start-server-functions-fetcher@1.127.8':
    dependencies:
      '@tanstack/router-core': 1.127.8
      '@tanstack/start-client-core': 1.127.8

  '@tanstack/start-server-functions-server@1.127.4(vite@6.3.5(@types/node@22.16.4)(jiti@2.4.2)(lightningcss@1.30.1)(terser@5.43.1)(tsx@4.20.3)(yaml@2.8.0))':
    dependencies:
      '@tanstack/server-functions-plugin': 1.124.1(vite@6.3.5(@types/node@22.16.4)(jiti@2.4.2)(lightningcss@1.30.1)(terser@5.43.1)(tsx@4.20.3)(yaml@2.8.0))
      tiny-invariant: 1.3.3
    transitivePeerDependencies:
      - supports-color
      - vite

  '@tanstack/store@0.7.2': {}

  '@tanstack/typedoc-config@0.1.0(typescript@5.8.3)':
    dependencies:
      typedoc: 0.27.9(typescript@5.8.3)
      typedoc-plugin-frontmatter: 1.3.0(typedoc-plugin-markdown@4.7.0(typedoc@0.27.9(typescript@5.8.3)))
      typedoc-plugin-markdown: 4.7.0(typedoc@0.27.9(typescript@5.8.3))
    transitivePeerDependencies:
      - typescript

  '@tanstack/virtual-file-routes@1.121.21': {}

  '@tanstack/vite-config@0.1.0(@types/node@22.16.4)(rollup@4.45.1)(typescript@5.8.3)(vite@6.3.5(@types/node@22.16.4)(jiti@2.4.2)(lightningcss@1.30.1)(terser@5.43.1)(tsx@4.20.3)(yaml@2.8.0))':
    dependencies:
      rollup-plugin-preserve-directives: 0.4.0(rollup@4.45.1)
      vite-plugin-dts: 4.2.3(@types/node@22.16.4)(rollup@4.45.1)(typescript@5.8.3)(vite@6.3.5(@types/node@22.16.4)(jiti@2.4.2)(lightningcss@1.30.1)(terser@5.43.1)(tsx@4.20.3)(yaml@2.8.0))
      vite-plugin-externalize-deps: 0.9.0(vite@6.3.5(@types/node@22.16.4)(jiti@2.4.2)(lightningcss@1.30.1)(terser@5.43.1)(tsx@4.20.3)(yaml@2.8.0))
      vite-tsconfig-paths: 5.1.4(typescript@5.8.3)(vite@6.3.5(@types/node@22.16.4)(jiti@2.4.2)(lightningcss@1.30.1)(terser@5.43.1)(tsx@4.20.3)(yaml@2.8.0))
    transitivePeerDependencies:
      - '@types/node'
      - rollup
      - supports-color
      - typescript
      - vite

  '@testing-library/dom@10.4.0':
    dependencies:
      '@babel/code-frame': 7.27.1
      '@babel/runtime': 7.27.6
      '@types/aria-query': 5.0.4
      aria-query: 5.3.0
      chalk: 4.1.2
      dom-accessibility-api: 0.5.16
      lz-string: 1.5.0
      pretty-format: 27.5.1

  '@testing-library/jest-dom@6.6.3':
    dependencies:
      '@adobe/css-tools': 4.4.3
      aria-query: 5.3.2
      chalk: 3.0.0
      css.escape: 1.5.1
      dom-accessibility-api: 0.6.3
      lodash: 4.17.21
      redent: 3.0.0

  '@testing-library/react@16.3.0(@testing-library/dom@10.4.0)(@types/react-dom@19.1.6(@types/react@19.1.8))(@types/react@19.1.8)(react-dom@19.1.0(react@19.1.0))(react@19.1.0)':
    dependencies:
      '@babel/runtime': 7.27.6
      '@testing-library/dom': 10.4.0
      react: 19.1.0
      react-dom: 19.1.0(react@19.1.0)
    optionalDependencies:
      '@types/react': 19.1.8
      '@types/react-dom': 19.1.6(@types/react@19.1.8)

  '@tybys/wasm-util@0.10.0':
    dependencies:
      tslib: 2.8.1
    optional: true

  '@types/argparse@1.0.38': {}

  '@types/aria-query@5.0.4': {}

  '@types/babel__code-frame@7.0.6': {}

  '@types/babel__core@7.20.5':
    dependencies:
      '@babel/parser': 7.28.0
      '@babel/types': 7.28.1
      '@types/babel__generator': 7.27.0
      '@types/babel__template': 7.4.4
      '@types/babel__traverse': 7.20.7

  '@types/babel__generator@7.27.0':
    dependencies:
      '@babel/types': 7.28.1

  '@types/babel__template@7.4.4':
    dependencies:
      '@babel/parser': 7.28.0
      '@babel/types': 7.28.1

  '@types/babel__traverse@7.20.7':
    dependencies:
      '@babel/types': 7.28.1

  '@types/body-parser@1.19.6':
    dependencies:
      '@types/connect': 3.4.38
      '@types/node': 22.16.4

  '@types/chai@5.2.2':
    dependencies:
      '@types/deep-eql': 4.0.2

  '@types/connect@3.4.38':
    dependencies:
      '@types/node': 22.16.4

  '@types/conventional-commits-parser@5.0.1':
    dependencies:
      '@types/node': 22.16.4

  '@types/cors@2.8.19':
    dependencies:
      '@types/node': 22.16.4

  '@types/debug@4.1.12':
    dependencies:
      '@types/ms': 2.1.0

  '@types/deep-eql@4.0.2': {}

  '@types/estree@1.0.8': {}

  '@types/express-serve-static-core@4.19.6':
    dependencies:
      '@types/node': 22.16.4
      '@types/qs': 6.14.0
      '@types/range-parser': 1.2.7
      '@types/send': 0.17.5

  '@types/express@4.17.23':
    dependencies:
      '@types/body-parser': 1.19.6
      '@types/express-serve-static-core': 4.19.6
      '@types/qs': 6.14.0
      '@types/serve-static': 1.15.8

  '@types/hast@3.0.4':
    dependencies:
      '@types/unist': 3.0.3

  '@types/http-errors@2.0.5': {}

  '@types/json-schema@7.0.15': {}

  '@types/mime@1.3.5': {}

  '@types/ms@2.1.0': {}

  '@types/node@12.20.55': {}

  '@types/node@22.16.4':
    dependencies:
      undici-types: 6.21.0

  '@types/normalize-package-data@2.4.4': {}

  '@types/pg@8.15.4':
    dependencies:
      '@types/node': 22.16.4
      pg-protocol: 1.10.3
      pg-types: 2.2.0

  '@types/qs@6.14.0': {}

  '@types/range-parser@1.2.7': {}

  '@types/react-dom@19.1.6(@types/react@19.1.8)':
    dependencies:
      '@types/react': 19.1.8

  '@types/react@19.1.8':
    dependencies:
      csstype: 3.1.3

  '@types/resolve@1.20.2': {}

  '@types/send@0.17.5':
    dependencies:
      '@types/mime': 1.3.5
      '@types/node': 22.16.4

  '@types/serve-static@1.15.8':
    dependencies:
      '@types/http-errors': 2.0.5
      '@types/node': 22.16.4
      '@types/send': 0.17.5

  '@types/triple-beam@1.3.5': {}

  '@types/unist@3.0.3': {}

  '@types/use-sync-external-store@0.0.6': {}

  '@types/yauzl@2.10.3':
    dependencies:
      '@types/node': 22.16.4
    optional: true

  '@typescript-eslint/eslint-plugin@8.37.0(@typescript-eslint/parser@8.37.0(eslint@9.31.0(jiti@2.4.2))(typescript@5.8.3))(eslint@9.31.0(jiti@2.4.2))(typescript@5.8.3)':
    dependencies:
      '@eslint-community/regexpp': 4.12.1
      '@typescript-eslint/parser': 8.37.0(eslint@9.31.0(jiti@2.4.2))(typescript@5.8.3)
      '@typescript-eslint/scope-manager': 8.37.0
      '@typescript-eslint/type-utils': 8.37.0(eslint@9.31.0(jiti@2.4.2))(typescript@5.8.3)
      '@typescript-eslint/utils': 8.37.0(eslint@9.31.0(jiti@2.4.2))(typescript@5.8.3)
      '@typescript-eslint/visitor-keys': 8.37.0
      eslint: 9.31.0(jiti@2.4.2)
      graphemer: 1.4.0
      ignore: 7.0.5
      natural-compare: 1.4.0
      ts-api-utils: 2.1.0(typescript@5.8.3)
      typescript: 5.8.3
    transitivePeerDependencies:
      - supports-color

  '@typescript-eslint/parser@8.37.0(eslint@9.31.0(jiti@2.4.2))(typescript@5.8.3)':
    dependencies:
      '@typescript-eslint/scope-manager': 8.37.0
      '@typescript-eslint/types': 8.37.0
      '@typescript-eslint/typescript-estree': 8.37.0(typescript@5.8.3)
      '@typescript-eslint/visitor-keys': 8.37.0
      debug: 4.4.1
      eslint: 9.31.0(jiti@2.4.2)
      typescript: 5.8.3
    transitivePeerDependencies:
      - supports-color

  '@typescript-eslint/project-service@8.37.0(typescript@5.8.3)':
    dependencies:
      '@typescript-eslint/tsconfig-utils': 8.37.0(typescript@5.8.3)
      '@typescript-eslint/types': 8.37.0
      debug: 4.4.1
      typescript: 5.8.3
    transitivePeerDependencies:
      - supports-color

  '@typescript-eslint/scope-manager@8.37.0':
    dependencies:
      '@typescript-eslint/types': 8.37.0
      '@typescript-eslint/visitor-keys': 8.37.0

  '@typescript-eslint/tsconfig-utils@8.37.0(typescript@5.8.3)':
    dependencies:
      typescript: 5.8.3

  '@typescript-eslint/type-utils@8.37.0(eslint@9.31.0(jiti@2.4.2))(typescript@5.8.3)':
    dependencies:
      '@typescript-eslint/types': 8.37.0
      '@typescript-eslint/typescript-estree': 8.37.0(typescript@5.8.3)
      '@typescript-eslint/utils': 8.37.0(eslint@9.31.0(jiti@2.4.2))(typescript@5.8.3)
      debug: 4.4.1
      eslint: 9.31.0(jiti@2.4.2)
      ts-api-utils: 2.1.0(typescript@5.8.3)
      typescript: 5.8.3
    transitivePeerDependencies:
      - supports-color

  '@typescript-eslint/types@8.37.0': {}

  '@typescript-eslint/typescript-estree@8.37.0(typescript@5.8.3)':
    dependencies:
      '@typescript-eslint/project-service': 8.37.0(typescript@5.8.3)
      '@typescript-eslint/tsconfig-utils': 8.37.0(typescript@5.8.3)
      '@typescript-eslint/types': 8.37.0
      '@typescript-eslint/visitor-keys': 8.37.0
      debug: 4.4.1
      fast-glob: 3.3.3
      is-glob: 4.0.3
      minimatch: 9.0.5
      semver: 7.7.2
      ts-api-utils: 2.1.0(typescript@5.8.3)
      typescript: 5.8.3
    transitivePeerDependencies:
      - supports-color

  '@typescript-eslint/utils@8.37.0(eslint@9.31.0(jiti@2.4.2))(typescript@5.8.3)':
    dependencies:
      '@eslint-community/eslint-utils': 4.7.0(eslint@9.31.0(jiti@2.4.2))
      '@typescript-eslint/scope-manager': 8.37.0
      '@typescript-eslint/types': 8.37.0
      '@typescript-eslint/typescript-estree': 8.37.0(typescript@5.8.3)
      eslint: 9.31.0(jiti@2.4.2)
      typescript: 5.8.3
    transitivePeerDependencies:
      - supports-color

  '@typescript-eslint/visitor-keys@8.37.0':
    dependencies:
      '@typescript-eslint/types': 8.37.0
      eslint-visitor-keys: 4.2.1

  '@unrs/resolver-binding-android-arm-eabi@1.11.1':
    optional: true

  '@unrs/resolver-binding-android-arm64@1.11.1':
    optional: true

  '@unrs/resolver-binding-darwin-arm64@1.11.1':
    optional: true

  '@unrs/resolver-binding-darwin-x64@1.11.1':
    optional: true

  '@unrs/resolver-binding-freebsd-x64@1.11.1':
    optional: true

  '@unrs/resolver-binding-linux-arm-gnueabihf@1.11.1':
    optional: true

  '@unrs/resolver-binding-linux-arm-musleabihf@1.11.1':
    optional: true

  '@unrs/resolver-binding-linux-arm64-gnu@1.11.1':
    optional: true

  '@unrs/resolver-binding-linux-arm64-musl@1.11.1':
    optional: true

  '@unrs/resolver-binding-linux-ppc64-gnu@1.11.1':
    optional: true

  '@unrs/resolver-binding-linux-riscv64-gnu@1.11.1':
    optional: true

  '@unrs/resolver-binding-linux-riscv64-musl@1.11.1':
    optional: true

  '@unrs/resolver-binding-linux-s390x-gnu@1.11.1':
    optional: true

  '@unrs/resolver-binding-linux-x64-gnu@1.11.1':
    optional: true

  '@unrs/resolver-binding-linux-x64-musl@1.11.1':
    optional: true

  '@unrs/resolver-binding-wasm32-wasi@1.11.1':
    dependencies:
      '@napi-rs/wasm-runtime': 0.2.12
    optional: true

  '@unrs/resolver-binding-win32-arm64-msvc@1.11.1':
    optional: true

  '@unrs/resolver-binding-win32-ia32-msvc@1.11.1':
    optional: true

  '@unrs/resolver-binding-win32-x64-msvc@1.11.1':
    optional: true

  '@vercel/nft@0.29.4(rollup@4.45.1)':
    dependencies:
      '@mapbox/node-pre-gyp': 2.0.0
      '@rollup/pluginutils': 5.2.0(rollup@4.45.1)
      acorn: 8.15.0
      acorn-import-attributes: 1.9.5(acorn@8.15.0)
      async-sema: 3.1.1
      bindings: 1.5.0
      estree-walker: 2.0.2
      glob: 10.4.5
      graceful-fs: 4.2.11
      node-gyp-build: 4.8.4
      picomatch: 4.0.2
      resolve-from: 5.0.0
    transitivePeerDependencies:
      - encoding
      - rollup
      - supports-color

  '@vitejs/plugin-react@4.6.0(vite@6.3.5(@types/node@22.16.4)(jiti@2.4.2)(lightningcss@1.30.1)(terser@5.43.1)(tsx@4.20.3)(yaml@2.8.0))':
    dependencies:
      '@babel/core': 7.28.0
      '@babel/plugin-transform-react-jsx-self': 7.27.1(@babel/core@7.28.0)
      '@babel/plugin-transform-react-jsx-source': 7.27.1(@babel/core@7.28.0)
      '@rolldown/pluginutils': 1.0.0-beta.19
      '@types/babel__core': 7.20.5
      react-refresh: 0.17.0
      vite: 6.3.5(@types/node@22.16.4)(jiti@2.4.2)(lightningcss@1.30.1)(terser@5.43.1)(tsx@4.20.3)(yaml@2.8.0)
    transitivePeerDependencies:
      - supports-color

  '@vitejs/plugin-vue@5.2.4(vite@6.3.5(@types/node@22.16.4)(jiti@2.4.2)(lightningcss@1.30.1)(terser@5.43.1)(tsx@4.20.3)(yaml@2.8.0))(vue@3.5.17(typescript@5.8.3))':
    dependencies:
      vite: 6.3.5(@types/node@22.16.4)(jiti@2.4.2)(lightningcss@1.30.1)(terser@5.43.1)(tsx@4.20.3)(yaml@2.8.0)
      vue: 3.5.17(typescript@5.8.3)

  '@vitest/coverage-istanbul@3.2.4(vitest@3.2.4(@types/debug@4.1.12)(@types/node@22.16.4)(jiti@2.4.2)(jsdom@26.1.0)(lightningcss@1.30.1)(terser@5.43.1)(tsx@4.20.3)(yaml@2.8.0))':
    dependencies:
      '@istanbuljs/schema': 0.1.3
      debug: 4.4.1
      istanbul-lib-coverage: 3.2.2
      istanbul-lib-instrument: 6.0.3
      istanbul-lib-report: 3.0.1
      istanbul-lib-source-maps: 5.0.6
      istanbul-reports: 3.1.7
      magicast: 0.3.5
      test-exclude: 7.0.1
      tinyrainbow: 2.0.0
      vitest: 3.2.4(@types/debug@4.1.12)(@types/node@22.16.4)(jiti@2.4.2)(jsdom@26.1.0)(lightningcss@1.30.1)(terser@5.43.1)(tsx@4.20.3)(yaml@2.8.0)
    transitivePeerDependencies:
      - supports-color

  '@vitest/expect@3.2.4':
    dependencies:
      '@types/chai': 5.2.2
      '@vitest/spy': 3.2.4
      '@vitest/utils': 3.2.4
      chai: 5.2.1
      tinyrainbow: 2.0.0

<<<<<<< HEAD
  '@vitest/mocker@3.2.4(vite@6.3.5(@types/node@22.16.1)(jiti@2.4.2)(lightningcss@1.30.1)(terser@5.43.1)(tsx@4.20.3)(yaml@2.8.0))':
=======
  '@vitest/mocker@3.2.4(vite@6.3.5(@types/node@22.16.4)(jiti@2.4.2)(lightningcss@1.30.1)(terser@5.43.1)(tsx@4.20.3)(yaml@2.8.0))':
>>>>>>> 5b8f1d49
    dependencies:
      '@vitest/spy': 3.2.4
      estree-walker: 3.0.3
      magic-string: 0.30.17
    optionalDependencies:
<<<<<<< HEAD
      vite: 6.3.5(@types/node@22.16.1)(jiti@2.4.2)(lightningcss@1.30.1)(terser@5.43.1)(tsx@4.20.3)(yaml@2.8.0)
=======
      vite: 6.3.5(@types/node@22.16.4)(jiti@2.4.2)(lightningcss@1.30.1)(terser@5.43.1)(tsx@4.20.3)(yaml@2.8.0)
>>>>>>> 5b8f1d49

  '@vitest/pretty-format@3.2.4':
    dependencies:
      tinyrainbow: 2.0.0

  '@vitest/runner@3.2.4':
    dependencies:
      '@vitest/utils': 3.2.4
      pathe: 2.0.3
      strip-literal: 3.0.0

  '@vitest/snapshot@3.2.4':
    dependencies:
      '@vitest/pretty-format': 3.2.4
      magic-string: 0.30.17
      pathe: 2.0.3

  '@vitest/spy@3.2.4':
    dependencies:
      tinyspy: 4.0.3

  '@vitest/utils@3.2.4':
    dependencies:
      '@vitest/pretty-format': 3.2.4
      loupe: 3.1.4
      tinyrainbow: 2.0.0

  '@volar/language-core@2.4.18':
    dependencies:
      '@volar/source-map': 2.4.18

  '@volar/source-map@2.4.18': {}

  '@volar/typescript@2.4.18':
    dependencies:
      '@volar/language-core': 2.4.18
      path-browserify: 1.0.1
      vscode-uri: 3.1.0

  '@vue/compiler-core@3.5.17':
    dependencies:
      '@babel/parser': 7.28.0
      '@vue/shared': 3.5.17
      entities: 4.5.0
      estree-walker: 2.0.2
      source-map-js: 1.2.1

  '@vue/compiler-dom@3.5.17':
    dependencies:
      '@vue/compiler-core': 3.5.17
      '@vue/shared': 3.5.17

  '@vue/compiler-sfc@3.5.17':
    dependencies:
      '@babel/parser': 7.28.0
      '@vue/compiler-core': 3.5.17
      '@vue/compiler-dom': 3.5.17
      '@vue/compiler-ssr': 3.5.17
      '@vue/shared': 3.5.17
      estree-walker: 2.0.2
      magic-string: 0.30.17
      postcss: 8.5.6
      source-map-js: 1.2.1

  '@vue/compiler-ssr@3.5.17':
    dependencies:
      '@vue/compiler-dom': 3.5.17
      '@vue/shared': 3.5.17

  '@vue/compiler-vue2@2.7.16':
    dependencies:
      de-indent: 1.0.2
      he: 1.2.0

  '@vue/language-core@2.1.6(typescript@5.8.3)':
    dependencies:
      '@volar/language-core': 2.4.18
      '@vue/compiler-dom': 3.5.17
      '@vue/compiler-vue2': 2.7.16
      '@vue/shared': 3.5.17
      computeds: 0.0.1
      minimatch: 9.0.5
      muggle-string: 0.4.1
      path-browserify: 1.0.1
    optionalDependencies:
      typescript: 5.8.3

  '@vue/reactivity@3.5.17':
    dependencies:
      '@vue/shared': 3.5.17

  '@vue/runtime-core@3.5.17':
    dependencies:
      '@vue/reactivity': 3.5.17
      '@vue/shared': 3.5.17

  '@vue/runtime-dom@3.5.17':
    dependencies:
      '@vue/reactivity': 3.5.17
      '@vue/runtime-core': 3.5.17
      '@vue/shared': 3.5.17
      csstype: 3.1.3

  '@vue/server-renderer@3.5.17(vue@3.5.17(typescript@5.8.3))':
    dependencies:
      '@vue/compiler-ssr': 3.5.17
      '@vue/shared': 3.5.17
      vue: 3.5.17(typescript@5.8.3)

  '@vue/shared@3.5.17': {}

  '@whatwg-node/disposablestack@0.0.6':
    dependencies:
      '@whatwg-node/promise-helpers': 1.3.2
      tslib: 2.8.1

  '@whatwg-node/fetch@0.10.8':
    dependencies:
      '@whatwg-node/node-fetch': 0.7.21
      urlpattern-polyfill: 10.1.0

  '@whatwg-node/node-fetch@0.7.21':
    dependencies:
      '@fastify/busboy': 3.1.1
      '@whatwg-node/disposablestack': 0.0.6
      '@whatwg-node/promise-helpers': 1.3.2
      tslib: 2.8.1

  '@whatwg-node/promise-helpers@1.3.2':
    dependencies:
      tslib: 2.8.1

  '@whatwg-node/server@0.9.71':
    dependencies:
      '@whatwg-node/disposablestack': 0.0.6
      '@whatwg-node/fetch': 0.10.8
      '@whatwg-node/promise-helpers': 1.3.2
      tslib: 2.8.1

  JSONStream@1.3.5:
    dependencies:
      jsonparse: 1.3.1
      through: 2.3.8

  abbrev@3.0.1: {}

  abort-controller@3.0.0:
    dependencies:
      event-target-shim: 5.0.1

  accepts@1.3.8:
    dependencies:
      mime-types: 2.1.35
      negotiator: 0.6.3

  acorn-import-attributes@1.9.5(acorn@8.15.0):
    dependencies:
      acorn: 8.15.0

  acorn-jsx@5.3.2(acorn@8.15.0):
    dependencies:
      acorn: 8.15.0

  acorn@8.15.0: {}

  agent-base@7.1.4: {}

  ajv-draft-04@1.0.0(ajv@8.13.0):
    optionalDependencies:
      ajv: 8.13.0

  ajv-formats@3.0.1(ajv@8.13.0):
    optionalDependencies:
      ajv: 8.13.0

  ajv@6.12.6:
    dependencies:
      fast-deep-equal: 3.1.3
      fast-json-stable-stringify: 2.1.0
      json-schema-traverse: 0.4.1
      uri-js: 4.4.1

  ajv@8.12.0:
    dependencies:
      fast-deep-equal: 3.1.3
      json-schema-traverse: 1.0.0
      require-from-string: 2.0.2
      uri-js: 4.4.1

  ajv@8.13.0:
    dependencies:
      fast-deep-equal: 3.1.3
      json-schema-traverse: 1.0.0
      require-from-string: 2.0.2
      uri-js: 4.4.1

  ansi-colors@4.1.3: {}

  ansi-escapes@7.0.0:
    dependencies:
      environment: 1.1.0

  ansi-regex@5.0.1: {}

  ansi-regex@6.1.0: {}

  ansi-styles@4.3.0:
    dependencies:
      color-convert: 2.0.1

  ansi-styles@5.2.0: {}

  ansi-styles@6.2.1: {}

  ansis@4.1.0: {}

  any-promise@1.3.0: {}

  anymatch@3.1.3:
    dependencies:
      normalize-path: 3.0.0
      picomatch: 2.3.1

  archiver-utils@5.0.2:
    dependencies:
      glob: 10.4.5
      graceful-fs: 4.2.11
      is-stream: 2.0.1
      lazystream: 1.0.1
      lodash: 4.17.21
      normalize-path: 3.0.0
      readable-stream: 4.7.0

  archiver@7.0.1:
    dependencies:
      archiver-utils: 5.0.2
      async: 3.2.6
      buffer-crc32: 1.0.0
      readable-stream: 4.7.0
      readdir-glob: 1.1.3
      tar-stream: 3.1.7
      zip-stream: 6.0.1

  argparse@1.0.10:
    dependencies:
      sprintf-js: 1.0.3

  argparse@2.0.1: {}

  aria-query@5.3.0:
    dependencies:
      dequal: 2.0.3

  aria-query@5.3.2: {}

  array-buffer-byte-length@1.0.2:
    dependencies:
      call-bound: 1.0.4
      is-array-buffer: 3.0.5

  array-flatten@1.1.1: {}

  array-ify@1.0.0: {}

  array-includes@3.1.9:
    dependencies:
      call-bind: 1.0.8
      call-bound: 1.0.4
      define-properties: 1.2.1
      es-abstract: 1.24.0
      es-object-atoms: 1.1.1
      get-intrinsic: 1.3.0
      is-string: 1.1.1
      math-intrinsics: 1.1.0

  array-union@2.1.0: {}

  array.prototype.findlast@1.2.5:
    dependencies:
      call-bind: 1.0.8
      define-properties: 1.2.1
      es-abstract: 1.24.0
      es-errors: 1.3.0
      es-object-atoms: 1.1.1
      es-shim-unscopables: 1.1.0

  array.prototype.flat@1.3.3:
    dependencies:
      call-bind: 1.0.8
      define-properties: 1.2.1
      es-abstract: 1.24.0
      es-shim-unscopables: 1.1.0

  array.prototype.flatmap@1.3.3:
    dependencies:
      call-bind: 1.0.8
      define-properties: 1.2.1
      es-abstract: 1.24.0
      es-shim-unscopables: 1.1.0

  array.prototype.tosorted@1.1.4:
    dependencies:
      call-bind: 1.0.8
      define-properties: 1.2.1
      es-abstract: 1.24.0
      es-errors: 1.3.0
      es-shim-unscopables: 1.1.0

  arraybuffer.prototype.slice@1.0.4:
    dependencies:
      array-buffer-byte-length: 1.0.2
      call-bind: 1.0.8
      define-properties: 1.2.1
      es-abstract: 1.24.0
      es-errors: 1.3.0
      get-intrinsic: 1.3.0
      is-array-buffer: 3.0.5

  assertion-error@2.0.1: {}

  ast-module-types@6.0.1: {}

  ast-types@0.16.1:
    dependencies:
      tslib: 2.8.1

  async-function@1.0.0: {}

  async-sema@3.1.1: {}

  async@3.2.6: {}

  available-typed-arrays@1.0.7:
    dependencies:
      possible-typed-array-names: 1.1.0

  b4a@1.6.7: {}

  babel-dead-code-elimination@1.0.10:
    dependencies:
      '@babel/core': 7.28.0
      '@babel/parser': 7.28.0
      '@babel/traverse': 7.28.0
      '@babel/types': 7.28.1
    transitivePeerDependencies:
      - supports-color

  balanced-match@1.0.2: {}

  bare-events@2.6.0:
    optional: true

  base64-js@1.5.1: {}

  better-path-resolve@1.0.0:
    dependencies:
      is-windows: 1.0.2

  binary-extensions@2.3.0: {}

  bindings@1.5.0:
    dependencies:
      file-uri-to-path: 1.0.0

  body-parser@1.20.3:
    dependencies:
      bytes: 3.1.2
      content-type: 1.0.5
      debug: 2.6.9
      depd: 2.0.0
      destroy: 1.2.0
      http-errors: 2.0.0
      iconv-lite: 0.4.24
      on-finished: 2.4.1
      qs: 6.13.0
      raw-body: 2.5.2
      type-is: 1.6.18
      unpipe: 1.0.0
    transitivePeerDependencies:
      - supports-color

  boolbase@1.0.0: {}

  brace-expansion@1.1.12:
    dependencies:
      balanced-match: 1.0.2
      concat-map: 0.0.1

  brace-expansion@2.0.2:
    dependencies:
      balanced-match: 1.0.2

  braces@3.0.3:
    dependencies:
      fill-range: 7.1.1

  browserslist@4.25.1:
    dependencies:
      caniuse-lite: 1.0.30001727
      electron-to-chromium: 1.5.183
      node-releases: 2.0.19
      update-browserslist-db: 1.1.3(browserslist@4.25.1)

  buffer-crc32@0.2.13: {}

  buffer-crc32@1.0.0: {}

  buffer-from@1.1.2: {}

  buffer@6.0.3:
    dependencies:
      base64-js: 1.5.1
      ieee754: 1.2.1

  builtin-modules@3.3.0: {}

  bundle-require@5.1.0(esbuild@0.25.6):
    dependencies:
      esbuild: 0.25.6
      load-tsconfig: 0.2.5

  bytes@3.1.2: {}

  c12@3.1.0(magicast@0.3.5):
    dependencies:
      chokidar: 4.0.3
      confbox: 0.2.2
      defu: 6.1.4
      dotenv: 16.6.1
      exsolve: 1.0.7
      giget: 2.0.0
      jiti: 2.4.2
      ohash: 2.0.11
      pathe: 2.0.3
      perfect-debounce: 1.0.0
      pkg-types: 2.2.0
      rc9: 2.1.2
    optionalDependencies:
      magicast: 0.3.5

  cac@6.7.14: {}

  call-bind-apply-helpers@1.0.2:
    dependencies:
      es-errors: 1.3.0
      function-bind: 1.1.2

  call-bind@1.0.8:
    dependencies:
      call-bind-apply-helpers: 1.0.2
      es-define-property: 1.0.1
      get-intrinsic: 1.3.0
      set-function-length: 1.2.2

  call-bound@1.0.4:
    dependencies:
      call-bind-apply-helpers: 1.0.2
      get-intrinsic: 1.3.0

  callsite@1.0.0: {}

  callsites@3.1.0: {}

  caniuse-lite@1.0.30001727: {}

  chai@5.2.1:
    dependencies:
      assertion-error: 2.0.1
      check-error: 2.1.1
      deep-eql: 5.0.2
      loupe: 3.1.4
      pathval: 2.0.1

  chalk@3.0.0:
    dependencies:
      ansi-styles: 4.3.0
      supports-color: 7.2.0

  chalk@4.1.2:
    dependencies:
      ansi-styles: 4.3.0
      supports-color: 7.2.0

  chalk@5.4.1: {}

  chardet@0.7.0: {}

  check-error@2.1.1: {}

  cheerio-select@2.1.0:
    dependencies:
      boolbase: 1.0.0
      css-select: 5.2.2
      css-what: 6.2.2
      domelementtype: 2.3.0
      domhandler: 5.0.3
      domutils: 3.2.2

  cheerio@1.1.0:
    dependencies:
      cheerio-select: 2.1.0
      dom-serializer: 2.0.0
      domhandler: 5.0.3
      domutils: 3.2.2
      encoding-sniffer: 0.2.1
      htmlparser2: 10.0.0
      parse5: 7.3.0
      parse5-htmlparser2-tree-adapter: 7.1.0
      parse5-parser-stream: 7.1.2
      undici: 7.11.0
      whatwg-mimetype: 4.0.0

  chokidar@3.6.0:
    dependencies:
      anymatch: 3.1.3
      braces: 3.0.3
      glob-parent: 5.1.2
      is-binary-path: 2.1.0
      is-glob: 4.0.3
      normalize-path: 3.0.0
      readdirp: 3.6.0
    optionalDependencies:
      fsevents: 2.3.3

  chokidar@4.0.3:
    dependencies:
      readdirp: 4.1.2

  chownr@3.0.0: {}

  ci-info@3.9.0: {}

  citty@0.1.6:
    dependencies:
      consola: 3.4.2

  cli-cursor@5.0.0:
    dependencies:
      restore-cursor: 5.1.0

  cli-truncate@4.0.0:
    dependencies:
      slice-ansi: 5.0.0
      string-width: 7.2.0

  clipboardy@4.0.0:
    dependencies:
      execa: 8.0.1
      is-wsl: 3.1.0
      is64bit: 2.0.0

  cliui@8.0.1:
    dependencies:
      string-width: 4.2.3
      strip-ansi: 6.0.1
      wrap-ansi: 7.0.0

  cluster-key-slot@1.1.2: {}

  color-convert@1.9.3:
    dependencies:
      color-name: 1.1.3

  color-convert@2.0.1:
    dependencies:
      color-name: 1.1.4

  color-name@1.1.3: {}

  color-name@1.1.4: {}

  color-string@1.9.1:
    dependencies:
      color-name: 1.1.4
      simple-swizzle: 0.2.2

  color@3.2.1:
    dependencies:
      color-convert: 1.9.3
      color-string: 1.9.1

  colorette@2.0.20: {}

  colorspace@1.1.4:
    dependencies:
      color: 3.2.1
      text-hex: 1.0.0

  commander@10.0.1: {}

  commander@12.1.0: {}

  commander@13.1.0: {}

  commander@2.20.3: {}

  commander@4.1.1: {}

  comment-parser@1.4.1: {}

  common-path-prefix@3.0.0: {}

  commondir@1.0.1: {}

  compare-func@2.0.0:
    dependencies:
      array-ify: 1.0.0
      dot-prop: 5.3.0

  compare-versions@6.1.1: {}

  compatx@0.2.0: {}

  compress-commons@6.0.2:
    dependencies:
      crc-32: 1.2.2
      crc32-stream: 6.0.0
      is-stream: 2.0.1
      normalize-path: 3.0.0
      readable-stream: 4.7.0

  computeds@0.0.1: {}

  concat-map@0.0.1: {}

  concurrently@9.2.0:
    dependencies:
      chalk: 4.1.2
      lodash: 4.17.21
      rxjs: 7.8.2
      shell-quote: 1.8.3
      supports-color: 8.1.1
      tree-kill: 1.2.2
      yargs: 17.7.2

  confbox@0.1.8: {}

  confbox@0.2.2: {}

  consola@3.4.2: {}

  content-disposition@0.5.4:
    dependencies:
      safe-buffer: 5.2.1

  content-type@1.0.5: {}

  conventional-changelog-angular@7.0.0:
    dependencies:
      compare-func: 2.0.0

  conventional-commits-parser@5.0.0:
    dependencies:
      JSONStream: 1.3.5
      is-text-path: 2.0.0
      meow: 12.1.1
      split2: 4.2.0

  convert-source-map@2.0.0: {}

  cookie-es@1.2.2: {}

  cookie-es@2.0.0: {}

  cookie-signature@1.0.6: {}

  cookie@0.7.1: {}

  cookie@1.0.2: {}

  copy-file@11.0.0:
    dependencies:
      graceful-fs: 4.2.11
      p-event: 6.0.1

  core-util-is@1.0.3: {}

  cors@2.8.5:
    dependencies:
      object-assign: 4.1.1
      vary: 1.1.2

  crc-32@1.2.2: {}

  crc32-stream@6.0.0:
    dependencies:
      crc-32: 1.2.2
      readable-stream: 4.7.0

  cron-parser@4.9.0:
    dependencies:
      luxon: 3.7.1

  croner@9.1.0: {}

  cross-spawn@6.0.6:
    dependencies:
      nice-try: 1.0.5
      path-key: 2.0.1
      semver: 5.7.2
      shebang-command: 1.2.0
      which: 1.3.1

  cross-spawn@7.0.6:
    dependencies:
      path-key: 3.1.1
      shebang-command: 2.0.0
      which: 2.0.2

  crossws@0.3.5:
    dependencies:
      uncrypto: 0.1.3

  css-select@5.2.2:
    dependencies:
      boolbase: 1.0.0
      css-what: 6.2.2
      domhandler: 5.0.3
      domutils: 3.2.2
      nth-check: 2.1.1

  css-what@6.2.2: {}

  css.escape@1.5.1: {}

  cssstyle@4.6.0:
    dependencies:
      '@asamuzakjp/css-color': 3.2.0
      rrweb-cssom: 0.8.0

  csstype@3.1.3: {}

  data-uri-to-buffer@4.0.1: {}

  data-urls@5.0.0:
    dependencies:
      whatwg-mimetype: 4.0.0
      whatwg-url: 14.2.0

  data-view-buffer@1.0.2:
    dependencies:
      call-bound: 1.0.4
      es-errors: 1.3.0
      is-data-view: 1.0.2

  data-view-byte-length@1.0.2:
    dependencies:
      call-bound: 1.0.4
      es-errors: 1.3.0
      is-data-view: 1.0.2

  data-view-byte-offset@1.0.1:
    dependencies:
      call-bound: 1.0.4
      es-errors: 1.3.0
      is-data-view: 1.0.2

  dataloader@1.4.0: {}

  db0@0.3.2(drizzle-orm@0.40.1(@types/pg@8.15.4)(gel@2.1.1)(pg@8.16.3)(postgres@3.4.7)):
    optionalDependencies:
      drizzle-orm: 0.40.1(@types/pg@8.15.4)(gel@2.1.1)(pg@8.16.3)(postgres@3.4.7)

  de-indent@1.0.2: {}

  debug@2.6.9:
    dependencies:
      ms: 2.0.0

  debug@4.4.1:
    dependencies:
      ms: 2.1.3

  decache@4.6.2:
    dependencies:
      callsite: 1.0.0

  decimal.js@10.6.0: {}

  deep-eql@5.0.2: {}

  deep-is@0.1.4: {}

  deepmerge@4.3.1: {}

  define-data-property@1.1.4:
    dependencies:
      es-define-property: 1.0.1
      es-errors: 1.3.0
      gopd: 1.2.0

  define-lazy-prop@2.0.0: {}

  define-properties@1.2.1:
    dependencies:
      define-data-property: 1.1.4
      has-property-descriptors: 1.0.2
      object-keys: 1.1.1

  defu@6.1.4: {}

  denque@2.1.0: {}

  depd@2.0.0: {}

  dequal@2.0.3: {}

  destr@2.0.5: {}

  destroy@1.2.0: {}

  detect-indent@6.1.0: {}

  detect-libc@1.0.3: {}

  detect-libc@2.0.4: {}

  detective-amd@6.0.1:
    dependencies:
      ast-module-types: 6.0.1
      escodegen: 2.1.0
      get-amd-module-type: 6.0.1
      node-source-walk: 7.0.1

  detective-cjs@6.0.1:
    dependencies:
      ast-module-types: 6.0.1
      node-source-walk: 7.0.1

  detective-es6@5.0.1:
    dependencies:
      node-source-walk: 7.0.1

  detective-postcss@7.0.1(postcss@8.5.6):
    dependencies:
      is-url: 1.2.4
      postcss: 8.5.6
      postcss-values-parser: 6.0.2(postcss@8.5.6)

  detective-sass@6.0.1:
    dependencies:
      gonzales-pe: 4.3.0
      node-source-walk: 7.0.1

  detective-scss@5.0.1:
    dependencies:
      gonzales-pe: 4.3.0
      node-source-walk: 7.0.1

  detective-stylus@5.0.1: {}

  detective-typescript@14.0.0(typescript@5.8.3):
    dependencies:
      '@typescript-eslint/typescript-estree': 8.37.0(typescript@5.8.3)
      ast-module-types: 6.0.1
      node-source-walk: 7.0.1
      typescript: 5.8.3
    transitivePeerDependencies:
      - supports-color

  detective-vue2@2.2.0(typescript@5.8.3):
    dependencies:
      '@dependents/detective-less': 5.0.1
      '@vue/compiler-sfc': 3.5.17
      detective-es6: 5.0.1
      detective-sass: 6.0.1
      detective-scss: 5.0.1
      detective-stylus: 5.0.1
      detective-typescript: 14.0.0(typescript@5.8.3)
      typescript: 5.8.3
    transitivePeerDependencies:
      - supports-color

  diff@8.0.2: {}

  dir-glob@3.0.1:
    dependencies:
      path-type: 4.0.0

  doctrine@2.1.0:
    dependencies:
      esutils: 2.0.3

  dom-accessibility-api@0.5.16: {}

  dom-accessibility-api@0.6.3: {}

  dom-serializer@2.0.0:
    dependencies:
      domelementtype: 2.3.0
      domhandler: 5.0.3
      entities: 4.5.0

  domelementtype@2.3.0: {}

  domhandler@5.0.3:
    dependencies:
      domelementtype: 2.3.0

  domutils@3.2.2:
    dependencies:
      dom-serializer: 2.0.0
      domelementtype: 2.3.0
      domhandler: 5.0.3

  dot-prop@5.3.0:
    dependencies:
      is-obj: 2.0.0

  dot-prop@9.0.0:
    dependencies:
      type-fest: 4.41.0

  dotenv@16.6.1: {}

  drizzle-kit@0.30.6:
    dependencies:
      '@drizzle-team/brocli': 0.10.2
      '@esbuild-kit/esm-loader': 2.6.5
      esbuild: 0.19.12
      esbuild-register: 3.6.0(esbuild@0.19.12)
      gel: 2.1.1
    transitivePeerDependencies:
      - supports-color

  drizzle-orm@0.40.1(@types/pg@8.15.4)(gel@2.1.1)(pg@8.16.3)(postgres@3.4.7):
    optionalDependencies:
      '@types/pg': 8.15.4
      gel: 2.1.1
      pg: 8.16.3
      postgres: 3.4.7

  drizzle-zod@0.7.1(drizzle-orm@0.40.1(@types/pg@8.15.4)(gel@2.1.1)(pg@8.16.3)(postgres@3.4.7))(zod@3.25.76):
    dependencies:
      drizzle-orm: 0.40.1(@types/pg@8.15.4)(gel@2.1.1)(pg@8.16.3)(postgres@3.4.7)
      zod: 3.25.76

  dunder-proto@1.0.1:
    dependencies:
      call-bind-apply-helpers: 1.0.2
      es-errors: 1.3.0
      gopd: 1.2.0

  duplexer@0.1.2: {}

  eastasianwidth@0.2.0: {}

  ee-first@1.1.1: {}

  electron-to-chromium@1.5.183: {}

  emoji-regex@10.4.0: {}

  emoji-regex@8.0.0: {}

  emoji-regex@9.2.2: {}

  enabled@2.0.0: {}

  encodeurl@1.0.2: {}

  encodeurl@2.0.0: {}

  encoding-sniffer@0.2.1:
    dependencies:
      iconv-lite: 0.6.3
      whatwg-encoding: 3.1.1

  end-of-stream@1.4.5:
    dependencies:
      once: 1.4.0

  enhanced-resolve@5.18.2:
    dependencies:
      graceful-fs: 4.2.11
      tapable: 2.2.2

  enquirer@2.4.1:
    dependencies:
      ansi-colors: 4.1.3
      strip-ansi: 6.0.1

  entities@4.5.0: {}

  entities@6.0.1: {}

  env-paths@3.0.0: {}

  environment@1.1.0: {}

  error-stack-parser-es@1.0.5: {}

  es-abstract@1.24.0:
    dependencies:
      array-buffer-byte-length: 1.0.2
      arraybuffer.prototype.slice: 1.0.4
      available-typed-arrays: 1.0.7
      call-bind: 1.0.8
      call-bound: 1.0.4
      data-view-buffer: 1.0.2
      data-view-byte-length: 1.0.2
      data-view-byte-offset: 1.0.1
      es-define-property: 1.0.1
      es-errors: 1.3.0
      es-object-atoms: 1.1.1
      es-set-tostringtag: 2.1.0
      es-to-primitive: 1.3.0
      function.prototype.name: 1.1.8
      get-intrinsic: 1.3.0
      get-proto: 1.0.1
      get-symbol-description: 1.1.0
      globalthis: 1.0.4
      gopd: 1.2.0
      has-property-descriptors: 1.0.2
      has-proto: 1.2.0
      has-symbols: 1.1.0
      hasown: 2.0.2
      internal-slot: 1.1.0
      is-array-buffer: 3.0.5
      is-callable: 1.2.7
      is-data-view: 1.0.2
      is-negative-zero: 2.0.3
      is-regex: 1.2.1
      is-set: 2.0.3
      is-shared-array-buffer: 1.0.4
      is-string: 1.1.1
      is-typed-array: 1.1.15
      is-weakref: 1.1.1
      math-intrinsics: 1.1.0
      object-inspect: 1.13.4
      object-keys: 1.1.1
      object.assign: 4.1.7
      own-keys: 1.0.1
      regexp.prototype.flags: 1.5.4
      safe-array-concat: 1.1.3
      safe-push-apply: 1.0.0
      safe-regex-test: 1.1.0
      set-proto: 1.0.0
      stop-iteration-iterator: 1.1.0
      string.prototype.trim: 1.2.10
      string.prototype.trimend: 1.0.9
      string.prototype.trimstart: 1.0.8
      typed-array-buffer: 1.0.3
      typed-array-byte-length: 1.0.3
      typed-array-byte-offset: 1.0.4
      typed-array-length: 1.0.7
      unbox-primitive: 1.1.0
      which-typed-array: 1.1.19

  es-define-property@1.0.1: {}

  es-errors@1.3.0: {}

  es-iterator-helpers@1.2.1:
    dependencies:
      call-bind: 1.0.8
      call-bound: 1.0.4
      define-properties: 1.2.1
      es-abstract: 1.24.0
      es-errors: 1.3.0
      es-set-tostringtag: 2.1.0
      function-bind: 1.1.2
      get-intrinsic: 1.3.0
      globalthis: 1.0.4
      gopd: 1.2.0
      has-property-descriptors: 1.0.2
      has-proto: 1.2.0
      has-symbols: 1.1.0
      internal-slot: 1.1.0
      iterator.prototype: 1.1.5
      safe-array-concat: 1.1.3

  es-module-lexer@1.7.0: {}

  es-object-atoms@1.1.1:
    dependencies:
      es-errors: 1.3.0

  es-set-tostringtag@2.1.0:
    dependencies:
      es-errors: 1.3.0
      get-intrinsic: 1.3.0
      has-tostringtag: 1.0.2
      hasown: 2.0.2

  es-shim-unscopables@1.1.0:
    dependencies:
      hasown: 2.0.2

  es-to-primitive@1.3.0:
    dependencies:
      is-callable: 1.2.7
      is-date-object: 1.1.0
      is-symbol: 1.1.1

  esbuild-register@3.6.0(esbuild@0.19.12):
    dependencies:
      debug: 4.4.1
      esbuild: 0.19.12
    transitivePeerDependencies:
      - supports-color

  esbuild@0.18.20:
    optionalDependencies:
      '@esbuild/android-arm': 0.18.20
      '@esbuild/android-arm64': 0.18.20
      '@esbuild/android-x64': 0.18.20
      '@esbuild/darwin-arm64': 0.18.20
      '@esbuild/darwin-x64': 0.18.20
      '@esbuild/freebsd-arm64': 0.18.20
      '@esbuild/freebsd-x64': 0.18.20
      '@esbuild/linux-arm': 0.18.20
      '@esbuild/linux-arm64': 0.18.20
      '@esbuild/linux-ia32': 0.18.20
      '@esbuild/linux-loong64': 0.18.20
      '@esbuild/linux-mips64el': 0.18.20
      '@esbuild/linux-ppc64': 0.18.20
      '@esbuild/linux-riscv64': 0.18.20
      '@esbuild/linux-s390x': 0.18.20
      '@esbuild/linux-x64': 0.18.20
      '@esbuild/netbsd-x64': 0.18.20
      '@esbuild/openbsd-x64': 0.18.20
      '@esbuild/sunos-x64': 0.18.20
      '@esbuild/win32-arm64': 0.18.20
      '@esbuild/win32-ia32': 0.18.20
      '@esbuild/win32-x64': 0.18.20

  esbuild@0.19.12:
    optionalDependencies:
      '@esbuild/aix-ppc64': 0.19.12
      '@esbuild/android-arm': 0.19.12
      '@esbuild/android-arm64': 0.19.12
      '@esbuild/android-x64': 0.19.12
      '@esbuild/darwin-arm64': 0.19.12
      '@esbuild/darwin-x64': 0.19.12
      '@esbuild/freebsd-arm64': 0.19.12
      '@esbuild/freebsd-x64': 0.19.12
      '@esbuild/linux-arm': 0.19.12
      '@esbuild/linux-arm64': 0.19.12
      '@esbuild/linux-ia32': 0.19.12
      '@esbuild/linux-loong64': 0.19.12
      '@esbuild/linux-mips64el': 0.19.12
      '@esbuild/linux-ppc64': 0.19.12
      '@esbuild/linux-riscv64': 0.19.12
      '@esbuild/linux-s390x': 0.19.12
      '@esbuild/linux-x64': 0.19.12
      '@esbuild/netbsd-x64': 0.19.12
      '@esbuild/openbsd-x64': 0.19.12
      '@esbuild/sunos-x64': 0.19.12
      '@esbuild/win32-arm64': 0.19.12
      '@esbuild/win32-ia32': 0.19.12
      '@esbuild/win32-x64': 0.19.12

  esbuild@0.25.5:
    optionalDependencies:
      '@esbuild/aix-ppc64': 0.25.5
      '@esbuild/android-arm': 0.25.5
      '@esbuild/android-arm64': 0.25.5
      '@esbuild/android-x64': 0.25.5
      '@esbuild/darwin-arm64': 0.25.5
      '@esbuild/darwin-x64': 0.25.5
      '@esbuild/freebsd-arm64': 0.25.5
      '@esbuild/freebsd-x64': 0.25.5
      '@esbuild/linux-arm': 0.25.5
      '@esbuild/linux-arm64': 0.25.5
      '@esbuild/linux-ia32': 0.25.5
      '@esbuild/linux-loong64': 0.25.5
      '@esbuild/linux-mips64el': 0.25.5
      '@esbuild/linux-ppc64': 0.25.5
      '@esbuild/linux-riscv64': 0.25.5
      '@esbuild/linux-s390x': 0.25.5
      '@esbuild/linux-x64': 0.25.5
      '@esbuild/netbsd-arm64': 0.25.5
      '@esbuild/netbsd-x64': 0.25.5
      '@esbuild/openbsd-arm64': 0.25.5
      '@esbuild/openbsd-x64': 0.25.5
      '@esbuild/sunos-x64': 0.25.5
      '@esbuild/win32-arm64': 0.25.5
      '@esbuild/win32-ia32': 0.25.5
      '@esbuild/win32-x64': 0.25.5

  esbuild@0.25.6:
    optionalDependencies:
      '@esbuild/aix-ppc64': 0.25.6
      '@esbuild/android-arm': 0.25.6
      '@esbuild/android-arm64': 0.25.6
      '@esbuild/android-x64': 0.25.6
      '@esbuild/darwin-arm64': 0.25.6
      '@esbuild/darwin-x64': 0.25.6
      '@esbuild/freebsd-arm64': 0.25.6
      '@esbuild/freebsd-x64': 0.25.6
      '@esbuild/linux-arm': 0.25.6
      '@esbuild/linux-arm64': 0.25.6
      '@esbuild/linux-ia32': 0.25.6
      '@esbuild/linux-loong64': 0.25.6
      '@esbuild/linux-mips64el': 0.25.6
      '@esbuild/linux-ppc64': 0.25.6
      '@esbuild/linux-riscv64': 0.25.6
      '@esbuild/linux-s390x': 0.25.6
      '@esbuild/linux-x64': 0.25.6
      '@esbuild/netbsd-arm64': 0.25.6
      '@esbuild/netbsd-x64': 0.25.6
      '@esbuild/openbsd-arm64': 0.25.6
      '@esbuild/openbsd-x64': 0.25.6
      '@esbuild/openharmony-arm64': 0.25.6
      '@esbuild/sunos-x64': 0.25.6
      '@esbuild/win32-arm64': 0.25.6
      '@esbuild/win32-ia32': 0.25.6
      '@esbuild/win32-x64': 0.25.6

  escalade@3.2.0: {}

  escape-html@1.0.3: {}

  escape-string-regexp@4.0.0: {}

  escape-string-regexp@5.0.0: {}

  escodegen@2.1.0:
    dependencies:
      esprima: 4.0.1
      estraverse: 5.3.0
      esutils: 2.0.3
    optionalDependencies:
      source-map: 0.6.1

  eslint-compat-utils@0.5.1(eslint@9.31.0(jiti@2.4.2)):
    dependencies:
      eslint: 9.31.0(jiti@2.4.2)
      semver: 7.7.2

  eslint-config-prettier@10.1.5(eslint@9.31.0(jiti@2.4.2)):
    dependencies:
      eslint: 9.31.0(jiti@2.4.2)

  eslint-import-context@0.1.9(unrs-resolver@1.11.1):
    dependencies:
      get-tsconfig: 4.10.1
      stable-hash-x: 0.2.0
    optionalDependencies:
      unrs-resolver: 1.11.1

  eslint-plugin-es-x@7.8.0(eslint@9.31.0(jiti@2.4.2)):
    dependencies:
      '@eslint-community/eslint-utils': 4.7.0(eslint@9.31.0(jiti@2.4.2))
      '@eslint-community/regexpp': 4.12.1
      eslint: 9.31.0(jiti@2.4.2)
      eslint-compat-utils: 0.5.1(eslint@9.31.0(jiti@2.4.2))

  eslint-plugin-import-x@4.16.1(@typescript-eslint/utils@8.37.0(eslint@9.31.0(jiti@2.4.2))(typescript@5.8.3))(eslint@9.31.0(jiti@2.4.2)):
    dependencies:
      '@typescript-eslint/types': 8.37.0
      comment-parser: 1.4.1
      debug: 4.4.1
      eslint: 9.31.0(jiti@2.4.2)
      eslint-import-context: 0.1.9(unrs-resolver@1.11.1)
      is-glob: 4.0.3
      minimatch: 10.0.3
      semver: 7.7.2
      stable-hash-x: 0.2.0
      unrs-resolver: 1.11.1
    optionalDependencies:
      '@typescript-eslint/utils': 8.37.0(eslint@9.31.0(jiti@2.4.2))(typescript@5.8.3)
    transitivePeerDependencies:
      - supports-color

  eslint-plugin-n@17.21.0(eslint@9.31.0(jiti@2.4.2))(typescript@5.8.3):
    dependencies:
      '@eslint-community/eslint-utils': 4.7.0(eslint@9.31.0(jiti@2.4.2))
      enhanced-resolve: 5.18.2
      eslint: 9.31.0(jiti@2.4.2)
      eslint-plugin-es-x: 7.8.0(eslint@9.31.0(jiti@2.4.2))
      get-tsconfig: 4.10.1
      globals: 15.15.0
      ignore: 5.3.2
      minimatch: 9.0.5
      semver: 7.7.2
      ts-declaration-location: 1.0.7(typescript@5.8.3)
    transitivePeerDependencies:
      - typescript

  eslint-plugin-prettier@5.5.1(eslint-config-prettier@10.1.5(eslint@9.31.0(jiti@2.4.2)))(eslint@9.31.0(jiti@2.4.2))(prettier@3.6.2):
    dependencies:
      eslint: 9.31.0(jiti@2.4.2)
      prettier: 3.6.2
      prettier-linter-helpers: 1.0.0
      synckit: 0.11.8
    optionalDependencies:
      eslint-config-prettier: 10.1.5(eslint@9.31.0(jiti@2.4.2))

  eslint-plugin-react-hooks@5.2.0(eslint@9.31.0(jiti@2.4.2)):
    dependencies:
      eslint: 9.31.0(jiti@2.4.2)

  eslint-plugin-react-refresh@0.4.20(eslint@9.31.0(jiti@2.4.2)):
    dependencies:
      eslint: 9.31.0(jiti@2.4.2)

  eslint-plugin-react@7.37.5(eslint@9.31.0(jiti@2.4.2)):
    dependencies:
      array-includes: 3.1.9
      array.prototype.findlast: 1.2.5
      array.prototype.flatmap: 1.3.3
      array.prototype.tosorted: 1.1.4
      doctrine: 2.1.0
      es-iterator-helpers: 1.2.1
      eslint: 9.31.0(jiti@2.4.2)
      estraverse: 5.3.0
      hasown: 2.0.2
      jsx-ast-utils: 3.3.5
      minimatch: 3.1.2
      object.entries: 1.1.9
      object.fromentries: 2.0.8
      object.values: 1.2.1
      prop-types: 15.8.1
      resolve: 2.0.0-next.5
      semver: 6.3.1
      string.prototype.matchall: 4.0.12
      string.prototype.repeat: 1.0.0

  eslint-scope@7.2.2:
    dependencies:
      esrecurse: 4.3.0
      estraverse: 5.3.0

  eslint-scope@8.4.0:
    dependencies:
      esrecurse: 4.3.0
      estraverse: 5.3.0

  eslint-visitor-keys@3.4.3: {}

  eslint-visitor-keys@4.2.1: {}

  eslint@9.31.0(jiti@2.4.2):
    dependencies:
      '@eslint-community/eslint-utils': 4.7.0(eslint@9.31.0(jiti@2.4.2))
      '@eslint-community/regexpp': 4.12.1
      '@eslint/config-array': 0.21.0
      '@eslint/config-helpers': 0.3.0
      '@eslint/core': 0.15.1
      '@eslint/eslintrc': 3.3.1
      '@eslint/js': 9.31.0
      '@eslint/plugin-kit': 0.3.3
      '@humanfs/node': 0.16.6
      '@humanwhocodes/module-importer': 1.0.1
      '@humanwhocodes/retry': 0.4.3
      '@types/estree': 1.0.8
      '@types/json-schema': 7.0.15
      ajv: 6.12.6
      chalk: 4.1.2
      cross-spawn: 7.0.6
      debug: 4.4.1
      escape-string-regexp: 4.0.0
      eslint-scope: 8.4.0
      eslint-visitor-keys: 4.2.1
      espree: 10.4.0
      esquery: 1.6.0
      esutils: 2.0.3
      fast-deep-equal: 3.1.3
      file-entry-cache: 8.0.0
      find-up: 5.0.0
      glob-parent: 6.0.2
      ignore: 5.3.2
      imurmurhash: 0.1.4
      is-glob: 4.0.3
      json-stable-stringify-without-jsonify: 1.0.1
      lodash.merge: 4.6.2
      minimatch: 3.1.2
      natural-compare: 1.4.0
      optionator: 0.9.4
    optionalDependencies:
      jiti: 2.4.2
    transitivePeerDependencies:
      - supports-color

  espree@10.4.0:
    dependencies:
      acorn: 8.15.0
      acorn-jsx: 5.3.2(acorn@8.15.0)
      eslint-visitor-keys: 4.2.1

  espree@9.6.1:
    dependencies:
      acorn: 8.15.0
      acorn-jsx: 5.3.2(acorn@8.15.0)
      eslint-visitor-keys: 3.4.3

  esprima@4.0.1: {}

  esquery@1.6.0:
    dependencies:
      estraverse: 5.3.0

  esrecurse@4.3.0:
    dependencies:
      estraverse: 5.3.0

  estraverse@5.3.0: {}

  estree-walker@2.0.2: {}

  estree-walker@3.0.3:
    dependencies:
      '@types/estree': 1.0.8

  esutils@2.0.3: {}

  etag@1.8.1: {}

  event-target-shim@5.0.1: {}

  eventemitter3@5.0.1: {}

  events@3.3.0: {}

  execa@1.0.0:
    dependencies:
      cross-spawn: 6.0.6
      get-stream: 4.1.0
      is-stream: 1.1.0
      npm-run-path: 2.0.2
      p-finally: 1.0.0
      signal-exit: 3.0.7
      strip-eof: 1.0.0

  execa@8.0.1:
    dependencies:
      cross-spawn: 7.0.6
      get-stream: 8.0.1
      human-signals: 5.0.0
      is-stream: 3.0.0
      merge-stream: 2.0.0
      npm-run-path: 5.3.0
      onetime: 6.0.0
      signal-exit: 4.1.0
      strip-final-newline: 3.0.0

  expect-type@1.2.2: {}

  express@4.21.2:
    dependencies:
      accepts: 1.3.8
      array-flatten: 1.1.1
      body-parser: 1.20.3
      content-disposition: 0.5.4
      content-type: 1.0.5
      cookie: 0.7.1
      cookie-signature: 1.0.6
      debug: 2.6.9
      depd: 2.0.0
      encodeurl: 2.0.0
      escape-html: 1.0.3
      etag: 1.8.1
      finalhandler: 1.3.1
      fresh: 0.5.2
      http-errors: 2.0.0
      merge-descriptors: 1.0.3
      methods: 1.1.2
      on-finished: 2.4.1
      parseurl: 1.3.3
      path-to-regexp: 0.1.12
      proxy-addr: 2.0.7
      qs: 6.13.0
      range-parser: 1.2.1
      safe-buffer: 5.2.1
      send: 0.19.0
      serve-static: 1.16.2
      setprototypeof: 1.2.0
      statuses: 2.0.1
      type-is: 1.6.18
      utils-merge: 1.0.1
      vary: 1.1.2
    transitivePeerDependencies:
      - supports-color

  exsolve@1.0.7: {}

  extendable-error@0.1.7: {}

  external-editor@3.1.0:
    dependencies:
      chardet: 0.7.0
      iconv-lite: 0.4.24
      tmp: 0.0.33

  extract-zip@2.0.1:
    dependencies:
      debug: 4.4.1
      get-stream: 5.2.0
      yauzl: 2.10.0
    optionalDependencies:
      '@types/yauzl': 2.10.3
    transitivePeerDependencies:
      - supports-color

  fast-deep-equal@3.1.3: {}

  fast-diff@1.3.0: {}

  fast-fifo@1.3.2: {}

  fast-glob@3.3.3:
    dependencies:
      '@nodelib/fs.stat': 2.0.5
      '@nodelib/fs.walk': 1.2.8
      glob-parent: 5.1.2
      merge2: 1.4.1
      micromatch: 4.0.8

  fast-json-stable-stringify@2.1.0: {}

  fast-levenshtein@2.0.6: {}

  fastq@1.19.1:
    dependencies:
      reusify: 1.1.0

  fd-slicer@1.1.0:
    dependencies:
      pend: 1.2.0

  fdir@6.4.6(picomatch@4.0.2):
    optionalDependencies:
      picomatch: 4.0.2

  fecha@4.2.3: {}

  fetch-blob@3.2.0:
    dependencies:
      node-domexception: 1.0.0
      web-streams-polyfill: 3.3.3

  file-entry-cache@8.0.0:
    dependencies:
      flat-cache: 4.0.1

  file-uri-to-path@1.0.0: {}

  fill-range@7.1.1:
    dependencies:
      to-regex-range: 5.0.1

  filter-obj@6.1.0: {}

  finalhandler@1.3.1:
    dependencies:
      debug: 2.6.9
      encodeurl: 2.0.0
      escape-html: 1.0.3
      on-finished: 2.4.1
      parseurl: 1.3.3
      statuses: 2.0.1
      unpipe: 1.0.0
    transitivePeerDependencies:
      - supports-color

  find-up-simple@1.0.1: {}

  find-up@4.1.0:
    dependencies:
      locate-path: 5.0.0
      path-exists: 4.0.0

  find-up@5.0.0:
    dependencies:
      locate-path: 6.0.0
      path-exists: 4.0.0

  find-up@7.0.0:
    dependencies:
      locate-path: 7.2.0
      path-exists: 5.0.0
      unicorn-magic: 0.1.0

  fix-dts-default-cjs-exports@1.0.1:
    dependencies:
      magic-string: 0.30.17
      mlly: 1.7.4
      rollup: 4.45.1

  flat-cache@4.0.1:
    dependencies:
      flatted: 3.3.3
      keyv: 4.5.4

  flatted@3.3.3: {}

  fn.name@1.1.0: {}

  for-each@0.3.5:
    dependencies:
      is-callable: 1.2.7

  foreground-child@3.3.1:
    dependencies:
      cross-spawn: 7.0.6
      signal-exit: 4.1.0

  formdata-polyfill@4.0.10:
    dependencies:
      fetch-blob: 3.2.0

  forwarded@0.2.0: {}

  fractional-indexing@3.2.0: {}

  fresh@0.5.2: {}

  fresh@2.0.0: {}

  fs-extra@7.0.1:
    dependencies:
      graceful-fs: 4.2.11
      jsonfile: 4.0.0
      universalify: 0.1.2

  fs-extra@8.1.0:
    dependencies:
      graceful-fs: 4.2.11
      jsonfile: 4.0.0
      universalify: 0.1.2

  fsevents@2.3.3:
    optional: true

  function-bind@1.1.2: {}

  function.prototype.name@1.1.8:
    dependencies:
      call-bind: 1.0.8
      call-bound: 1.0.4
      define-properties: 1.2.1
      functions-have-names: 1.2.3
      hasown: 2.0.2
      is-callable: 1.2.7

  functions-have-names@1.2.3: {}

  gel@2.1.1:
    dependencies:
      '@petamoriken/float16': 3.9.2
      debug: 4.4.1
      env-paths: 3.0.0
      semver: 7.7.2
      shell-quote: 1.8.3
      which: 4.0.0
    transitivePeerDependencies:
      - supports-color

  gensync@1.0.0-beta.2: {}

  get-amd-module-type@6.0.1:
    dependencies:
      ast-module-types: 6.0.1
      node-source-walk: 7.0.1

  get-caller-file@2.0.5: {}

  get-east-asian-width@1.3.0: {}

  get-intrinsic@1.3.0:
    dependencies:
      call-bind-apply-helpers: 1.0.2
      es-define-property: 1.0.1
      es-errors: 1.3.0
      es-object-atoms: 1.1.1
      function-bind: 1.1.2
      get-proto: 1.0.1
      gopd: 1.2.0
      has-symbols: 1.1.0
      hasown: 2.0.2
      math-intrinsics: 1.1.0

  get-port-please@3.2.0: {}

  get-proto@1.0.1:
    dependencies:
      dunder-proto: 1.0.1
      es-object-atoms: 1.1.1

  get-stream@4.1.0:
    dependencies:
      pump: 3.0.3

  get-stream@5.2.0:
    dependencies:
      pump: 3.0.3

  get-stream@8.0.1: {}

  get-symbol-description@1.1.0:
    dependencies:
      call-bound: 1.0.4
      es-errors: 1.3.0
      get-intrinsic: 1.3.0

  get-tsconfig@4.10.1:
    dependencies:
      resolve-pkg-maps: 1.0.0

  giget@2.0.0:
    dependencies:
      citty: 0.1.6
      consola: 3.4.2
      defu: 6.1.4
      node-fetch-native: 1.6.6
      nypm: 0.6.0
      pathe: 2.0.3

  glob-parent@5.1.2:
    dependencies:
      is-glob: 4.0.3

  glob-parent@6.0.2:
    dependencies:
      is-glob: 4.0.3

  glob@10.4.5:
    dependencies:
      foreground-child: 3.3.1
      jackspeak: 3.4.3
      minimatch: 9.0.5
      minipass: 7.1.2
      package-json-from-dist: 1.0.1
      path-scurry: 1.11.1

  globals@14.0.0: {}

  globals@15.15.0: {}

  globals@16.3.0: {}

  globalthis@1.0.4:
    dependencies:
      define-properties: 1.2.1
      gopd: 1.2.0

  globby@11.1.0:
    dependencies:
      array-union: 2.1.0
      dir-glob: 3.0.1
      fast-glob: 3.3.3
      ignore: 5.3.2
      merge2: 1.4.1
      slash: 3.0.0

  globby@14.1.0:
    dependencies:
      '@sindresorhus/merge-streams': 2.3.0
      fast-glob: 3.3.3
      ignore: 7.0.5
      path-type: 6.0.0
      slash: 5.1.0
      unicorn-magic: 0.3.0

  globrex@0.1.2: {}

  gonzales-pe@4.3.0:
    dependencies:
      minimist: 1.2.8

  gopd@1.2.0: {}

  graceful-fs@4.2.11: {}

  graphemer@1.4.0: {}

  gzip-size@7.0.0:
    dependencies:
      duplexer: 0.1.2

  h3@1.13.0:
    dependencies:
      cookie-es: 1.2.2
      crossws: 0.3.5
      defu: 6.1.4
      destr: 2.0.5
      iron-webcrypto: 1.2.1
      ohash: 1.1.6
      radix3: 1.1.2
      ufo: 1.6.1
      uncrypto: 0.1.3
      unenv: 1.10.0

  h3@1.15.3:
    dependencies:
      cookie-es: 1.2.2
      crossws: 0.3.5
      defu: 6.1.4
      destr: 2.0.5
      iron-webcrypto: 1.2.1
      node-mock-http: 1.0.1
      radix3: 1.1.2
      ufo: 1.6.1
      uncrypto: 0.1.3

  has-bigints@1.1.0: {}

  has-flag@4.0.0: {}

  has-property-descriptors@1.0.2:
    dependencies:
      es-define-property: 1.0.1

  has-proto@1.2.0:
    dependencies:
      dunder-proto: 1.0.1

  has-symbols@1.1.0: {}

  has-tostringtag@1.0.2:
    dependencies:
      has-symbols: 1.1.0

  hasown@2.0.2:
    dependencies:
      function-bind: 1.1.2

  he@1.2.0: {}

  hookable@5.5.3: {}

  hosted-git-info@7.0.2:
    dependencies:
      lru-cache: 10.4.3

  html-encoding-sniffer@4.0.0:
    dependencies:
      whatwg-encoding: 3.1.1

  html-escaper@2.0.2: {}

  htmlparser2@10.0.0:
    dependencies:
      domelementtype: 2.3.0
      domhandler: 5.0.3
      domutils: 3.2.2
      entities: 6.0.1

  http-errors@2.0.0:
    dependencies:
      depd: 2.0.0
      inherits: 2.0.4
      setprototypeof: 1.2.0
      statuses: 2.0.1
      toidentifier: 1.0.1

  http-proxy-agent@7.0.2:
    dependencies:
      agent-base: 7.1.4
      debug: 4.4.1
    transitivePeerDependencies:
      - supports-color

  http-shutdown@1.2.2: {}

  https-proxy-agent@7.0.6:
    dependencies:
      agent-base: 7.1.4
      debug: 4.4.1
    transitivePeerDependencies:
      - supports-color

  httpxy@0.1.7: {}

  human-id@4.1.1: {}

  human-signals@5.0.0: {}

  husky@9.1.7: {}

  iconv-lite@0.4.24:
    dependencies:
      safer-buffer: 2.1.2

  iconv-lite@0.6.3:
    dependencies:
      safer-buffer: 2.1.2

  ieee754@1.2.1: {}

  ignore@5.3.2: {}

  ignore@7.0.5: {}

  import-fresh@3.3.1:
    dependencies:
      parent-module: 1.0.1
      resolve-from: 4.0.0

  import-lazy@4.0.0: {}

  imurmurhash@0.1.4: {}

  indent-string@4.0.0: {}

  index-to-position@1.1.0: {}

  inherits@2.0.4: {}

  internal-slot@1.1.0:
    dependencies:
      es-errors: 1.3.0
      hasown: 2.0.2
      side-channel: 1.1.0

  interpret@1.4.0: {}

  ioredis@5.6.1:
    dependencies:
      '@ioredis/commands': 1.2.0
      cluster-key-slot: 1.1.2
      debug: 4.4.1
      denque: 2.1.0
      lodash.defaults: 4.2.0
      lodash.isarguments: 3.1.0
      redis-errors: 1.2.0
      redis-parser: 3.0.0
      standard-as-callback: 2.1.0
    transitivePeerDependencies:
      - supports-color

  ipaddr.js@1.9.1: {}

  iron-webcrypto@1.2.1: {}

  is-array-buffer@3.0.5:
    dependencies:
      call-bind: 1.0.8
      call-bound: 1.0.4
      get-intrinsic: 1.3.0

  is-arrayish@0.3.2: {}

  is-async-function@2.1.1:
    dependencies:
      async-function: 1.0.0
      call-bound: 1.0.4
      get-proto: 1.0.1
      has-tostringtag: 1.0.2
      safe-regex-test: 1.1.0

  is-bigint@1.1.0:
    dependencies:
      has-bigints: 1.1.0

  is-binary-path@2.1.0:
    dependencies:
      binary-extensions: 2.3.0

  is-boolean-object@1.2.2:
    dependencies:
      call-bound: 1.0.4
      has-tostringtag: 1.0.2

  is-builtin-module@3.2.1:
    dependencies:
      builtin-modules: 3.3.0

  is-callable@1.2.7: {}

  is-core-module@2.16.1:
    dependencies:
      hasown: 2.0.2

  is-data-view@1.0.2:
    dependencies:
      call-bound: 1.0.4
      get-intrinsic: 1.3.0
      is-typed-array: 1.1.15

  is-date-object@1.1.0:
    dependencies:
      call-bound: 1.0.4
      has-tostringtag: 1.0.2

  is-docker@2.2.1: {}

  is-docker@3.0.0: {}

  is-extglob@2.1.1: {}

  is-finalizationregistry@1.1.1:
    dependencies:
      call-bound: 1.0.4

  is-fullwidth-code-point@3.0.0: {}

  is-fullwidth-code-point@4.0.0: {}

  is-fullwidth-code-point@5.0.0:
    dependencies:
      get-east-asian-width: 1.3.0

  is-generator-function@1.1.0:
    dependencies:
      call-bound: 1.0.4
      get-proto: 1.0.1
      has-tostringtag: 1.0.2
      safe-regex-test: 1.1.0

  is-glob@4.0.3:
    dependencies:
      is-extglob: 2.1.1

  is-inside-container@1.0.0:
    dependencies:
      is-docker: 3.0.0

  is-map@2.0.3: {}

  is-module@1.0.0: {}

  is-negative-zero@2.0.3: {}

  is-number-object@1.1.1:
    dependencies:
      call-bound: 1.0.4
      has-tostringtag: 1.0.2

  is-number@7.0.0: {}

  is-obj@2.0.0: {}

  is-path-inside@4.0.0: {}

  is-plain-obj@2.1.0: {}

  is-potential-custom-element-name@1.0.1: {}

  is-reference@1.2.1:
    dependencies:
      '@types/estree': 1.0.8

  is-regex@1.2.1:
    dependencies:
      call-bound: 1.0.4
      gopd: 1.2.0
      has-tostringtag: 1.0.2
      hasown: 2.0.2

  is-set@2.0.3: {}

  is-shared-array-buffer@1.0.4:
    dependencies:
      call-bound: 1.0.4

  is-stream@1.1.0: {}

  is-stream@2.0.1: {}

  is-stream@3.0.0: {}

  is-stream@4.0.1: {}

  is-string@1.1.1:
    dependencies:
      call-bound: 1.0.4
      has-tostringtag: 1.0.2

  is-subdir@1.2.0:
    dependencies:
      better-path-resolve: 1.0.0

  is-symbol@1.1.1:
    dependencies:
      call-bound: 1.0.4
      has-symbols: 1.1.0
      safe-regex-test: 1.1.0

  is-text-path@2.0.0:
    dependencies:
      text-extensions: 2.4.0

  is-typed-array@1.1.15:
    dependencies:
      which-typed-array: 1.1.19

  is-url-superb@4.0.0: {}

  is-url@1.2.4: {}

  is-weakmap@2.0.2: {}

  is-weakref@1.1.1:
    dependencies:
      call-bound: 1.0.4

  is-weakset@2.0.4:
    dependencies:
      call-bound: 1.0.4
      get-intrinsic: 1.3.0

  is-windows@1.0.2: {}

  is-wsl@2.2.0:
    dependencies:
      is-docker: 2.2.1

  is-wsl@3.1.0:
    dependencies:
      is-inside-container: 1.0.0

  is64bit@2.0.0:
    dependencies:
      system-architecture: 0.1.0

  isarray@1.0.0: {}

  isarray@2.0.5: {}

  isbot@5.1.28: {}

  isexe@2.0.0: {}

  isexe@3.1.1: {}

  istanbul-lib-coverage@3.2.2: {}

  istanbul-lib-instrument@6.0.3:
    dependencies:
      '@babel/core': 7.28.0
      '@babel/parser': 7.28.0
      '@istanbuljs/schema': 0.1.3
      istanbul-lib-coverage: 3.2.2
      semver: 7.7.2
    transitivePeerDependencies:
      - supports-color

  istanbul-lib-report@3.0.1:
    dependencies:
      istanbul-lib-coverage: 3.2.2
      make-dir: 4.0.0
      supports-color: 7.2.0

  istanbul-lib-source-maps@5.0.6:
    dependencies:
      '@jridgewell/trace-mapping': 0.3.29
      debug: 4.4.1
      istanbul-lib-coverage: 3.2.2
    transitivePeerDependencies:
      - supports-color

  istanbul-reports@3.1.7:
    dependencies:
      html-escaper: 2.0.2
      istanbul-lib-report: 3.0.1

  iterator.prototype@1.1.5:
    dependencies:
      define-data-property: 1.1.4
      es-object-atoms: 1.1.1
      get-intrinsic: 1.3.0
      get-proto: 1.0.1
      has-symbols: 1.1.0
      set-function-name: 2.0.2

  jackspeak@3.4.3:
    dependencies:
      '@isaacs/cliui': 8.0.2
    optionalDependencies:
      '@pkgjs/parseargs': 0.11.0

  jiti@2.4.2: {}

  jju@1.4.0: {}

  joycon@3.1.1: {}

  js-tokens@4.0.0: {}

  js-tokens@9.0.1: {}

  js-yaml@3.14.1:
    dependencies:
      argparse: 1.0.10
      esprima: 4.0.1

  js-yaml@4.1.0:
    dependencies:
      argparse: 2.0.1

  jsdom@26.1.0:
    dependencies:
      cssstyle: 4.6.0
      data-urls: 5.0.0
      decimal.js: 10.6.0
      html-encoding-sniffer: 4.0.0
      http-proxy-agent: 7.0.2
      https-proxy-agent: 7.0.6
      is-potential-custom-element-name: 1.0.1
      nwsapi: 2.2.20
      parse5: 7.3.0
      rrweb-cssom: 0.8.0
      saxes: 6.0.0
      symbol-tree: 3.2.4
      tough-cookie: 5.1.2
      w3c-xmlserializer: 5.0.0
      webidl-conversions: 7.0.0
      whatwg-encoding: 3.1.1
      whatwg-mimetype: 4.0.0
      whatwg-url: 14.2.0
      ws: 8.18.3
      xml-name-validator: 5.0.0
    transitivePeerDependencies:
      - bufferutil
      - supports-color
      - utf-8-validate

  jsesc@3.1.0: {}

  json-buffer@3.0.1: {}

  json-schema-traverse@0.4.1: {}

  json-schema-traverse@1.0.0: {}

  json-stable-stringify-without-jsonify@1.0.1: {}

  json5@2.2.3: {}

  jsonfile@4.0.0:
    optionalDependencies:
      graceful-fs: 4.2.11

  jsonfile@6.1.0:
    dependencies:
      universalify: 2.0.1
    optionalDependencies:
      graceful-fs: 4.2.11

  jsonparse@1.3.1: {}

  jsx-ast-utils@3.3.5:
    dependencies:
      array-includes: 3.1.9
      array.prototype.flat: 1.3.3
      object.assign: 4.1.7
      object.values: 1.2.1

  junk@4.0.1: {}

  jwt-decode@4.0.0: {}

  keyv@4.5.4:
    dependencies:
      json-buffer: 3.0.1

  kleur@4.1.5: {}

  klona@2.0.6: {}

  knitwork@1.2.0: {}

  kolorist@1.8.0: {}

  kuler@2.0.0: {}

  lambda-local@2.2.0:
    dependencies:
      commander: 10.0.1
      dotenv: 16.6.1
      winston: 3.17.0

  lazystream@1.0.1:
    dependencies:
      readable-stream: 2.3.8

  levn@0.4.1:
    dependencies:
      prelude-ls: 1.2.1
      type-check: 0.4.0

  lightningcss-darwin-arm64@1.30.1:
    optional: true

  lightningcss-darwin-x64@1.30.1:
    optional: true

  lightningcss-freebsd-x64@1.30.1:
    optional: true

  lightningcss-linux-arm-gnueabihf@1.30.1:
    optional: true

  lightningcss-linux-arm64-gnu@1.30.1:
    optional: true

  lightningcss-linux-arm64-musl@1.30.1:
    optional: true

  lightningcss-linux-x64-gnu@1.30.1:
    optional: true

  lightningcss-linux-x64-musl@1.30.1:
    optional: true

  lightningcss-win32-arm64-msvc@1.30.1:
    optional: true

  lightningcss-win32-x64-msvc@1.30.1:
    optional: true

  lightningcss@1.30.1:
    dependencies:
      detect-libc: 2.0.4
    optionalDependencies:
      lightningcss-darwin-arm64: 1.30.1
      lightningcss-darwin-x64: 1.30.1
      lightningcss-freebsd-x64: 1.30.1
      lightningcss-linux-arm-gnueabihf: 1.30.1
      lightningcss-linux-arm64-gnu: 1.30.1
      lightningcss-linux-arm64-musl: 1.30.1
      lightningcss-linux-x64-gnu: 1.30.1
      lightningcss-linux-x64-musl: 1.30.1
      lightningcss-win32-arm64-msvc: 1.30.1
      lightningcss-win32-x64-msvc: 1.30.1

  lilconfig@3.1.3: {}

  lines-and-columns@1.2.4: {}

  linkify-it@5.0.0:
    dependencies:
      uc.micro: 2.1.0

  lint-staged@15.5.2:
    dependencies:
      chalk: 5.4.1
      commander: 13.1.0
      debug: 4.4.1
      execa: 8.0.1
      lilconfig: 3.1.3
      listr2: 8.3.3
      micromatch: 4.0.8
      pidtree: 0.6.0
      string-argv: 0.3.2
      yaml: 2.8.0
    transitivePeerDependencies:
      - supports-color

  listhen@1.9.0:
    dependencies:
      '@parcel/watcher': 2.5.1
      '@parcel/watcher-wasm': 2.5.1
      citty: 0.1.6
      clipboardy: 4.0.0
      consola: 3.4.2
      crossws: 0.3.5
      defu: 6.1.4
      get-port-please: 3.2.0
      h3: 1.15.3
      http-shutdown: 1.2.2
      jiti: 2.4.2
      mlly: 1.7.4
      node-forge: 1.3.1
      pathe: 1.1.2
      std-env: 3.9.0
      ufo: 1.6.1
      untun: 0.1.3
      uqr: 0.1.2

  listr2@8.3.3:
    dependencies:
      cli-truncate: 4.0.0
      colorette: 2.0.20
      eventemitter3: 5.0.1
      log-update: 6.1.0
      rfdc: 1.4.1
      wrap-ansi: 9.0.0

  load-tsconfig@0.2.5: {}

  local-pkg@0.5.1:
    dependencies:
      mlly: 1.7.4
      pkg-types: 1.3.1

  local-pkg@1.1.1:
    dependencies:
      mlly: 1.7.4
      pkg-types: 2.2.0
      quansync: 0.2.10

  locate-path@5.0.0:
    dependencies:
      p-locate: 4.1.0

  locate-path@6.0.0:
    dependencies:
      p-locate: 5.0.0

  locate-path@7.2.0:
    dependencies:
      p-locate: 6.0.0

  lodash-es@4.17.21: {}

  lodash.debounce@4.0.8: {}

  lodash.defaults@4.2.0: {}

  lodash.isarguments@3.1.0: {}

  lodash.merge@4.6.2: {}

  lodash.sortby@4.7.0: {}

  lodash.startcase@4.4.0: {}

  lodash@4.17.21: {}

  log-update@6.1.0:
    dependencies:
      ansi-escapes: 7.0.0
      cli-cursor: 5.0.0
      slice-ansi: 7.1.0
      strip-ansi: 7.1.0
      wrap-ansi: 9.0.0

  logform@2.7.0:
    dependencies:
      '@colors/colors': 1.6.0
      '@types/triple-beam': 1.3.5
      fecha: 4.2.3
      ms: 2.1.3
      safe-stable-stringify: 2.5.0
      triple-beam: 1.4.1

  loose-envify@1.4.0:
    dependencies:
      js-tokens: 4.0.0

  loupe@3.1.4: {}

  lru-cache@10.4.3: {}

  lru-cache@5.1.1:
    dependencies:
      yallist: 3.1.1

  lru-cache@6.0.0:
    dependencies:
      yallist: 4.0.0

  lunr@2.3.9: {}

  luxon@3.7.1: {}

  lz-string@1.5.0: {}

  magic-string@0.30.17:
    dependencies:
      '@jridgewell/sourcemap-codec': 1.5.4

  magicast@0.3.5:
    dependencies:
      '@babel/parser': 7.28.0
<<<<<<< HEAD
      '@babel/types': 7.28.0
=======
      '@babel/types': 7.28.1
>>>>>>> 5b8f1d49
      source-map-js: 1.2.1

  make-dir@4.0.0:
    dependencies:
      semver: 7.7.2

  markdown-it@14.1.0:
    dependencies:
      argparse: 2.0.1
      entities: 4.5.0
      linkify-it: 5.0.0
      mdurl: 2.0.0
      punycode.js: 2.3.1
      uc.micro: 2.1.0

  math-intrinsics@1.1.0: {}

  mdurl@2.0.0: {}

  media-typer@0.3.0: {}

  meow@12.1.1: {}

  merge-descriptors@1.0.3: {}

  merge-options@3.0.4:
    dependencies:
      is-plain-obj: 2.1.0

  merge-stream@2.0.0: {}

  merge2@1.4.1: {}

  methods@1.1.2: {}

  micro-api-client@3.3.0: {}

  micromatch@4.0.8:
    dependencies:
      braces: 3.0.3
      picomatch: 2.3.1

  mime-db@1.52.0: {}

  mime-db@1.54.0: {}

  mime-types@2.1.35:
    dependencies:
      mime-db: 1.52.0

  mime-types@3.0.1:
    dependencies:
      mime-db: 1.54.0

  mime@1.6.0: {}

  mime@3.0.0: {}

  mime@4.0.7: {}

  mimic-fn@4.0.0: {}

  mimic-function@5.0.1: {}

  min-indent@1.0.1: {}

  minimatch@10.0.3:
    dependencies:
      '@isaacs/brace-expansion': 5.0.0

  minimatch@3.0.8:
    dependencies:
      brace-expansion: 1.1.12

  minimatch@3.1.2:
    dependencies:
      brace-expansion: 1.1.12

  minimatch@5.1.6:
    dependencies:
      brace-expansion: 2.0.2

  minimatch@9.0.5:
    dependencies:
      brace-expansion: 2.0.2

  minimist@1.2.8: {}

  minipass@7.1.2: {}

  minizlib@3.0.2:
    dependencies:
      minipass: 7.1.2

  mitt@3.0.1: {}

  mkdirp@3.0.1: {}

  mlly@1.7.4:
    dependencies:
      acorn: 8.15.0
      pathe: 2.0.3
      pkg-types: 1.3.1
      ufo: 1.6.1

  module-definition@6.0.1:
    dependencies:
      ast-module-types: 6.0.1
      node-source-walk: 7.0.1

  mri@1.2.0: {}

  ms@2.0.0: {}

  ms@2.1.3: {}

  muggle-string@0.4.1: {}

  murmurhash-js@1.0.0: {}

  mz@2.7.0:
    dependencies:
      any-promise: 1.3.0
      object-assign: 4.1.1
      thenify-all: 1.6.0

  nanoid@3.3.11: {}

  napi-postinstall@0.3.0: {}

  natural-compare@1.4.0: {}

  negotiator@0.6.3: {}

  netlify@13.3.5:
    dependencies:
      '@netlify/open-api': 2.37.0
      lodash-es: 4.17.21
      micro-api-client: 3.3.0
      node-fetch: 3.3.2
      p-wait-for: 5.0.2
      qs: 6.14.0

  nice-try@1.0.5: {}

  nitropack@2.11.13(@netlify/blobs@9.1.2)(drizzle-orm@0.40.1(@types/pg@8.15.4)(gel@2.1.1)(pg@8.16.3)(postgres@3.4.7)):
    dependencies:
      '@cloudflare/kv-asset-handler': 0.4.0
      '@netlify/functions': 3.1.10(rollup@4.45.1)
      '@rollup/plugin-alias': 5.1.1(rollup@4.45.1)
      '@rollup/plugin-commonjs': 28.0.6(rollup@4.45.1)
      '@rollup/plugin-inject': 5.0.5(rollup@4.45.1)
      '@rollup/plugin-json': 6.1.0(rollup@4.45.1)
      '@rollup/plugin-node-resolve': 16.0.1(rollup@4.45.1)
      '@rollup/plugin-replace': 6.0.2(rollup@4.45.1)
      '@rollup/plugin-terser': 0.4.4(rollup@4.45.1)
      '@vercel/nft': 0.29.4(rollup@4.45.1)
      archiver: 7.0.1
      c12: 3.1.0(magicast@0.3.5)
      chokidar: 4.0.3
      citty: 0.1.6
      compatx: 0.2.0
      confbox: 0.2.2
      consola: 3.4.2
      cookie-es: 2.0.0
      croner: 9.1.0
      crossws: 0.3.5
      db0: 0.3.2(drizzle-orm@0.40.1(@types/pg@8.15.4)(gel@2.1.1)(pg@8.16.3)(postgres@3.4.7))
      defu: 6.1.4
      destr: 2.0.5
      dot-prop: 9.0.0
      esbuild: 0.25.6
      escape-string-regexp: 5.0.0
      etag: 1.8.1
      exsolve: 1.0.7
      globby: 14.1.0
      gzip-size: 7.0.0
      h3: 1.15.3
      hookable: 5.5.3
      httpxy: 0.1.7
      ioredis: 5.6.1
      jiti: 2.4.2
      klona: 2.0.6
      knitwork: 1.2.0
      listhen: 1.9.0
      magic-string: 0.30.17
      magicast: 0.3.5
      mime: 4.0.7
      mlly: 1.7.4
      node-fetch-native: 1.6.6
      node-mock-http: 1.0.1
      ofetch: 1.4.1
      ohash: 2.0.11
      pathe: 2.0.3
      perfect-debounce: 1.0.0
      pkg-types: 2.2.0
      pretty-bytes: 6.1.1
      radix3: 1.1.2
      rollup: 4.45.1
      rollup-plugin-visualizer: 6.0.3(rollup@4.45.1)
      scule: 1.3.0
      semver: 7.7.2
      serve-placeholder: 2.0.2
      serve-static: 2.2.0
      source-map: 0.7.4
      std-env: 3.9.0
      ufo: 1.6.1
      ultrahtml: 1.6.0
      uncrypto: 0.1.3
      unctx: 2.4.1
      unenv: 2.0.0-rc.18
      unimport: 5.1.0
      unplugin-utils: 0.2.4
      unstorage: 1.16.1(@netlify/blobs@9.1.2)(db0@0.3.2(drizzle-orm@0.40.1(@types/pg@8.15.4)(gel@2.1.1)(pg@8.16.3)(postgres@3.4.7)))(ioredis@5.6.1)
      untyped: 2.0.0
      unwasm: 0.3.9
      youch: 4.1.0-beta.8
      youch-core: 0.3.3
    transitivePeerDependencies:
      - '@azure/app-configuration'
      - '@azure/cosmos'
      - '@azure/data-tables'
      - '@azure/identity'
      - '@azure/keyvault-secrets'
      - '@azure/storage-blob'
      - '@capacitor/preferences'
      - '@deno/kv'
      - '@electric-sql/pglite'
      - '@libsql/client'
      - '@netlify/blobs'
      - '@planetscale/database'
      - '@upstash/redis'
      - '@vercel/blob'
      - '@vercel/kv'
      - aws4fetch
      - better-sqlite3
      - drizzle-orm
      - encoding
      - idb-keyval
      - mysql2
      - rolldown
      - sqlite3
      - supports-color
      - uploadthing

  node-addon-api@7.1.1: {}

  node-domexception@1.0.0: {}

  node-fetch-native@1.6.6: {}

  node-fetch@2.7.0:
    dependencies:
      whatwg-url: 5.0.0

  node-fetch@3.3.2:
    dependencies:
      data-uri-to-buffer: 4.0.1
      fetch-blob: 3.2.0
      formdata-polyfill: 4.0.10

  node-forge@1.3.1: {}

  node-gyp-build@4.8.4: {}

  node-mock-http@1.0.1: {}

  node-releases@2.0.19: {}

  node-source-walk@7.0.1:
    dependencies:
      '@babel/parser': 7.28.0

  nopt@8.1.0:
    dependencies:
      abbrev: 3.0.1

  normalize-package-data@6.0.2:
    dependencies:
      hosted-git-info: 7.0.2
      semver: 7.7.2
      validate-npm-package-license: 3.0.4

  normalize-path@2.1.1:
    dependencies:
      remove-trailing-separator: 1.1.0

  normalize-path@3.0.0: {}

  npm-run-path@2.0.2:
    dependencies:
      path-key: 2.0.1

  npm-run-path@5.3.0:
    dependencies:
      path-key: 4.0.0

  nth-check@2.1.1:
    dependencies:
      boolbase: 1.0.0

  nwsapi@2.2.20: {}

  nypm@0.6.0:
    dependencies:
      citty: 0.1.6
      consola: 3.4.2
      pathe: 2.0.3
      pkg-types: 2.2.0
      tinyexec: 0.3.2

  object-assign@4.1.1: {}

  object-inspect@1.13.4: {}

  object-keys@1.1.1: {}

  object.assign@4.1.7:
    dependencies:
      call-bind: 1.0.8
      call-bound: 1.0.4
      define-properties: 1.2.1
      es-object-atoms: 1.1.1
      has-symbols: 1.1.0
      object-keys: 1.1.1

  object.entries@1.1.9:
    dependencies:
      call-bind: 1.0.8
      call-bound: 1.0.4
      define-properties: 1.2.1
      es-object-atoms: 1.1.1

  object.fromentries@2.0.8:
    dependencies:
      call-bind: 1.0.8
      define-properties: 1.2.1
      es-abstract: 1.24.0
      es-object-atoms: 1.1.1

  object.values@1.2.1:
    dependencies:
      call-bind: 1.0.8
      call-bound: 1.0.4
      define-properties: 1.2.1
      es-object-atoms: 1.1.1

  ofetch@1.4.1:
    dependencies:
      destr: 2.0.5
      node-fetch-native: 1.6.6
      ufo: 1.6.1

  ohash@1.1.6: {}

  ohash@2.0.11: {}

  on-finished@2.4.1:
    dependencies:
      ee-first: 1.1.1

  once@1.4.0:
    dependencies:
      wrappy: 1.0.2

  one-time@1.0.0:
    dependencies:
      fn.name: 1.1.0

  onetime@6.0.0:
    dependencies:
      mimic-fn: 4.0.0

  onetime@7.0.0:
    dependencies:
      mimic-function: 5.0.1

  open@8.4.2:
    dependencies:
      define-lazy-prop: 2.0.0
      is-docker: 2.2.1
      is-wsl: 2.2.0

  optionator@0.9.4:
    dependencies:
      deep-is: 0.1.4
      fast-levenshtein: 2.0.6
      levn: 0.4.1
      prelude-ls: 1.2.1
      type-check: 0.4.0
      word-wrap: 1.2.5

  os-tmpdir@1.0.2: {}

  outdent@0.5.0: {}

  own-keys@1.0.1:
    dependencies:
      get-intrinsic: 1.3.0
      object-keys: 1.1.1
      safe-push-apply: 1.0.0

  p-event@6.0.1:
    dependencies:
      p-timeout: 6.1.4

  p-filter@2.1.0:
    dependencies:
      p-map: 2.1.0

  p-finally@1.0.0: {}

  p-limit@2.3.0:
    dependencies:
      p-try: 2.2.0

  p-limit@3.1.0:
    dependencies:
      yocto-queue: 0.1.0

  p-limit@4.0.0:
    dependencies:
      yocto-queue: 1.2.1

  p-locate@4.1.0:
    dependencies:
      p-limit: 2.3.0

  p-locate@5.0.0:
    dependencies:
      p-limit: 3.1.0

  p-locate@6.0.0:
    dependencies:
      p-limit: 4.0.0

  p-map@2.1.0: {}

  p-map@7.0.3: {}

  p-timeout@6.1.4: {}

  p-try@2.2.0: {}

  p-wait-for@5.0.2:
    dependencies:
      p-timeout: 6.1.4

  package-json-from-dist@1.0.1: {}

  package-manager-detector@0.2.11:
    dependencies:
      quansync: 0.2.10

  package-manager-detector@1.3.0: {}

  parent-module@1.0.1:
    dependencies:
      callsites: 3.1.0

  parse-gitignore@2.0.0: {}

  parse-json@8.3.0:
    dependencies:
      '@babel/code-frame': 7.26.2
      index-to-position: 1.1.0
      type-fest: 4.41.0

  parse5-htmlparser2-tree-adapter@7.1.0:
    dependencies:
      domhandler: 5.0.3
      parse5: 7.3.0

  parse5-parser-stream@7.1.2:
    dependencies:
      parse5: 7.3.0

  parse5@7.3.0:
    dependencies:
      entities: 6.0.1

  parseurl@1.3.3: {}

  path-browserify@1.0.1: {}

  path-exists@4.0.0: {}

  path-exists@5.0.0: {}

  path-key@2.0.1: {}

  path-key@3.1.1: {}

  path-key@4.0.0: {}

  path-parse@1.0.7: {}

  path-scurry@1.11.1:
    dependencies:
      lru-cache: 10.4.3
      minipass: 7.1.2

  path-to-regexp@0.1.12: {}

  path-type@4.0.0: {}

  path-type@6.0.0: {}

  pathe@1.1.2: {}

  pathe@2.0.3: {}

  pathval@2.0.1: {}

  pend@1.2.0: {}

  perfect-debounce@1.0.0: {}

  pg-cloudflare@1.2.7:
    optional: true

  pg-connection-string@2.9.1: {}

  pg-int8@1.0.1: {}

  pg-pool@3.10.1(pg@8.16.3):
    dependencies:
      pg: 8.16.3

  pg-protocol@1.10.3: {}

  pg-types@2.2.0:
    dependencies:
      pg-int8: 1.0.1
      postgres-array: 2.0.0
      postgres-bytea: 1.0.0
      postgres-date: 1.0.7
      postgres-interval: 1.2.0

  pg@8.16.3:
    dependencies:
      pg-connection-string: 2.9.1
      pg-pool: 3.10.1(pg@8.16.3)
      pg-protocol: 1.10.3
      pg-types: 2.2.0
      pgpass: 1.0.5
    optionalDependencies:
      pg-cloudflare: 1.2.7

  pgpass@1.0.5:
    dependencies:
      split2: 4.2.0

  picocolors@1.1.1: {}

  picomatch@2.3.1: {}

  picomatch@4.0.2: {}

  pidtree@0.6.0: {}

  pify@4.0.1: {}

  pirates@4.0.7: {}

  pkg-types@1.3.1:
    dependencies:
      confbox: 0.1.8
      mlly: 1.7.4
      pathe: 2.0.3

  pkg-types@2.2.0:
    dependencies:
      confbox: 0.2.2
      exsolve: 1.0.7
      pathe: 2.0.3

  possible-typed-array-names@1.1.0: {}

  postcss-load-config@6.0.1(jiti@2.4.2)(postcss@8.5.6)(tsx@4.20.3)(yaml@2.8.0):
    dependencies:
      lilconfig: 3.1.3
    optionalDependencies:
      jiti: 2.4.2
      postcss: 8.5.6
      tsx: 4.20.3
      yaml: 2.8.0

  postcss-values-parser@6.0.2(postcss@8.5.6):
    dependencies:
      color-name: 1.1.4
      is-url-superb: 4.0.0
      postcss: 8.5.6
      quote-unquote: 1.0.0

  postcss@8.5.6:
    dependencies:
      nanoid: 3.3.11
      picocolors: 1.1.1
      source-map-js: 1.2.1

  postgres-array@2.0.0: {}

  postgres-bytea@1.0.0: {}

  postgres-date@1.0.7: {}

  postgres-interval@1.2.0:
    dependencies:
      xtend: 4.0.2

  postgres@3.4.7: {}

  precinct@12.2.0:
    dependencies:
      '@dependents/detective-less': 5.0.1
      commander: 12.1.0
      detective-amd: 6.0.1
      detective-cjs: 6.0.1
      detective-es6: 5.0.1
      detective-postcss: 7.0.1(postcss@8.5.6)
      detective-sass: 6.0.1
      detective-scss: 5.0.1
      detective-stylus: 5.0.1
      detective-typescript: 14.0.0(typescript@5.8.3)
      detective-vue2: 2.2.0(typescript@5.8.3)
      module-definition: 6.0.1
      node-source-walk: 7.0.1
      postcss: 8.5.6
      typescript: 5.8.3
    transitivePeerDependencies:
      - supports-color

  prelude-ls@1.2.1: {}

  prettier-linter-helpers@1.0.0:
    dependencies:
      fast-diff: 1.3.0

  prettier@2.8.8: {}

  prettier@3.6.2: {}

  pretty-bytes@6.1.1: {}

  pretty-format@27.5.1:
    dependencies:
      ansi-regex: 5.0.1
      ansi-styles: 5.2.0
      react-is: 17.0.2

  process-nextick-args@2.0.1: {}

  process@0.11.10: {}

  prop-types@15.8.1:
    dependencies:
      loose-envify: 1.4.0
      object-assign: 4.1.1
      react-is: 16.13.1

  proxy-addr@2.0.7:
    dependencies:
      forwarded: 0.2.0
      ipaddr.js: 1.9.1

  publint@0.3.12:
    dependencies:
      '@publint/pack': 0.1.2
      package-manager-detector: 1.3.0
      picocolors: 1.1.1
      sade: 1.8.1

  pump@3.0.3:
    dependencies:
      end-of-stream: 1.4.5
      once: 1.4.0

  punycode.js@2.3.1: {}

  punycode@2.3.1: {}

  qs@6.13.0:
    dependencies:
      side-channel: 1.1.0

  qs@6.14.0:
    dependencies:
      side-channel: 1.1.0

  quansync@0.2.10: {}

  queue-microtask@1.2.3: {}

  quote-unquote@1.0.0: {}

  radix3@1.1.2: {}

  randombytes@2.1.0:
    dependencies:
      safe-buffer: 5.2.1

  range-parser@1.2.1: {}

  raw-body@2.5.2:
    dependencies:
      bytes: 3.1.2
      http-errors: 2.0.0
      iconv-lite: 0.4.24
      unpipe: 1.0.0

  rc9@2.1.2:
    dependencies:
      defu: 6.1.4
      destr: 2.0.5

  react-dom@19.1.0(react@19.1.0):
    dependencies:
      react: 19.1.0
      scheduler: 0.26.0

  react-is@16.13.1: {}

  react-is@17.0.2: {}

  react-refresh@0.17.0: {}

  react@19.1.0: {}

  read-package-up@11.0.0:
    dependencies:
      find-up-simple: 1.0.1
      read-pkg: 9.0.1
      type-fest: 4.41.0

  read-pkg@9.0.1:
    dependencies:
      '@types/normalize-package-data': 2.4.4
      normalize-package-data: 6.0.2
      parse-json: 8.3.0
      type-fest: 4.41.0
      unicorn-magic: 0.1.0

  read-yaml-file@1.1.0:
    dependencies:
      graceful-fs: 4.2.11
      js-yaml: 3.14.1
      pify: 4.0.1
      strip-bom: 3.0.0

  readable-stream@2.3.8:
    dependencies:
      core-util-is: 1.0.3
      inherits: 2.0.4
      isarray: 1.0.0
      process-nextick-args: 2.0.1
      safe-buffer: 5.1.2
      string_decoder: 1.1.1
      util-deprecate: 1.0.2

  readable-stream@3.6.2:
    dependencies:
      inherits: 2.0.4
      string_decoder: 1.3.0
      util-deprecate: 1.0.2

  readable-stream@4.7.0:
    dependencies:
      abort-controller: 3.0.0
      buffer: 6.0.3
      events: 3.3.0
      process: 0.11.10
      string_decoder: 1.3.0

  readdir-glob@1.1.3:
    dependencies:
      minimatch: 5.1.6

  readdirp@3.6.0:
    dependencies:
      picomatch: 2.3.1

  readdirp@4.1.2: {}

  recast@0.23.11:
    dependencies:
      ast-types: 0.16.1
      esprima: 4.0.1
      source-map: 0.6.1
      tiny-invariant: 1.3.3
      tslib: 2.8.1

  rechoir@0.6.2:
    dependencies:
      resolve: 1.22.10

  redent@3.0.0:
    dependencies:
      indent-string: 4.0.0
      strip-indent: 3.0.0

  redis-errors@1.2.0: {}

  redis-parser@3.0.0:
    dependencies:
      redis-errors: 1.2.0

  reflect.getprototypeof@1.0.10:
    dependencies:
      call-bind: 1.0.8
      define-properties: 1.2.1
      es-abstract: 1.24.0
      es-errors: 1.3.0
      es-object-atoms: 1.1.1
      get-intrinsic: 1.3.0
      get-proto: 1.0.1
      which-builtin-type: 1.2.1

  regexp.prototype.flags@1.5.4:
    dependencies:
      call-bind: 1.0.8
      define-properties: 1.2.1
      es-errors: 1.3.0
      get-proto: 1.0.1
      gopd: 1.2.0
      set-function-name: 2.0.2

  remove-trailing-separator@1.1.0: {}

  require-directory@2.1.1: {}

  require-from-string@2.0.2: {}

  require-package-name@2.0.1: {}

  resolve-from@4.0.0: {}

  resolve-from@5.0.0: {}

  resolve-pkg-maps@1.0.0: {}

  resolve@1.22.10:
    dependencies:
      is-core-module: 2.16.1
      path-parse: 1.0.7
      supports-preserve-symlinks-flag: 1.0.0

  resolve@2.0.0-next.5:
    dependencies:
      is-core-module: 2.16.1
      path-parse: 1.0.7
      supports-preserve-symlinks-flag: 1.0.0

  restore-cursor@5.1.0:
    dependencies:
      onetime: 7.0.0
      signal-exit: 4.1.0

  reusify@1.1.0: {}

  rfdc@1.4.1: {}

  rollup-plugin-preserve-directives@0.4.0(rollup@4.45.1):
    dependencies:
      '@rollup/pluginutils': 5.2.0(rollup@4.45.1)
      magic-string: 0.30.17
      rollup: 4.45.1

  rollup-plugin-visualizer@6.0.3(rollup@4.45.1):
    dependencies:
      open: 8.4.2
      picomatch: 4.0.2
      source-map: 0.7.4
      yargs: 17.7.2
    optionalDependencies:
      rollup: 4.45.1

  rollup@4.45.1:
    dependencies:
      '@types/estree': 1.0.8
    optionalDependencies:
      '@rollup/rollup-android-arm-eabi': 4.45.1
      '@rollup/rollup-android-arm64': 4.45.1
      '@rollup/rollup-darwin-arm64': 4.45.1
      '@rollup/rollup-darwin-x64': 4.45.1
      '@rollup/rollup-freebsd-arm64': 4.45.1
      '@rollup/rollup-freebsd-x64': 4.45.1
      '@rollup/rollup-linux-arm-gnueabihf': 4.45.1
      '@rollup/rollup-linux-arm-musleabihf': 4.45.1
      '@rollup/rollup-linux-arm64-gnu': 4.45.1
      '@rollup/rollup-linux-arm64-musl': 4.45.1
      '@rollup/rollup-linux-loongarch64-gnu': 4.45.1
      '@rollup/rollup-linux-powerpc64le-gnu': 4.45.1
      '@rollup/rollup-linux-riscv64-gnu': 4.45.1
      '@rollup/rollup-linux-riscv64-musl': 4.45.1
      '@rollup/rollup-linux-s390x-gnu': 4.45.1
      '@rollup/rollup-linux-x64-gnu': 4.45.1
      '@rollup/rollup-linux-x64-musl': 4.45.1
      '@rollup/rollup-win32-arm64-msvc': 4.45.1
      '@rollup/rollup-win32-ia32-msvc': 4.45.1
      '@rollup/rollup-win32-x64-msvc': 4.45.1
      fsevents: 2.3.3

  rrweb-cssom@0.8.0: {}

  run-parallel@1.2.0:
    dependencies:
      queue-microtask: 1.2.3

  rxjs@7.8.2:
    dependencies:
      tslib: 2.8.1

  sade@1.8.1:
    dependencies:
      mri: 1.2.0

  safe-array-concat@1.1.3:
    dependencies:
      call-bind: 1.0.8
      call-bound: 1.0.4
      get-intrinsic: 1.3.0
      has-symbols: 1.1.0
      isarray: 2.0.5

  safe-buffer@5.1.2: {}

  safe-buffer@5.2.1: {}

  safe-push-apply@1.0.0:
    dependencies:
      es-errors: 1.3.0
      isarray: 2.0.5

  safe-regex-test@1.1.0:
    dependencies:
      call-bound: 1.0.4
      es-errors: 1.3.0
      is-regex: 1.2.1

  safe-stable-stringify@2.5.0: {}

  safer-buffer@2.1.2: {}

  saxes@6.0.0:
    dependencies:
      xmlchars: 2.2.0

  scheduler@0.26.0: {}

  scule@1.3.0: {}

  semver@5.7.2: {}

  semver@6.3.1: {}

  semver@7.5.4:
    dependencies:
      lru-cache: 6.0.0

  semver@7.7.2: {}

  send@0.19.0:
    dependencies:
      debug: 2.6.9
      depd: 2.0.0
      destroy: 1.2.0
      encodeurl: 1.0.2
      escape-html: 1.0.3
      etag: 1.8.1
      fresh: 0.5.2
      http-errors: 2.0.0
      mime: 1.6.0
      ms: 2.1.3
      on-finished: 2.4.1
      range-parser: 1.2.1
      statuses: 2.0.1
    transitivePeerDependencies:
      - supports-color

  send@1.2.0:
    dependencies:
      debug: 4.4.1
      encodeurl: 2.0.0
      escape-html: 1.0.3
      etag: 1.8.1
      fresh: 2.0.0
      http-errors: 2.0.0
      mime-types: 3.0.1
      ms: 2.1.3
      on-finished: 2.4.1
      range-parser: 1.2.1
      statuses: 2.0.2
    transitivePeerDependencies:
      - supports-color

  serialize-javascript@6.0.2:
    dependencies:
      randombytes: 2.1.0

  seroval-plugins@1.3.2(seroval@1.3.2):
    dependencies:
      seroval: 1.3.2

  seroval@1.3.2: {}

  serve-placeholder@2.0.2:
    dependencies:
      defu: 6.1.4

  serve-static@1.16.2:
    dependencies:
      encodeurl: 2.0.0
      escape-html: 1.0.3
      parseurl: 1.3.3
      send: 0.19.0
    transitivePeerDependencies:
      - supports-color

  serve-static@2.2.0:
    dependencies:
      encodeurl: 2.0.0
      escape-html: 1.0.3
      parseurl: 1.3.3
      send: 1.2.0
    transitivePeerDependencies:
      - supports-color

  set-function-length@1.2.2:
    dependencies:
      define-data-property: 1.1.4
      es-errors: 1.3.0
      function-bind: 1.1.2
      get-intrinsic: 1.3.0
      gopd: 1.2.0
      has-property-descriptors: 1.0.2

  set-function-name@2.0.2:
    dependencies:
      define-data-property: 1.1.4
      es-errors: 1.3.0
      functions-have-names: 1.2.3
      has-property-descriptors: 1.0.2

  set-proto@1.0.0:
    dependencies:
      dunder-proto: 1.0.1
      es-errors: 1.3.0
      es-object-atoms: 1.1.1

  setprototypeof@1.2.0: {}

  shebang-command@1.2.0:
    dependencies:
      shebang-regex: 1.0.0

  shebang-command@2.0.0:
    dependencies:
      shebang-regex: 3.0.0

  shebang-regex@1.0.0: {}

  shebang-regex@3.0.0: {}

  shell-quote@1.8.3: {}

  shelljs@0.9.2:
    dependencies:
      execa: 1.0.0
      fast-glob: 3.3.3
      interpret: 1.4.0
      rechoir: 0.6.2

  shx@0.4.0:
    dependencies:
      minimist: 1.2.8
      shelljs: 0.9.2

  side-channel-list@1.0.0:
    dependencies:
      es-errors: 1.3.0
      object-inspect: 1.13.4

  side-channel-map@1.0.1:
    dependencies:
      call-bound: 1.0.4
      es-errors: 1.3.0
      get-intrinsic: 1.3.0
      object-inspect: 1.13.4

  side-channel-weakmap@1.0.2:
    dependencies:
      call-bound: 1.0.4
      es-errors: 1.3.0
      get-intrinsic: 1.3.0
      object-inspect: 1.13.4
      side-channel-map: 1.0.1

  side-channel@1.1.0:
    dependencies:
      es-errors: 1.3.0
      object-inspect: 1.13.4
      side-channel-list: 1.0.0
      side-channel-map: 1.0.1
      side-channel-weakmap: 1.0.2

  siginfo@2.0.0: {}

  signal-exit@3.0.7: {}

  signal-exit@4.1.0: {}

  simple-git@3.28.0:
    dependencies:
      '@kwsites/file-exists': 1.1.1
      '@kwsites/promise-deferred': 1.1.1
      debug: 4.4.1
    transitivePeerDependencies:
      - supports-color

  simple-swizzle@0.2.2:
    dependencies:
      is-arrayish: 0.3.2

  slash@3.0.0: {}

  slash@5.1.0: {}

  slice-ansi@5.0.0:
    dependencies:
      ansi-styles: 6.2.1
      is-fullwidth-code-point: 4.0.0

  slice-ansi@7.1.0:
    dependencies:
      ansi-styles: 6.2.1
      is-fullwidth-code-point: 5.0.0

  smob@1.5.0: {}

  sorted-btree@1.8.1: {}

  source-map-js@1.2.1: {}

  source-map-support@0.5.21:
    dependencies:
      buffer-from: 1.1.2
      source-map: 0.6.1

  source-map@0.6.1: {}

  source-map@0.7.4: {}

  source-map@0.8.0-beta.0:
    dependencies:
      whatwg-url: 7.1.0

  spawndamnit@3.0.1:
    dependencies:
      cross-spawn: 7.0.6
      signal-exit: 4.1.0

  spdx-correct@3.2.0:
    dependencies:
      spdx-expression-parse: 3.0.1
      spdx-license-ids: 3.0.21

  spdx-exceptions@2.5.0: {}

  spdx-expression-parse@3.0.1:
    dependencies:
      spdx-exceptions: 2.5.0
      spdx-license-ids: 3.0.21

  spdx-license-ids@3.0.21: {}

  split2@4.2.0: {}

  sprintf-js@1.0.3: {}

  stable-hash-x@0.2.0: {}

  stack-trace@0.0.10: {}

  stackback@0.0.2: {}

  standard-as-callback@2.1.0: {}

  statuses@2.0.1: {}

  statuses@2.0.2: {}

  std-env@3.9.0: {}

  stop-iteration-iterator@1.1.0:
    dependencies:
      es-errors: 1.3.0
      internal-slot: 1.1.0

  streamx@2.22.1:
    dependencies:
      fast-fifo: 1.3.2
      text-decoder: 1.2.3
    optionalDependencies:
      bare-events: 2.6.0

  string-argv@0.3.2: {}

  string-width@4.2.3:
    dependencies:
      emoji-regex: 8.0.0
      is-fullwidth-code-point: 3.0.0
      strip-ansi: 6.0.1

  string-width@5.1.2:
    dependencies:
      eastasianwidth: 0.2.0
      emoji-regex: 9.2.2
      strip-ansi: 7.1.0

  string-width@7.2.0:
    dependencies:
      emoji-regex: 10.4.0
      get-east-asian-width: 1.3.0
      strip-ansi: 7.1.0

  string.prototype.matchall@4.0.12:
    dependencies:
      call-bind: 1.0.8
      call-bound: 1.0.4
      define-properties: 1.2.1
      es-abstract: 1.24.0
      es-errors: 1.3.0
      es-object-atoms: 1.1.1
      get-intrinsic: 1.3.0
      gopd: 1.2.0
      has-symbols: 1.1.0
      internal-slot: 1.1.0
      regexp.prototype.flags: 1.5.4
      set-function-name: 2.0.2
      side-channel: 1.1.0

  string.prototype.repeat@1.0.0:
    dependencies:
      define-properties: 1.2.1
      es-abstract: 1.24.0

  string.prototype.trim@1.2.10:
    dependencies:
      call-bind: 1.0.8
      call-bound: 1.0.4
      define-data-property: 1.1.4
      define-properties: 1.2.1
      es-abstract: 1.24.0
      es-object-atoms: 1.1.1
      has-property-descriptors: 1.0.2

  string.prototype.trimend@1.0.9:
    dependencies:
      call-bind: 1.0.8
      call-bound: 1.0.4
      define-properties: 1.2.1
      es-object-atoms: 1.1.1

  string.prototype.trimstart@1.0.8:
    dependencies:
      call-bind: 1.0.8
      define-properties: 1.2.1
      es-object-atoms: 1.1.1

  string_decoder@1.1.1:
    dependencies:
      safe-buffer: 5.1.2

  string_decoder@1.3.0:
    dependencies:
      safe-buffer: 5.2.1

  strip-ansi@6.0.1:
    dependencies:
      ansi-regex: 5.0.1

  strip-ansi@7.1.0:
    dependencies:
      ansi-regex: 6.1.0

  strip-bom@3.0.0: {}

  strip-eof@1.0.0: {}

  strip-final-newline@3.0.0: {}

  strip-indent@3.0.0:
    dependencies:
      min-indent: 1.0.1

  strip-json-comments@3.1.1: {}

  strip-literal@3.0.0:
    dependencies:
      js-tokens: 9.0.1

  sucrase@3.35.0:
    dependencies:
      '@jridgewell/gen-mapping': 0.3.12
      commander: 4.1.1
      glob: 10.4.5
      lines-and-columns: 1.2.4
      mz: 2.7.0
      pirates: 4.0.7
      ts-interface-checker: 0.1.13

  supports-color@10.0.0: {}

  supports-color@7.2.0:
    dependencies:
      has-flag: 4.0.0

  supports-color@8.1.1:
    dependencies:
      has-flag: 4.0.0

  supports-preserve-symlinks-flag@1.0.0: {}

  symbol-tree@3.2.4: {}

  synckit@0.11.8:
    dependencies:
      '@pkgr/core': 0.2.7

  system-architecture@0.1.0: {}

  tailwindcss@4.1.11: {}

  tapable@2.2.2: {}

  tar-stream@3.1.7:
    dependencies:
      b4a: 1.6.7
      fast-fifo: 1.3.2
      streamx: 2.22.1

  tar@7.4.3:
    dependencies:
      '@isaacs/fs-minipass': 4.0.1
      chownr: 3.0.0
      minipass: 7.1.2
      minizlib: 3.0.2
      mkdirp: 3.0.1
      yallist: 5.0.0

  term-size@2.2.1: {}

  terser@5.43.1:
    dependencies:
      '@jridgewell/source-map': 0.3.10
      acorn: 8.15.0
      commander: 2.20.3
      source-map-support: 0.5.21

  test-exclude@7.0.1:
    dependencies:
      '@istanbuljs/schema': 0.1.3
      glob: 10.4.5
      minimatch: 9.0.5

  text-decoder@1.2.3:
    dependencies:
      b4a: 1.6.7

  text-extensions@2.4.0: {}

  text-hex@1.0.0: {}

  thenify-all@1.6.0:
    dependencies:
      thenify: 3.3.1

  thenify@3.3.1:
    dependencies:
      any-promise: 1.3.0

  through@2.3.8: {}

  tiny-invariant@1.3.3: {}

  tiny-warning@1.0.3: {}

  tinybench@2.9.0: {}

  tinyexec@0.3.2: {}

  tinyglobby@0.2.14:
    dependencies:
      fdir: 6.4.6(picomatch@4.0.2)
      picomatch: 4.0.2

  tinypool@1.1.1: {}

  tinyrainbow@2.0.0: {}

  tinyspy@4.0.3: {}

  tldts-core@6.1.86: {}

  tldts@6.1.86:
    dependencies:
      tldts-core: 6.1.86

  tmp-promise@3.0.3:
    dependencies:
      tmp: 0.2.3

  tmp@0.0.33:
    dependencies:
      os-tmpdir: 1.0.2

  tmp@0.2.3: {}

  to-regex-range@5.0.1:
    dependencies:
      is-number: 7.0.0

  toidentifier@1.0.1: {}

  toml@3.0.0: {}

  tough-cookie@5.1.2:
    dependencies:
      tldts: 6.1.86

  tr46@0.0.3: {}

  tr46@1.0.1:
    dependencies:
      punycode: 2.3.1

  tr46@5.1.1:
    dependencies:
      punycode: 2.3.1

  trailbase@0.7.1:
    dependencies:
      jwt-decode: 4.0.0
      uuid: 11.1.0

  tree-kill@1.2.2: {}

  triple-beam@1.4.1: {}

  ts-api-utils@2.1.0(typescript@5.8.3):
    dependencies:
      typescript: 5.8.3

  ts-declaration-location@1.0.7(typescript@5.8.3):
    dependencies:
      picomatch: 4.0.2
      typescript: 5.8.3

  ts-interface-checker@0.1.13: {}

  tsconfck@3.1.6(typescript@5.8.3):
    optionalDependencies:
      typescript: 5.8.3

  tslib@2.8.1: {}

  tsup@8.5.0(@microsoft/api-extractor@7.47.7(@types/node@22.16.4))(jiti@2.4.2)(postcss@8.5.6)(tsx@4.20.3)(typescript@5.8.3)(yaml@2.8.0):
    dependencies:
      bundle-require: 5.1.0(esbuild@0.25.6)
      cac: 6.7.14
      chokidar: 4.0.3
      consola: 3.4.2
      debug: 4.4.1
      esbuild: 0.25.6
      fix-dts-default-cjs-exports: 1.0.1
      joycon: 3.1.1
      picocolors: 1.1.1
      postcss-load-config: 6.0.1(jiti@2.4.2)(postcss@8.5.6)(tsx@4.20.3)(yaml@2.8.0)
      resolve-from: 5.0.0
      rollup: 4.45.1
      source-map: 0.8.0-beta.0
      sucrase: 3.35.0
      tinyexec: 0.3.2
      tinyglobby: 0.2.14
      tree-kill: 1.2.2
    optionalDependencies:
      '@microsoft/api-extractor': 7.47.7(@types/node@22.16.4)
      postcss: 8.5.6
      typescript: 5.8.3
    transitivePeerDependencies:
      - jiti
      - supports-color
      - tsx
      - yaml

  tsx@4.20.3:
    dependencies:
      esbuild: 0.25.6
      get-tsconfig: 4.10.1
    optionalDependencies:
      fsevents: 2.3.3

  type-check@0.4.0:
    dependencies:
      prelude-ls: 1.2.1

  type-fest@4.41.0: {}

  type-is@1.6.18:
    dependencies:
      media-typer: 0.3.0
      mime-types: 2.1.35

  typed-array-buffer@1.0.3:
    dependencies:
      call-bound: 1.0.4
      es-errors: 1.3.0
      is-typed-array: 1.1.15

  typed-array-byte-length@1.0.3:
    dependencies:
      call-bind: 1.0.8
      for-each: 0.3.5
      gopd: 1.2.0
      has-proto: 1.2.0
      is-typed-array: 1.1.15

  typed-array-byte-offset@1.0.4:
    dependencies:
      available-typed-arrays: 1.0.7
      call-bind: 1.0.8
      for-each: 0.3.5
      gopd: 1.2.0
      has-proto: 1.2.0
      is-typed-array: 1.1.15
      reflect.getprototypeof: 1.0.10

  typed-array-length@1.0.7:
    dependencies:
      call-bind: 1.0.8
      for-each: 0.3.5
      gopd: 1.2.0
      is-typed-array: 1.1.15
      possible-typed-array-names: 1.1.0
      reflect.getprototypeof: 1.0.10

  typedoc-plugin-frontmatter@1.3.0(typedoc-plugin-markdown@4.7.0(typedoc@0.27.9(typescript@5.8.3))):
    dependencies:
      typedoc-plugin-markdown: 4.7.0(typedoc@0.27.9(typescript@5.8.3))
      yaml: 2.8.0

  typedoc-plugin-markdown@4.7.0(typedoc@0.27.9(typescript@5.8.3)):
    dependencies:
      typedoc: 0.27.9(typescript@5.8.3)

  typedoc@0.27.9(typescript@5.8.3):
    dependencies:
      '@gerrit0/mini-shiki': 1.27.2
      lunr: 2.3.9
      markdown-it: 14.1.0
      minimatch: 9.0.5
      typescript: 5.8.3
      yaml: 2.8.0

  typescript-eslint@8.37.0(eslint@9.31.0(jiti@2.4.2))(typescript@5.8.3):
    dependencies:
      '@typescript-eslint/eslint-plugin': 8.37.0(@typescript-eslint/parser@8.37.0(eslint@9.31.0(jiti@2.4.2))(typescript@5.8.3))(eslint@9.31.0(jiti@2.4.2))(typescript@5.8.3)
      '@typescript-eslint/parser': 8.37.0(eslint@9.31.0(jiti@2.4.2))(typescript@5.8.3)
      '@typescript-eslint/typescript-estree': 8.37.0(typescript@5.8.3)
      '@typescript-eslint/utils': 8.37.0(eslint@9.31.0(jiti@2.4.2))(typescript@5.8.3)
      eslint: 9.31.0(jiti@2.4.2)
      typescript: 5.8.3
    transitivePeerDependencies:
      - supports-color

  typescript@5.4.2: {}

  typescript@5.8.3: {}

  uc.micro@2.1.0: {}

  ufo@1.6.1: {}

  ultrahtml@1.6.0: {}

  unbox-primitive@1.1.0:
    dependencies:
      call-bound: 1.0.4
      has-bigints: 1.1.0
      has-symbols: 1.1.0
      which-boxed-primitive: 1.1.1

  uncrypto@0.1.3: {}

  unctx@2.4.1:
    dependencies:
      acorn: 8.15.0
      estree-walker: 3.0.3
      magic-string: 0.30.17
      unplugin: 2.3.5

  undici-types@6.21.0: {}

  undici@7.11.0: {}

  unenv@1.10.0:
    dependencies:
      consola: 3.4.2
      defu: 6.1.4
      mime: 3.0.0
      node-fetch-native: 1.6.6
      pathe: 1.1.2

  unenv@2.0.0-rc.18:
    dependencies:
      defu: 6.1.4
      exsolve: 1.0.7
      ohash: 2.0.11
      pathe: 2.0.3
      ufo: 1.6.1

  unicorn-magic@0.1.0: {}

  unicorn-magic@0.3.0: {}

  unimport@5.1.0:
    dependencies:
      acorn: 8.15.0
      escape-string-regexp: 5.0.0
      estree-walker: 3.0.3
      local-pkg: 1.1.1
      magic-string: 0.30.17
      mlly: 1.7.4
      pathe: 2.0.3
      picomatch: 4.0.2
      pkg-types: 2.2.0
      scule: 1.3.0
      strip-literal: 3.0.0
      tinyglobby: 0.2.14
      unplugin: 2.3.5
      unplugin-utils: 0.2.4

  universalify@0.1.2: {}

  universalify@2.0.1: {}

  unixify@1.0.0:
    dependencies:
      normalize-path: 2.1.1

  unpipe@1.0.0: {}

  unplugin-utils@0.2.4:
    dependencies:
      pathe: 2.0.3
      picomatch: 4.0.2

  unplugin@1.16.1:
    dependencies:
      acorn: 8.15.0
      webpack-virtual-modules: 0.6.2

  unplugin@2.3.5:
    dependencies:
      acorn: 8.15.0
      picomatch: 4.0.2
      webpack-virtual-modules: 0.6.2

  unrs-resolver@1.11.1:
    dependencies:
      napi-postinstall: 0.3.0
    optionalDependencies:
      '@unrs/resolver-binding-android-arm-eabi': 1.11.1
      '@unrs/resolver-binding-android-arm64': 1.11.1
      '@unrs/resolver-binding-darwin-arm64': 1.11.1
      '@unrs/resolver-binding-darwin-x64': 1.11.1
      '@unrs/resolver-binding-freebsd-x64': 1.11.1
      '@unrs/resolver-binding-linux-arm-gnueabihf': 1.11.1
      '@unrs/resolver-binding-linux-arm-musleabihf': 1.11.1
      '@unrs/resolver-binding-linux-arm64-gnu': 1.11.1
      '@unrs/resolver-binding-linux-arm64-musl': 1.11.1
      '@unrs/resolver-binding-linux-ppc64-gnu': 1.11.1
      '@unrs/resolver-binding-linux-riscv64-gnu': 1.11.1
      '@unrs/resolver-binding-linux-riscv64-musl': 1.11.1
      '@unrs/resolver-binding-linux-s390x-gnu': 1.11.1
      '@unrs/resolver-binding-linux-x64-gnu': 1.11.1
      '@unrs/resolver-binding-linux-x64-musl': 1.11.1
      '@unrs/resolver-binding-wasm32-wasi': 1.11.1
      '@unrs/resolver-binding-win32-arm64-msvc': 1.11.1
      '@unrs/resolver-binding-win32-ia32-msvc': 1.11.1
      '@unrs/resolver-binding-win32-x64-msvc': 1.11.1

  unstorage@1.16.1(@netlify/blobs@9.1.2)(db0@0.3.2(drizzle-orm@0.40.1(@types/pg@8.15.4)(gel@2.1.1)(pg@8.16.3)(postgres@3.4.7)))(ioredis@5.6.1):
    dependencies:
      anymatch: 3.1.3
      chokidar: 4.0.3
      destr: 2.0.5
      h3: 1.15.3
      lru-cache: 10.4.3
      node-fetch-native: 1.6.6
      ofetch: 1.4.1
      ufo: 1.6.1
    optionalDependencies:
      '@netlify/blobs': 9.1.2
      db0: 0.3.2(drizzle-orm@0.40.1(@types/pg@8.15.4)(gel@2.1.1)(pg@8.16.3)(postgres@3.4.7))
      ioredis: 5.6.1

  untun@0.1.3:
    dependencies:
      citty: 0.1.6
      consola: 3.4.2
      pathe: 1.1.2

  untyped@2.0.0:
    dependencies:
      citty: 0.1.6
      defu: 6.1.4
      jiti: 2.4.2
      knitwork: 1.2.0
      scule: 1.3.0

  unwasm@0.3.9:
    dependencies:
      knitwork: 1.2.0
      magic-string: 0.30.17
      mlly: 1.7.4
      pathe: 1.1.2
      pkg-types: 1.3.1
      unplugin: 1.16.1

  update-browserslist-db@1.1.3(browserslist@4.25.1):
    dependencies:
      browserslist: 4.25.1
      escalade: 3.2.0
      picocolors: 1.1.1

  uqr@0.1.2: {}

  uri-js@4.4.1:
    dependencies:
      punycode: 2.3.1

  urlpattern-polyfill@10.1.0: {}

  urlpattern-polyfill@8.0.2: {}

  use-sync-external-store@1.5.0(react@19.1.0):
    dependencies:
      react: 19.1.0

  util-deprecate@1.0.2: {}

  utils-merge@1.0.1: {}

  uuid@11.1.0: {}

  validate-npm-package-license@3.0.4:
    dependencies:
      spdx-correct: 3.2.0
      spdx-expression-parse: 3.0.1

  vary@1.1.2: {}

  vite-node@3.2.4(@types/node@22.16.4)(jiti@2.4.2)(lightningcss@1.30.1)(terser@5.43.1)(tsx@4.20.3)(yaml@2.8.0):
    dependencies:
      cac: 6.7.14
      debug: 4.4.1
      es-module-lexer: 1.7.0
      pathe: 2.0.3
      vite: 6.3.5(@types/node@22.16.4)(jiti@2.4.2)(lightningcss@1.30.1)(terser@5.43.1)(tsx@4.20.3)(yaml@2.8.0)
    transitivePeerDependencies:
      - '@types/node'
      - jiti
      - less
      - lightningcss
      - sass
      - sass-embedded
      - stylus
      - sugarss
      - supports-color
      - terser
      - tsx
      - yaml

  vite-plugin-dts@4.2.3(@types/node@22.16.4)(rollup@4.45.1)(typescript@5.8.3)(vite@6.3.5(@types/node@22.16.4)(jiti@2.4.2)(lightningcss@1.30.1)(terser@5.43.1)(tsx@4.20.3)(yaml@2.8.0)):
    dependencies:
      '@microsoft/api-extractor': 7.47.7(@types/node@22.16.4)
      '@rollup/pluginutils': 5.2.0(rollup@4.45.1)
      '@volar/typescript': 2.4.18
      '@vue/language-core': 2.1.6(typescript@5.8.3)
      compare-versions: 6.1.1
      debug: 4.4.1
      kolorist: 1.8.0
      local-pkg: 0.5.1
      magic-string: 0.30.17
      typescript: 5.8.3
    optionalDependencies:
      vite: 6.3.5(@types/node@22.16.4)(jiti@2.4.2)(lightningcss@1.30.1)(terser@5.43.1)(tsx@4.20.3)(yaml@2.8.0)
    transitivePeerDependencies:
      - '@types/node'
      - rollup
      - supports-color

  vite-plugin-externalize-deps@0.9.0(vite@6.3.5(@types/node@22.16.4)(jiti@2.4.2)(lightningcss@1.30.1)(terser@5.43.1)(tsx@4.20.3)(yaml@2.8.0)):
    dependencies:
      vite: 6.3.5(@types/node@22.16.4)(jiti@2.4.2)(lightningcss@1.30.1)(terser@5.43.1)(tsx@4.20.3)(yaml@2.8.0)

  vite-tsconfig-paths@5.1.4(typescript@5.8.3)(vite@6.3.5(@types/node@22.16.4)(jiti@2.4.2)(lightningcss@1.30.1)(terser@5.43.1)(tsx@4.20.3)(yaml@2.8.0)):
    dependencies:
      debug: 4.4.1
      globrex: 0.1.2
      tsconfck: 3.1.6(typescript@5.8.3)
    optionalDependencies:
      vite: 6.3.5(@types/node@22.16.4)(jiti@2.4.2)(lightningcss@1.30.1)(terser@5.43.1)(tsx@4.20.3)(yaml@2.8.0)
    transitivePeerDependencies:
      - supports-color
      - typescript

  vite@6.3.5(@types/node@22.16.4)(jiti@2.4.2)(lightningcss@1.30.1)(terser@5.43.1)(tsx@4.20.3)(yaml@2.8.0):
    dependencies:
      esbuild: 0.25.6
      fdir: 6.4.6(picomatch@4.0.2)
      picomatch: 4.0.2
      postcss: 8.5.6
      rollup: 4.45.1
      tinyglobby: 0.2.14
    optionalDependencies:
      '@types/node': 22.16.4
      fsevents: 2.3.3
      jiti: 2.4.2
      lightningcss: 1.30.1
      terser: 5.43.1
      tsx: 4.20.3
      yaml: 2.8.0

  vitest@3.2.4(@types/debug@4.1.12)(@types/node@22.16.4)(jiti@2.4.2)(jsdom@26.1.0)(lightningcss@1.30.1)(terser@5.43.1)(tsx@4.20.3)(yaml@2.8.0):
    dependencies:
      '@types/chai': 5.2.2
      '@vitest/expect': 3.2.4
<<<<<<< HEAD
      '@vitest/mocker': 3.2.4(vite@6.3.5(@types/node@22.16.1)(jiti@2.4.2)(lightningcss@1.30.1)(terser@5.43.1)(tsx@4.20.3)(yaml@2.8.0))
=======
      '@vitest/mocker': 3.2.4(vite@6.3.5(@types/node@22.16.4)(jiti@2.4.2)(lightningcss@1.30.1)(terser@5.43.1)(tsx@4.20.3)(yaml@2.8.0))
>>>>>>> 5b8f1d49
      '@vitest/pretty-format': 3.2.4
      '@vitest/runner': 3.2.4
      '@vitest/snapshot': 3.2.4
      '@vitest/spy': 3.2.4
      '@vitest/utils': 3.2.4
      chai: 5.2.1
      debug: 4.4.1
      expect-type: 1.2.2
      magic-string: 0.30.17
      pathe: 2.0.3
      picomatch: 4.0.2
      std-env: 3.9.0
      tinybench: 2.9.0
      tinyexec: 0.3.2
      tinyglobby: 0.2.14
      tinypool: 1.1.1
      tinyrainbow: 2.0.0
      vite: 6.3.5(@types/node@22.16.4)(jiti@2.4.2)(lightningcss@1.30.1)(terser@5.43.1)(tsx@4.20.3)(yaml@2.8.0)
      vite-node: 3.2.4(@types/node@22.16.4)(jiti@2.4.2)(lightningcss@1.30.1)(terser@5.43.1)(tsx@4.20.3)(yaml@2.8.0)
      why-is-node-running: 2.3.0
    optionalDependencies:
      '@types/debug': 4.1.12
      '@types/node': 22.16.4
      jsdom: 26.1.0
    transitivePeerDependencies:
      - jiti
      - less
      - lightningcss
      - msw
      - sass
      - sass-embedded
      - stylus
      - sugarss
      - supports-color
      - terser
      - tsx
      - yaml

  vscode-uri@3.1.0: {}

  vue-eslint-parser@9.4.3(eslint@9.31.0(jiti@2.4.2)):
    dependencies:
      debug: 4.4.1
      eslint: 9.31.0(jiti@2.4.2)
      eslint-scope: 7.2.2
      eslint-visitor-keys: 3.4.3
      espree: 9.6.1
      esquery: 1.6.0
      lodash: 4.17.21
      semver: 7.7.2
    transitivePeerDependencies:
      - supports-color

  vue@3.5.17(typescript@5.8.3):
    dependencies:
      '@vue/compiler-dom': 3.5.17
      '@vue/compiler-sfc': 3.5.17
      '@vue/runtime-dom': 3.5.17
      '@vue/server-renderer': 3.5.17(vue@3.5.17(typescript@5.8.3))
      '@vue/shared': 3.5.17
    optionalDependencies:
      typescript: 5.8.3

  w3c-xmlserializer@5.0.0:
    dependencies:
      xml-name-validator: 5.0.0

  web-streams-polyfill@3.3.3: {}

  webidl-conversions@3.0.1: {}

  webidl-conversions@4.0.2: {}

  webidl-conversions@7.0.0: {}

  webpack-virtual-modules@0.6.2: {}

  whatwg-encoding@3.1.1:
    dependencies:
      iconv-lite: 0.6.3

  whatwg-mimetype@4.0.0: {}

  whatwg-url@14.2.0:
    dependencies:
      tr46: 5.1.1
      webidl-conversions: 7.0.0

  whatwg-url@5.0.0:
    dependencies:
      tr46: 0.0.3
      webidl-conversions: 3.0.1

  whatwg-url@7.1.0:
    dependencies:
      lodash.sortby: 4.7.0
      tr46: 1.0.1
      webidl-conversions: 4.0.2

  which-boxed-primitive@1.1.1:
    dependencies:
      is-bigint: 1.1.0
      is-boolean-object: 1.2.2
      is-number-object: 1.1.1
      is-string: 1.1.1
      is-symbol: 1.1.1

  which-builtin-type@1.2.1:
    dependencies:
      call-bound: 1.0.4
      function.prototype.name: 1.1.8
      has-tostringtag: 1.0.2
      is-async-function: 2.1.1
      is-date-object: 1.1.0
      is-finalizationregistry: 1.1.1
      is-generator-function: 1.1.0
      is-regex: 1.2.1
      is-weakref: 1.1.1
      isarray: 2.0.5
      which-boxed-primitive: 1.1.1
      which-collection: 1.0.2
      which-typed-array: 1.1.19

  which-collection@1.0.2:
    dependencies:
      is-map: 2.0.3
      is-set: 2.0.3
      is-weakmap: 2.0.2
      is-weakset: 2.0.4

  which-typed-array@1.1.19:
    dependencies:
      available-typed-arrays: 1.0.7
      call-bind: 1.0.8
      call-bound: 1.0.4
      for-each: 0.3.5
      get-proto: 1.0.1
      gopd: 1.2.0
      has-tostringtag: 1.0.2

  which@1.3.1:
    dependencies:
      isexe: 2.0.0

  which@2.0.2:
    dependencies:
      isexe: 2.0.0

  which@4.0.0:
    dependencies:
      isexe: 3.1.1

  why-is-node-running@2.3.0:
    dependencies:
      siginfo: 2.0.0
      stackback: 0.0.2

  winston-transport@4.9.0:
    dependencies:
      logform: 2.7.0
      readable-stream: 3.6.2
      triple-beam: 1.4.1

  winston@3.17.0:
    dependencies:
      '@colors/colors': 1.6.0
      '@dabh/diagnostics': 2.0.3
      async: 3.2.6
      is-stream: 2.0.1
      logform: 2.7.0
      one-time: 1.0.0
      readable-stream: 3.6.2
      safe-stable-stringify: 2.5.0
      stack-trace: 0.0.10
      triple-beam: 1.4.1
      winston-transport: 4.9.0

  word-wrap@1.2.5: {}

  wrap-ansi@7.0.0:
    dependencies:
      ansi-styles: 4.3.0
      string-width: 4.2.3
      strip-ansi: 6.0.1

  wrap-ansi@8.1.0:
    dependencies:
      ansi-styles: 6.2.1
      string-width: 5.1.2
      strip-ansi: 7.1.0

  wrap-ansi@9.0.0:
    dependencies:
      ansi-styles: 6.2.1
      string-width: 7.2.0
      strip-ansi: 7.1.0

  wrappy@1.0.2: {}

  write-file-atomic@6.0.0:
    dependencies:
      imurmurhash: 0.1.4
      signal-exit: 4.1.0

  ws@8.18.3: {}

  xml-name-validator@5.0.0: {}

  xmlbuilder2@3.1.1:
    dependencies:
      '@oozcitak/dom': 1.15.10
      '@oozcitak/infra': 1.0.8
      '@oozcitak/util': 8.3.8
      js-yaml: 3.14.1

  xmlchars@2.2.0: {}

  xtend@4.0.2: {}

  y18n@5.0.8: {}

  yallist@3.1.1: {}

  yallist@4.0.0: {}

  yallist@5.0.0: {}

  yaml@2.8.0: {}

  yargs-parser@21.1.1: {}

  yargs@17.7.2:
    dependencies:
      cliui: 8.0.1
      escalade: 3.2.0
      get-caller-file: 2.0.5
      require-directory: 2.1.1
      string-width: 4.2.3
      y18n: 5.0.8
      yargs-parser: 21.1.1

  yauzl@2.10.0:
    dependencies:
      buffer-crc32: 0.2.13
      fd-slicer: 1.1.0

  yocto-queue@0.1.0: {}

  yocto-queue@1.2.1: {}

  youch-core@0.3.3:
    dependencies:
      '@poppinss/exception': 1.2.2
      error-stack-parser-es: 1.0.5

  youch@4.1.0-beta.8:
    dependencies:
      '@poppinss/colors': 4.1.5
      '@poppinss/dumper': 0.6.4
      '@speed-highlight/core': 1.2.7
      cookie: 1.0.2
      youch-core: 0.3.3

  zip-stream@6.0.1:
    dependencies:
      archiver-utils: 5.0.2
      compress-commons: 6.0.2
      readable-stream: 4.7.0

  zod@3.25.76: {}<|MERGE_RESOLUTION|>--- conflicted
+++ resolved
@@ -115,14 +115,10 @@
         version: 1.127.8(react-dom@19.1.0(react@19.1.0))(react@19.1.0)
       '@tanstack/react-start':
         specifier: ^1.126.1
-<<<<<<< HEAD
-        version: 1.127.7(@tanstack/react-router@1.127.3(react-dom@19.1.0(react@19.1.0))(react@19.1.0))(@vitejs/plugin-react@4.6.0(vite@6.3.5(@types/node@22.16.1)(jiti@2.4.2)(lightningcss@1.30.1)(terser@5.43.1)(tsx@4.20.3)(yaml@2.8.0)))(drizzle-orm@0.40.1(@types/pg@8.15.4)(gel@2.1.1)(kysely@0.28.2)(pg@8.16.3)(postgres@3.4.7))(react-dom@19.1.0(react@19.1.0))(react@19.1.0)(vite@6.3.5(@types/node@22.16.1)(jiti@2.4.2)(lightningcss@1.30.1)(terser@5.43.1)(tsx@4.20.3)(yaml@2.8.0))
+        version: 1.127.8(@netlify/blobs@9.1.2)(@tanstack/react-router@1.127.8(react-dom@19.1.0(react@19.1.0))(react@19.1.0))(@vitejs/plugin-react@4.6.0(vite@6.3.5(@types/node@22.16.4)(jiti@2.4.2)(lightningcss@1.30.1)(terser@5.43.1)(tsx@4.20.3)(yaml@2.8.0)))(drizzle-orm@0.40.1(@types/pg@8.15.4)(gel@2.1.1)(pg@8.16.3)(postgres@3.4.7))(react-dom@19.1.0(react@19.1.0))(react@19.1.0)(vite@6.3.5(@types/node@22.16.4)(jiti@2.4.2)(lightningcss@1.30.1)(terser@5.43.1)(tsx@4.20.3)(yaml@2.8.0))
       '@tanstack/trailbase-db-collection':
         specifier: ^0.0.1
         version: link:../../../packages/trailbase-db-collection
-=======
-        version: 1.127.8(@netlify/blobs@9.1.2)(@tanstack/react-router@1.127.8(react-dom@19.1.0(react@19.1.0))(react@19.1.0))(@vitejs/plugin-react@4.6.0(vite@6.3.5(@types/node@22.16.4)(jiti@2.4.2)(lightningcss@1.30.1)(terser@5.43.1)(tsx@4.20.3)(yaml@2.8.0)))(drizzle-orm@0.40.1(@types/pg@8.15.4)(gel@2.1.1)(pg@8.16.3)(postgres@3.4.7))(react-dom@19.1.0(react@19.1.0))(react@19.1.0)(vite@6.3.5(@types/node@22.16.4)(jiti@2.4.2)(lightningcss@1.30.1)(terser@5.43.1)(tsx@4.20.3)(yaml@2.8.0))
->>>>>>> 5b8f1d49
       cors:
         specifier: ^2.8.5
         version: 2.8.5
@@ -338,7 +334,7 @@
         version: 4.1.12
       '@vitest/coverage-istanbul':
         specifier: ^3.0.9
-        version: 3.2.4(vitest@3.2.4(@types/debug@4.1.12)(@types/node@24.0.11)(happy-dom@18.0.1)(jiti@2.4.2)(jsdom@26.1.0)(lightningcss@1.30.1)(terser@5.43.1)(tsx@4.20.3)(yaml@2.8.0))
+        version: 3.2.4(vitest@3.2.4(@types/debug@4.1.12)(@types/node@22.16.4)(jiti@2.4.2)(jsdom@26.1.0)(lightningcss@1.30.1)(terser@5.43.1)(tsx@4.20.3)(yaml@2.8.0))
 
   packages/vue-db:
     dependencies:
@@ -6648,11 +6644,7 @@
   '@babel/helpers@7.27.6':
     dependencies:
       '@babel/template': 7.27.2
-<<<<<<< HEAD
-      '@babel/types': 7.28.0
-=======
       '@babel/types': 7.28.1
->>>>>>> 5b8f1d49
 
   '@babel/parser@7.28.0':
     dependencies:
@@ -6729,14 +6721,11 @@
       - supports-color
 
   '@babel/types@7.28.0':
-<<<<<<< HEAD
-=======
     dependencies:
       '@babel/helper-string-parser': 7.27.1
       '@babel/helper-validator-identifier': 7.27.1
 
   '@babel/types@7.28.1':
->>>>>>> 5b8f1d49
     dependencies:
       '@babel/helper-string-parser': 7.27.1
       '@babel/helper-validator-identifier': 7.27.1
@@ -8678,21 +8667,13 @@
       chai: 5.2.1
       tinyrainbow: 2.0.0
 
-<<<<<<< HEAD
-  '@vitest/mocker@3.2.4(vite@6.3.5(@types/node@22.16.1)(jiti@2.4.2)(lightningcss@1.30.1)(terser@5.43.1)(tsx@4.20.3)(yaml@2.8.0))':
-=======
   '@vitest/mocker@3.2.4(vite@6.3.5(@types/node@22.16.4)(jiti@2.4.2)(lightningcss@1.30.1)(terser@5.43.1)(tsx@4.20.3)(yaml@2.8.0))':
->>>>>>> 5b8f1d49
     dependencies:
       '@vitest/spy': 3.2.4
       estree-walker: 3.0.3
       magic-string: 0.30.17
     optionalDependencies:
-<<<<<<< HEAD
-      vite: 6.3.5(@types/node@22.16.1)(jiti@2.4.2)(lightningcss@1.30.1)(terser@5.43.1)(tsx@4.20.3)(yaml@2.8.0)
-=======
       vite: 6.3.5(@types/node@22.16.4)(jiti@2.4.2)(lightningcss@1.30.1)(terser@5.43.1)(tsx@4.20.3)(yaml@2.8.0)
->>>>>>> 5b8f1d49
 
   '@vitest/pretty-format@3.2.4':
     dependencies:
@@ -11152,11 +11133,7 @@
   magicast@0.3.5:
     dependencies:
       '@babel/parser': 7.28.0
-<<<<<<< HEAD
-      '@babel/types': 7.28.0
-=======
       '@babel/types': 7.28.1
->>>>>>> 5b8f1d49
       source-map-js: 1.2.1
 
   make-dir@4.0.0:
@@ -12997,11 +12974,7 @@
     dependencies:
       '@types/chai': 5.2.2
       '@vitest/expect': 3.2.4
-<<<<<<< HEAD
-      '@vitest/mocker': 3.2.4(vite@6.3.5(@types/node@22.16.1)(jiti@2.4.2)(lightningcss@1.30.1)(terser@5.43.1)(tsx@4.20.3)(yaml@2.8.0))
-=======
       '@vitest/mocker': 3.2.4(vite@6.3.5(@types/node@22.16.4)(jiti@2.4.2)(lightningcss@1.30.1)(terser@5.43.1)(tsx@4.20.3)(yaml@2.8.0))
->>>>>>> 5b8f1d49
       '@vitest/pretty-format': 3.2.4
       '@vitest/runner': 3.2.4
       '@vitest/snapshot': 3.2.4
